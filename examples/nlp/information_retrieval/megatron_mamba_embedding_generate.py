--- conflicted
+++ resolved
@@ -43,7 +43,6 @@
 mp.set_start_method("spawn", force=True)
 
 
-<<<<<<< HEAD
 # def use_inference_server(cfg, model, trainer):
 #     if not HAVE_MEGATRON_CORE:
 #         raise ValueError('Megatron-core needs to be installed to use this feature!')
@@ -81,47 +80,6 @@
 #         torch.distributed.broadcast(choice, 0)
 #         if choice[0].item() == 0:
 #             generate(model.cuda())
-=======
-def use_inference_server(cfg, model, trainer):
-    if not HAVE_MEGATRON_CORE:
-        raise ValueError('Megatron-core needs to be installed to use this feature!')
-
-    from nemo.collections.nlp.modules.common.megatron_web_server import get_chatbot_demo, get_demo
-
-    trainer.test(model, dataloaders=None)
-
-    if parallel_state.is_pipeline_first_stage() and parallel_state.get_tensor_model_parallel_rank() == 0:
-        if cfg.web_server:
-            if cfg.chat:
-                defaults = {
-                    'user': cfg.chatbot_config.user,
-                    'assistant': cfg.chatbot_config.assistant,
-                    'system': cfg.chatbot_config.system,
-                }
-                web_ui = partial(
-                    get_chatbot_demo,
-                    defaults=defaults,
-                    value=cfg.chatbot_config.value,
-                    attributes=cfg.chatbot_config.attributes,
-                )
-            else:
-                web_ui = get_demo
-            loop = asyncio.new_event_loop()
-            thread = threading.Thread(
-                target=web_ui,
-                daemon=True,
-                args=(cfg.share, cfg.username, cfg.password, cfg.port, cfg.web_port, loop),
-            )
-            thread.start()
-        server = MegatronServer(model.cuda())
-        server.run("0.0.0.0", port=cfg.port)
-
-    while True:
-        choice = torch.cuda.LongTensor(1)
-        torch.distributed.broadcast(choice, 0)
-        if choice[0].item() == 0:
-            generate(model.cuda())
->>>>>>> 6e595033
 
 
 @hydra_runner(config_path="conf", config_name="megatron_mamba_embedder_generate_config")
