--- conflicted
+++ resolved
@@ -531,11 +531,7 @@
                 id=f"audio_gt_{audio_id}",
                 data=audio_gt_i,
                 filepath=audio_gt_path,
-<<<<<<< HEAD
-                sample_rate=self.vocoder.sample_rate,
-=======
                 sample_rate=model.preprocessor._sample_rate,
->>>>>>> 1fede572
             )
             audio_artifacts.append(audio_artifact)
 
