# Copyright (c) 2024, NVIDIA CORPORATION.  All rights reserved.
#
# Licensed under the Apache License, Version 2.0 (the "License");
# you may not use this file except in compliance with the License.
# You may obtain a copy of the License at
#
#     http://www.apache.org/licenses/LICENSE-2.0
#
# Unless required by applicable law or agreed to in writing, software
# distributed under the License is distributed on an "AS IS" BASIS,
# WITHOUT WARRANTIES OR CONDITIONS OF ANY KIND, either express or implied.
# See the License for the specific language governing permissions and
# limitations under the License.

import math
from functools import lru_cache
from pathlib import Path
from typing import TYPE_CHECKING, Any, Dict, List, Optional, Union

import lightning.pytorch as pl
from torch.utils.data import DataLoader

from nemo.collections.common.tokenizers import AutoTokenizer
from nemo.collections.llm.gpt.data.core import create_sft_dataset
from nemo.lightning.data import WrappedDataLoader
from nemo.lightning.pytorch.plugins import MegatronDataSampler
from nemo.utils import logging

if TYPE_CHECKING:
    from nemo.collections.common.tokenizers import TokenizerSpec
    from nemo.collections.llm.gpt.data.packed_sequence import PackedSequenceSpecs


class FineTuningDataModule(pl.LightningDataModule):
    """Base class for fine-tuning an LLM.

    This class provides a foundation for building custom data modules for fine-tuning Nemo NLP models. It inherits from
    `pl.LightningDataModule` from the PyTorch Lightning library and handles data loading, preprocessing, and batch
    creation for training, validation, and testing.

    Args:
        dataset_root (Union[str, Path]): The root directory containing the training, validation, and test data.
        seq_length (int, optional): The maximum sequence length for the input and output text. Defaults to 2048.
        tokenizer (Optional[TokenizerSpec], optional): The tokenizer to use for preprocessing the text.
            If not provided, a Megatron GPT2 BPE tokenizer will be used.
        micro_batch_size (int, optional): The micro batch size for training. Defaults to 4.
        global_batch_size (int, optional): The global batch size for training. Defaults to 8.
        rampup_batch_size (Optional[List[int]], optional): A list of batch sizes for ramping up during training.
            Defaults to None.
        seed (int, optional): The random seed for data shuffling. Defaults to 1234.
        memmap_workers (int, optional): The number of worker processes for loading data using TextMemMapDataset.
            Defaults to 1.
        num_workers (int, optional): The number of worker processes for data loading. Defaults to 8.
        pin_memory (bool, optional): Whether to pin memory during data loading for faster GPU training.
            Defaults to True.
        persistent_workers (bool, optional): Whether to keep data loading workers persistent across epochs.
            Defaults to False.
        packed_sequence_specs (PackedSequenceSpecs, optional): See PackedSequenceSpecs for details
        dataset_kwargs (Optional[Dict[str, Any]], optional): Keyword arguments to pass into the GPTSFTDataset class
    """

    def __init__(
        self,
        dataset_root: Union[str, Path],
        seq_length: int = 2048,
        tokenizer: Optional["TokenizerSpec"] = None,
        micro_batch_size: int = 4,
        global_batch_size: int = 8,
        rampup_batch_size: Optional[List[int]] = None,
        seed: int = 1234,
        memmap_workers: int = 1,
        num_workers: int = 8,
        pin_memory: bool = True,
        persistent_workers: bool = False,
        packed_sequence_specs: Optional["PackedSequenceSpecs"] = None,
        dataset_kwargs: Optional[Dict[str, Any]] = None,
        pad_cu_seqlens: Optional[bool] = False,
    ):
        super().__init__()
        self.seq_length = seq_length
        self.seed = seed
        self.dataset_root = Path(dataset_root)
        self.tokenizer = tokenizer
        self.memmap_workers = memmap_workers
        self.num_workers = num_workers
        self.pin_memory = pin_memory
        self.persistent_workers = persistent_workers
        self.micro_batch_size = micro_batch_size
        self.global_batch_size = global_batch_size
        self.rampup_batch_size = rampup_batch_size
        self.data_sampler = None
        self.max_train_samples = None
        self.packed_sequence_specs = packed_sequence_specs
        self.packed_sequence_size = -1 if not packed_sequence_specs else packed_sequence_specs.packed_sequence_size
        self.validate_batch_size_for_packed_sequence()
        self.dataset_kwargs = dataset_kwargs or {}
<<<<<<< HEAD
        self._pad_cu_seqlens = pad_cu_seqlens
=======
        self.init_global_step = 0
>>>>>>> 54615868

    def validate_batch_size_for_packed_sequence(self):
        """
        Validate that micro batch size must be 1 when using packed sequence.
        """
        if self.packed_sequence_size > 0 and self.micro_batch_size > 1:
            raise ValueError(
                "Micro batch size should be 1 when training with packed sequence, but your micro batch size "
                f"is {self.micro_batch_size}. \nThe following config is equivalent to your current setting for "
                f"a packed dataset. Please update your config to the following: \n"
                f"Set micro batch size to 1 (currently {self.micro_batch_size})\n"
                f"Set global batch size to {self.global_batch_size // self.micro_batch_size} "
                f"(currently {self.global_batch_size}) \n"
                f"Set packed sequence length to {self.packed_sequence_size*self.micro_batch_size} "
                f"(currently {self.packed_sequence_size}) \n"
                f"For details please visit "
                f"https://docs.nvidia.com/nemo-framework/user-guide/latest/nemotoolkit/features/optimizations/"
                f"sequence_packing.html"
            )

    def prepare_data(self) -> None:
        """
        Prepare packed sequence data
        """
        if self.packed_sequence_size > 0:
            from nemo.collections.llm.gpt.data.packed_sequence import prepare_packed_sequence_data

            if not self.train_path_packed.is_file():
                prepare_packed_sequence_data(
                    input_path=self.train_path,
                    output_path=self.train_path_packed,
                    packed_sequence_size=self.packed_sequence_size,
                    tokenizer=self.tokenizer,
                    max_seq_length=self.seq_length,
                    seed=self.seed,
                    output_metadata_path=self.train_pack_metadata,
                )

            if not self.validation_path_packed.is_file():
                prepare_packed_sequence_data(
                    input_path=self.validation_path,
                    output_path=self.validation_path_packed,
                    packed_sequence_size=self.packed_sequence_size,
                    tokenizer=self.tokenizer,
                    max_seq_length=self.seq_length,
                    seed=self.seed,
                    output_metadata_path=self.val_pack_metadata,
                )

    def setup(self, stage: str):
        """Called by pytorch lightning in datamodule setup"""

        # data_sampler is used in `setup_data_sampler` in MegatronStrategy.setup
        self.data_sampler = MegatronDataSampler(
            seq_len=self.seq_length,
            micro_batch_size=self.micro_batch_size,
            global_batch_size=self.global_batch_size,
            rampup_batch_size=self.rampup_batch_size,
            dataloader_type="batch",
        )

        # Follows the calculation in nemo.collections.nlp.data.language_modeling.megatron.
        # base_dataset_utils.get_datasets_weights_and_num_samples
        self.max_train_samples = int(math.ceil(self.global_batch_size * self.trainer.max_steps * 1.005))

    def state_dict(self) -> Dict[str, Any]:
        """Called when saving a checkpoint, implement to generate and save datamodule state.

        Returns:
            A dictionary containing datamodule state.

        """
        consumed_samples = self.data_sampler.compute_consumed_samples(self.trainer.global_step - self.init_global_step)
        return {"consumed_samples": consumed_samples}

    def load_state_dict(self, state_dict: Dict[str, Any]) -> None:
        """Called when loading a checkpoint, implement to reload datamodule state given datamodule stat

        Args:
            state_dict: the datamodule state returned by ``state_dict``.

        """
        try:
            from megatron.core.num_microbatches_calculator import update_num_microbatches

        except (ImportError, ModuleNotFoundError):
            logging.warning("Megatron num_microbatches_calculator not found, using Apex version.")
            from apex.transformer.pipeline_parallel.utils import update_num_microbatches
        consumed_samples = state_dict["consumed_samples"]
        self.data_sampler.init_consumed_samples = consumed_samples
        self.data_sampler.prev_consumed_samples = consumed_samples

        update_num_microbatches(
            consumed_samples=consumed_samples,
            consistency_check=False,
        )
        self.data_sampler.if_first_step = 1

    def train_dataloader(self) -> DataLoader:
        # pylint: disable=C0115,C0116
        return self._create_dataloader(
            self._create_dataset(
                self.train_path if self.packed_sequence_size <= 0 else self.train_path_packed,
                pack_metadata_path=None if self.packed_sequence_size <= 0 else self.train_pack_metadata,
                max_num_samples=self.max_train_samples,
                **self.dataset_kwargs,
            ),
            mode="train",
        )

    def val_dataloader(self) -> DataLoader:
        # pylint: disable=C0115,C0116
        return self._create_dataloader(
            self._create_dataset(
                self.validation_path if self.packed_sequence_size <= 0 else self.validation_path_packed,
                pack_metadata_path=None if self.packed_sequence_size <= 0 else self.val_pack_metadata,
                is_test=True,
                **self.dataset_kwargs,
            ),
            mode="validation",
        )

    def test_dataloader(self) -> DataLoader:
        # pylint: disable=C0115,C0116
        return self._create_dataloader(
            self._create_dataset(
                self.test_path,
                tokens_to_generate=32,
                is_test=True,
                **self.dataset_kwargs,
            ),
            mode="test",
        )

    @lru_cache
    def _create_dataset(self, path, pack_metadata_path=None, is_test=False, **kwargs):
        # pylint: disable=C0115,C0116
        is_not_packing = is_test or self.packed_sequence_size <= 0
        return create_sft_dataset(
            path,
            tokenizer=self.tokenizer,
            seq_length=(self.seq_length if is_not_packing else self.packed_sequence_size),
            memmap_workers=self.memmap_workers,
            seed=self.seed,
            is_test=is_test,
            pack_metadata_file_path=None if is_not_packing else pack_metadata_path,
            pad_cu_seqlens=False if is_not_packing else self.pad_cu_seqlens,
            **kwargs,
        )

    def _create_dataloader(self, dataset, mode, **kwargs) -> DataLoader:
        # pylint: disable=C0115,C0116
        self.init_global_step = self.trainer.global_step
        self.data_sampler.init_global_step = self.init_global_step
        return WrappedDataLoader(
            mode=mode,
            dataset=dataset,
            num_workers=self.num_workers,
            pin_memory=self.pin_memory,
            persistent_workers=self.persistent_workers,
            collate_fn=dataset.collate_fn,
            **kwargs,
        )

    @property
    def train_path(self) -> Path:
        """Path to training dataset file"""
        return self.dataset_root / "training.jsonl"

    @property
    def train_pack_metadata(self) -> Path:
        """Path to metadata dataset file for packed sequence."""
        if self.packed_sequence_size > 0:
            if self.packed_sequence_specs.packed_val_metadata_path is not None:
                return self.packed_sequence_specs.packed_train_metadata_path
            tokenizer_model_name = self._extract_tokenizer_model_name()
            folder_name = self.dataset_root / "packed" / tokenizer_model_name
            folder_name.mkdir(parents=True, exist_ok=True)
            return folder_name / f"train_{self.packed_sequence_size}_metadata.jsonl"
        else:
            raise ValueError("`train_pack_metadata invalid since packed sequence size is not specified.")

    @property
    def val_pack_metadata(self) -> Path:
        """Path to metadata dataset file for packed sequence."""
        if self.packed_sequence_size > 0:
            if self.packed_sequence_specs.packed_val_metadata_path is not None:
                return self.packed_sequence_specs.packed_val_metadata_path
            tokenizer_model_name = self._extract_tokenizer_model_name()
            folder_name = self.dataset_root / "packed" / tokenizer_model_name
            folder_name.mkdir(parents=True, exist_ok=True)
            return folder_name / f"val_{self.packed_sequence_size}_metadata.jsonl"
        else:
            raise ValueError("val_pack_metadata invalid since packed sequence size is not specified.")

    @property
    def train_path_packed(self) -> Path:
        """Path to training dataset file for packed sequence. The file path contains a reference to the
        tokenizer/model name since packed sequence dataset consists of tokenized indices."""
        if self.packed_sequence_size > 0:
            if self.packed_sequence_specs.packed_train_data_path is not None:
                return self.packed_sequence_specs.packed_train_data_path
            tokenizer_model_name = self._extract_tokenizer_model_name()
            folder_name = self.dataset_root / "packed" / tokenizer_model_name
            folder_name.mkdir(parents=True, exist_ok=True)
            return folder_name / f"training_{self.packed_sequence_size}.npy"
        else:
            raise ValueError("`train_path_packed` invalid since packed sequence size is not specified.")

    @property
    def validation_path_packed(self) -> Path:
        """Path to validation dataset file for packed sequence. The file path contains a reference to the
        tokenizer/model name since packed sequence dataset consists of tokenized indices."""
        if self.packed_sequence_size > 0:
            if self.packed_sequence_specs.packed_val_data_path is not None:
                return self.packed_sequence_specs.packed_val_data_path
            tokenizer_model_name = self._extract_tokenizer_model_name()
            folder_name = self.dataset_root / "packed" / tokenizer_model_name
            folder_name.mkdir(parents=True, exist_ok=True)
            return folder_name / f"validation_{self.packed_sequence_size}.npy"
        else:
            raise ValueError("`validation_path_packed` invalid since packed sequence size is not specified.")

    @property
    def validation_path(self) -> Path:
        """Path to validation dataset file"""
        return self.dataset_root / "validation.jsonl"

    @property
    def test_path(self) -> Path:
        """Path to test dataset file"""
        return self.dataset_root / "test.jsonl"

    @property
    def pad_cu_seqlens(self) -> bool:
        """Whether to pad cu_seqlens to a constant shape"""
        if self.packed_sequence_size > 0:
            if self.packed_sequence_specs.pad_cu_seqlens is not None:
                return self.packed_sequence_specs.pad_cu_seqlens
            else:
                return self._pad_cu_seqlens
        return False

    def _extract_tokenizer_model_name(self) -> str:
        """Automatically get the model name from model path."""
        if self.packed_sequence_specs.tokenizer_model_name is not None:
            tokenizer_model_name = self.packed_sequence_specs.tokenizer_model_name
        elif isinstance(self.tokenizer, AutoTokenizer):
            name = self.tokenizer.tokenizer.name_or_path
            if name.endswith("context/nemo_tokenizer"):
                # NEMO_HOME/hf_org/hf_model/context/nemo_tokenizer => hf_org--hf_model
                tokenizer_model_name = '--'.join(name.split("/")[-4:-2])
            elif name.endswith("nemo_tokenizer"):
                # NEMO_HOME/hf_org/hf_model/nemo_tokenizer => hf_org--hf_model
                tokenizer_model_name = '--'.join(name.split("/")[-3:-1])
            else:
                # hf_org/hf_model => hf_org--hf_model
                tokenizer_model_name = name.replace("/", "--")
        else:
            tokenizer_model_name = f"unknown_tokenizer_{hash(self.tokenizer)}"
        return tokenizer_model_name<|MERGE_RESOLUTION|>--- conflicted
+++ resolved
@@ -94,11 +94,8 @@
         self.packed_sequence_size = -1 if not packed_sequence_specs else packed_sequence_specs.packed_sequence_size
         self.validate_batch_size_for_packed_sequence()
         self.dataset_kwargs = dataset_kwargs or {}
-<<<<<<< HEAD
         self._pad_cu_seqlens = pad_cu_seqlens
-=======
         self.init_global_step = 0
->>>>>>> 54615868
 
     def validate_batch_size_for_packed_sequence(self):
         """
