# Copyright (c) 2024, NVIDIA CORPORATION.  All rights reserved.
#
# Licensed under the Apache License, Version 2.0 (the "License");
# you may not use this file except in compliance with the License.
# You may obtain a copy of the License at
#
#     http://www.apache.org/licenses/LICENSE-2.0
#
# Unless required by applicable law or agreed to in writing, software
# distributed under the License is distributed on an "AS IS" BASIS,
# WITHOUT WARRANTIES OR CONDITIONS OF ANY KIND, either express or implied.
# See the License for the specific language governing permissions and
# limitations under the License.
import json
from dataclasses import dataclass
from functools import partial
from pathlib import Path
from typing import TYPE_CHECKING, Annotated, Callable, Optional, Union

import torch
from megatron.core.tokenizers import MegatronTokenizerBase
from torch import nn

from nemo.collections.llm.gpt.model.base import GPTConfig, GPTModel, torch_dtype_from_mcore_config
from nemo.collections.llm.gpt.model.llama import (
    Llama31Config,
    Llama31Config8B,
    Llama31Config70B,
    Llama31Config405B,
    LlamaConfig,
)
from nemo.collections.llm.gpt.model.llama_nemotron_config import (
    LLAMA_31_NEMOTRON_ULTRA_253B_HETEROGENEOUS_CONFIG,
    LLAMA_33_NEMOTRON_SUPER_49B_HETEROGENEOUS_CONFIG,
)
from nemo.collections.llm.utils import Config
from nemo.lightning import OptimizerModule, io, teardown
from nemo.lightning.ckpt_utils import ADAPTER_META_FILENAME
from nemo.lightning.io.pl import ckpt_to_weights_subdir
from nemo.lightning.io.state import TransformFns
from nemo.lightning.pytorch.utils import dtype_from_hf
from nemo.utils import logging
from nemo.utils.import_utils import safe_import

_, HAVE_TE = safe_import("transformer_engine")
from megatron.core.models.gpt.heterogeneous.heterogeneous_layer_specs import get_gpt_heterogeneous_layer_spec
from megatron.core.transformer.heterogeneous.heterogeneous_config import HeterogeneousTransformerConfig
from megatron.core.transformer.spec_utils import ModuleSpec

if TYPE_CHECKING:
    from peft import AutoPeftModelForCausalLM, PeftConfig
    from transformers import LlamaConfig as HFLlamaConfig
    from transformers import LlamaForCausalLM


@dataclass
class Llama31NemotronNano8BConfig(Llama31Config8B):
    """Configuration for an Llama31-Nemotron-Nano model."""

    kv_channels: int = 128


class Llama31Nemotron70BConfig(Llama31Config70B):
    """Configuration for an Llama31-Nemotron-70B model."""

    kv_channels: int = 128


# Llama-Nemotron Super/Ultra uses heterogeneous architecture
def heterogeneous_layer_spec(config: "GPTConfig") -> ModuleSpec:
    """Determine the most appropriate layer specification based on availability.

    Uses Transformer Engine specs if available, otherwise falls back to local implementation.

    Args:
        config: GPT configuration object

    Returns:
        ModuleSpec: The selected module specification
    """
    return get_gpt_heterogeneous_layer_spec(config, use_te=HAVE_TE)


@dataclass
class Llama33NemotronSuper49BConfig(Llama31Config70B, HeterogeneousTransformerConfig):
    """Configuration for an Llama31-Nemotron-Super model."""

    hidden_size: int = 8192
    num_attention_heads: int = 64
    num_layers: int = 80
    heterogeneous_layers_config_path: str = None
    heterogeneous_layers_config_encoded_json: str = LLAMA_33_NEMOTRON_SUPER_49B_HETEROGENEOUS_CONFIG
    transformer_layer_spec: Union[ModuleSpec, Callable[["GPTConfig"], ModuleSpec]] = heterogeneous_layer_spec


@dataclass
class Llama31NemotronUltra253BConfig(Llama31Config405B, HeterogeneousTransformerConfig):
    """Configuration for an Llama31-Nemotron-Ultra model."""

    hidden_size: int = 8192
    num_attention_heads: int = 64
    num_layers: int = 126
    heterogeneous_layers_config_path: str = None
    heterogeneous_layers_config_encoded_json: str = LLAMA_31_NEMOTRON_ULTRA_253B_HETEROGENEOUS_CONFIG
    transformer_layer_spec: Union[ModuleSpec, Callable[["GPTConfig"], ModuleSpec]] = heterogeneous_layer_spec


class LlamaNemotronModel(GPTModel):
    """Llama-Nemotron model implementation based on the GPT model architecture.

    This class provides a high-level interface for Llama-Nemotron models,
    implementing the specific architecture and settings needed for Llama-Nemotron models.
    """

    def __init__(
        self,
        config: Annotated[Optional[LlamaConfig], Config[LlamaConfig]] = None,
        optim: Optional[OptimizerModule] = None,
        tokenizer: Optional["MegatronTokenizerBase"] = None,
        model_transform: Optional[Callable[[nn.Module], nn.Module]] = None,
    ):
        super().__init__(
            config or Llama31NemotronNano8BConfig(), optim=optim, tokenizer=tokenizer, model_transform=model_transform
        )


@io.model_importer(LlamaNemotronModel, "hf")
class HFLlamaNemotronImporter(io.ModelConnector["LlamaForCausalLM", LlamaNemotronModel]):
    """Importer for converting Hugging Face Llama-Nemotron models to NeMo format.

    This class handles the conversion of Hugging Face's LlamaForCausalLM models
    to NeMo's LlamaNemotronModel format, including weight mapping and configuration translation.
    """

    def init(self) -> LlamaNemotronModel:
        """Initialize a NeMo LlamaModel instance.

        Returns:
            LlamaModel: Initialized NeMo Llama model with the appropriate configuration
                        and tokenizer.
        """
        return LlamaNemotronModel(self.config, tokenizer=self.tokenizer)

    def apply(self, output_path: Path) -> Path:
        """Apply the conversion from HF to NeMo format.

        Args:
            output_path: Path where the converted model will be saved

        Returns:
            Path: Path to the saved NeMo model
        """
        from transformers import AutoModelForCausalLM, LlamaForCausalLM

        logging.info(f'Load HF model {str(self)}')
        if 'Nano' in str(self):
            source = LlamaForCausalLM.from_pretrained(str(self), torch_dtype='auto')
        else:
            source = AutoModelForCausalLM.from_pretrained(str(self), trust_remote_code=True, torch_dtype='auto')
        logging.info('Initialize NeMo Nemotron-Llama model')
        target = self.init()
        trainer = self.nemo_setup(target)
        self.convert_state(source, target)
        self.nemo_save(output_path, trainer)

        print(f"Converted Llama-Nemotron model to Nemo, model saved to {output_path} in {source.dtype}.")

        teardown(trainer, target)
        del trainer, target

        return output_path

    def convert_state(self, source, target):
        """Convert state dict from HF format to NeMo format.

        Maps the weights from the HF model to the NeMo model according to
        the appropriate mapping scheme.

        Args:
            source: Source HF model
            target: Target NeMo model

        Returns:
            The result of applying the transforms
        """
        mapping = {
            "model.embed_tokens.weight": "embedding.word_embeddings.weight",
            "model.layers.*.self_attn.o_proj.weight": "decoder.layers.*.self_attention.linear_proj.weight",
            "model.layers.*.mlp.down_proj.weight": "decoder.layers.*.mlp.linear_fc2.weight",
            "model.layers.*.input_layernorm.weight": "decoder.layers.*.self_attention.linear_qkv.layer_norm_weight",
            "model.layers.*.post_attention_layernorm.weight": "decoder.layers.*.mlp.linear_fc1.layer_norm_weight",
            "model.norm.weight": "decoder.final_layernorm.weight",
            "lm_head.weight": "output_layer.weight",
        }
        if getattr(source.config, "tie_word_embeddings", False):
            del mapping["lm_head.weight"]

        transforms = [
            io.state_transform(
                source_key=(
                    "model.layers.*.self_attn.q_proj.weight",
                    "model.layers.*.self_attn.k_proj.weight",
                    "model.layers.*.self_attn.v_proj.weight",
                ),
                target_key="decoder.layers.*.self_attention.linear_qkv.weight",
                fn=TransformFns.merge_qkv,
            ),
            io.state_transform(
                source_key=("model.layers.*.mlp.gate_proj.weight", "model.layers.*.mlp.up_proj.weight"),
                target_key="decoder.layers.*.mlp.linear_fc1.weight",
                fn=TransformFns.merge_fc1,
            ),
        ]
        return io.apply_transforms(source, target, mapping=mapping, transforms=transforms)

    @property
    def tokenizer(self) -> "MegatronTokenizerBase":
        """
        Get the tokenizer for the HF model.

        Returns:
            MegatronTokenizerBase: Tokenizer instance initialized from the HF model's tokenizer
        """
        from megatron.core.tokenizers import MegatronTokenizer

<<<<<<< HEAD
        return MegatronTokenizer.from_pretrained(
            tokenizer_path=self.save_hf_tokenizer_assets(str(self)),
            metadata_path={"library": "huggingface", "model_type": "llama_nemotron"},
        )
=======
        return AutoTokenizer(self.save_hf_tokenizer_assets(str(self)), trust_remote_code=True)
>>>>>>> 016f2e77

    @property
    def config(self) -> LlamaConfig:
        """Create a NeMo LlamaNemotronConfig from the HF model config.

        Translates the HF configuration parameters to the equivalent NeMo
        configuration.

        Returns:
            LlamaConfig: NeMo configuration for Llama models
        """
        from transformers import AutoConfig, GenerationConfig

        source = AutoConfig.from_pretrained(str(self), trust_remote_code=True)
        try:
            generation_config = GenerationConfig.from_pretrained(str(self))
        except Exception:
            generation_config = None

        def make_vocab_size_divisible_by(vocab_size):
            base = 128
            while vocab_size % base != 0:
                base //= 2
            return base

        assert getattr(source, 'rope_scaling', None), 'Llama-Nemotron model should have rope scaling'
        if getattr(source, 'block_configs') is not None:
            # Convert heterogeneous model (Llama-Nemotron Super/Ultra)
            target_class = (
                Llama33NemotronSuper49BConfig if source.num_hidden_layers == 80 else Llama31NemotronUltra253BConfig
            )
            cls = partial(
                target_class,
                heterogeneous_layers_config_encoded_json=source.to_json_string(),
                heterogeneous_layers_config_path=None,  # We directly load the block config as json
                scale_factor=source.rope_scaling.get("factor", 8.0),
                # For heterogeneous model, GQA is defined in each block config.
                # Llama-Nemotron has the same GQA across all non no-op attention layers.
                # We expose it to config.num_query_groups to make the merge_qkv work.
                # Here we assume block 0 is non no-ops for the attention
                num_query_groups=source.num_attention_heads // source.block_configs[0].attention.n_heads_in_group,
            )
        else:
            # Convert homogeneous model (Llama-Nemotron Nano/70B)
            target_class = Llama31NemotronNano8BConfig if source.num_hidden_layers == 32 else Llama31Nemotron70BConfig
            cls = partial(target_class, num_query_groups=source.num_key_value_heads)

        output = cls(
            num_layers=source.num_hidden_layers,
            hidden_size=source.hidden_size,
            ffn_hidden_size=source.intermediate_size,
            num_attention_heads=source.num_attention_heads,
            kv_channels=getattr(source, "head_dim", None),
            scale_factor=source.rope_scaling.get('factor', 8.0),
            init_method_std=source.initializer_range,
            layernorm_epsilon=source.rms_norm_eps,
            seq_length=source.max_position_embeddings,
            rotary_base=source.rope_theta,
            gated_linear_unit=True,
            make_vocab_size_divisible_by=make_vocab_size_divisible_by(source.vocab_size),
            share_embeddings_and_output_weights=getattr(source, "tie_word_embeddings", False),
            fp16=(dtype_from_hf(source) == torch.float16),
            bf16=(dtype_from_hf(source) == torch.bfloat16),
            params_dtype=dtype_from_hf(source),
            generation_config=generation_config,
        )

        return output


@io.model_exporter(LlamaNemotronModel, "hf")
class HFLlamaNemotronExporter(io.ModelConnector[LlamaNemotronModel, "LlamaForCausalLM"]):
    """Exporter for converting NeMo Llama-Nemotron models to Hugging Face format.

    This class handles the conversion of NeMo's LlamaNemotronModel to Hugging Face's
    LlamaForCausalLM format, including weight mapping and configuration translation.
    It supports both homogeneous (Nano/70B) and heterogeneous (Super/Ultra) model architectures.

    The exporter performs the following key operations:
    1. Initializes a Hugging Face model with appropriate configuration
    2. Maps weights from NeMo format to Hugging Face format
    3. Handles special cases for heterogeneous architectures
    4. Saves the converted model and tokenizer to the specified output path

    Attributes:
        tokenizer: The tokenizer associated with the NeMo model
        config: The configuration for the Hugging Face model

    Methods:
        init: Initialize a Hugging Face model instance
        apply: Convert and save the model to Hugging Face format
        convert_state: Convert model weights from NeMo to Hugging Face format
    """

    def init(self, dtype=torch.bfloat16, from_config=False, model_name=None) -> "LlamaForCausalLM":
        """Initialize a Hugging Face LlamaForCausalLM model instance.

        This method creates a new Hugging Face model instance with the appropriate configuration
        and data type. It handles both homogeneous and heterogeneous model architectures.

        Args:
            dtype (torch.dtype, optional): Data type for model parameters. Defaults to torch.bfloat16.
            from_config (bool, optional): Whether to initialize from config or load from pretrained.
                Set to True for homogeneous models (Nano/70B), False for heterogeneous models (Super/Ultra).
                Defaults to False.
            model_name (str, optional): Name of the pretrained model to load for heterogeneous architectures.
                Required when from_config is False. Defaults to None.

        Returns:
            LlamaForCausalLM: Initialized Hugging Face Llama model instance

        Raises:
            AssertionError: If model_name is not provided for heterogeneous models
        """
        from transformers import AutoModelForCausalLM
        from transformers.modeling_utils import no_init_weights

        with no_init_weights(True):
            if from_config:
                # Llama-Nemotron Nano / Llama31Nemotron70BConfig
                return AutoModelForCausalLM.from_config(self.config, torch_dtype=dtype)
            # Llama-Nemotron Super/Ultra
            assert model_name is not None
            hf_model = AutoModelForCausalLM.from_pretrained(
                model_name,
                trust_remote_code=True,
                torch_dtype=dtype,
            )
            # Register the AutoModel Hook so that the custom modeling files are saved during save_pretrained()
            type(hf_model).register_for_auto_class("AutoModelForCausalLM")
            return hf_model

    def apply(self, output_path: Path, target_model_name=None) -> Path:
        """Convert and save a NeMo Llama-Nemotron model to Hugging Face format.

        This method performs the complete conversion process:
        1. Loads the NeMo model checkpoint
        2. Determines the appropriate target model configuration
        3. Initializes the Hugging Face model
        4. Converts and transfers the weights
        5. Saves the converted model and tokenizer

        Args:
            output_path (Path): Directory path where the converted model will be saved
            target_model_name (str, optional): Name of the target Hugging Face model.
                Required for heterogeneous models (Super/Ultra). For homogeneous models,
                this is determined automatically. Defaults to None.

        Returns:
            Path: Path to the saved Hugging Face model directory

        Raises:
            ValueError: If the target model is not supported or if target_model_name is missing
                      for heterogeneous models
        """
        logging.info("Loading Llama-Nemotron NeMo checkpoint..")
        source, _ = self.nemo_load(str(self))
        is_heterogeneous = isinstance(source.config, HeterogeneousTransformerConfig)
        if target_model_name is None:
            # Llama-Nemotron Super/Ultra uses customize modeling class
            if is_heterogeneous:
                num_layers = source.config.num_layers
                if num_layers == 80:
                    target_model_name = 'nvidia/Llama-3_3-Nemotron-Super-49B-v1'
                elif num_layers == 162:
                    target_model_name = 'nvidia/Llama-3_1-Nemotron-Ultra-253B-v1'
                else:
                    raise ValueError(
                        'Unknown target model. '
                        'Currently only support exporting Llama-Nemotron Nano/Super/Ultra models.'
                    )

        target = self.init(
            torch_dtype_from_mcore_config(source.config),
            from_config=not is_heterogeneous,
            model_name=target_model_name,
        )
        target = self.convert_state(source, target)

        target = target.cpu()
        target.save_pretrained(output_path)
        self.tokenizer.tokenizer.save_pretrained(output_path)

        return output_path

    def convert_state(self, source, target):
        """Convert state dict from NeMo format to HF format.

        Maps the weights from the NeMo model to the HF model according to
        the appropriate mapping scheme.

        Args:
            source: Source NeMo model
            target: Target HF model

        Returns:
            The target model with weights transferred from source
        """
        mapping = {
            "decoder.layers.*.self_attention.linear_proj.weight": "model.layers.*.self_attn.o_proj.weight",
            "decoder.layers.*.mlp.linear_fc2.weight": "model.layers.*.mlp.down_proj.weight",
            "decoder.layers.*.self_attention.linear_qkv.layer_norm_weight": "model.layers.*.input_layernorm.weight",
            "decoder.layers.*.mlp.linear_fc1.layer_norm_weight": "model.layers.*.post_attention_layernorm.weight",
            "decoder.final_layernorm.weight": "model.norm.weight",
        }

        transforms = [
            io.state_transform(
                source_key="decoder.layers.*.self_attention.linear_qkv.weight",
                target_key=(
                    "model.layers.*.self_attn.q_proj.weight",
                    "model.layers.*.self_attn.k_proj.weight",
                    "model.layers.*.self_attn.v_proj.weight",
                ),
                fn=TransformFns.split_qkv,
            ),
            io.state_transform(
                source_key="decoder.layers.*.mlp.linear_fc1.weight",
                target_key=("model.layers.*.mlp.gate_proj.weight", "model.layers.*.mlp.up_proj.weight"),
                fn=TransformFns.split_fc1,
            ),
            io.state_transform(
                source_key="embedding.word_embeddings.weight",
                target_key="model.embed_tokens.weight",
                fn=TransformFns.prune_padding,
            ),
            io.state_transform(
                source_key="output_layer.weight",
                target_key="lm_head.weight",
                fn=TransformFns.prune_padding,
            ),
        ]

        return io.apply_transforms(
            source,
            target,
            mapping=mapping,
            transforms=transforms,
        )

    @property
    def tokenizer(self) -> "MegatronTokenizerBase":
        """Get the tokenizer from the NeMo model.

        Returns:
            MegatronTokenizerBase: Tokenizer from the NeMo model
        """
        return io.load_context(str(self), subpath="model").tokenizer

    @property
    def config(self) -> "HFLlamaConfig":
        """Create a HF LlamaConfig from the NeMo model config.
        This function should only be invoked for Non-heterogeneous transformers (i.e. Nano).

        Translates the NeMo configuration parameters to the equivalent HF
        configuration.

        Returns:
            HFLlamaConfig: HF configuration for Llama models
        """

        source: LlamaConfig = io.load_context(str(self), subpath="model.config")
        assert not isinstance(source, HeterogeneousTransformerConfig)

        from transformers import LlamaConfig as HFLlamaConfig

        rope_scaling = None
        # For Llama 3.1 and Llama 3.2, rope_scaling is used and thus needed to parsed to the config
        if isinstance(source, Llama31Config):
            rope_scaling = {
                'factor': source.scale_factor,
                'low_freq_factor': source.low_freq_factor,
                'high_freq_factor': source.high_freq_factor,
                'original_max_position_embeddings': source.old_context_len,
                'rope_type': 'llama3',
            }
        return HFLlamaConfig(
            num_hidden_layers=source.num_layers,
            hidden_size=source.hidden_size,
            intermediate_size=source.ffn_hidden_size,
            num_attention_heads=source.num_attention_heads,
            head_dim=source.kv_channels,
            max_position_embeddings=source.seq_length,
            initializer_range=source.init_method_std,
            rms_norm_eps=source.layernorm_epsilon,
            num_key_value_heads=source.num_query_groups,
            rope_theta=source.rotary_base,
            vocab_size=self.tokenizer.vocab_size,
            tie_word_embeddings=source.share_embeddings_and_output_weights,
            rope_scaling=rope_scaling,
            bos_token_id=self.tokenizer.bos_id,
            eos_token_id=self.tokenizer.eos_id,
        )


@io.model_exporter(LlamaNemotronModel, "hf-peft")
class HFLlamaNemotronPEFTExporter(HFLlamaNemotronExporter):
    """Exporter for converting NeMotron Llama models with PEFT adapters to Hugging Face format.

    This class extends HFLlamaNemotronExporter to handle Parameter-Efficient Fine-Tuning (PEFT)
    adapters, specifically LoRA and DoRA adapters.
    """

    def init(self, dtype=torch.bfloat16) -> "AutoPeftModelForCausalLM":
        """Initialize a HF PEFT model.

        Args:
            dtype: Data type for model parameters

        Returns:
            AutoPeftModelForCausalLM: Initialized HF PEFT model
        """
        from peft import get_peft_model

        model = super().init(dtype=dtype)

        # Infer base model checkpoint from checkpoint metadata file
        adapter_meta_path = ckpt_to_weights_subdir(str(self), is_saving=False) / ADAPTER_META_FILENAME
        with open(adapter_meta_path, "r") as f:
            model_ckpt_path = json.load(f)['model_ckpt_path']
        model.name_or_path = '/'.join(model_ckpt_path.split("/")[-2:])

        return get_peft_model(model, self.peft_config, autocast_adapter_dtype=False)

    def apply(self, output_path: Path) -> Path:
        """Apply the conversion from NeMo PEFT model to HF format.

        Args:
            output_path: Path where the converted model will be saved

        Returns:
            Path: Path to the saved HF PEFT model
        """
        from nemo.collections.llm.peft import CanonicalLoRA, DoRA, LoRA

        self.peft_obj: Union[LoRA, DoRA, CanonicalLoRA] = io.load_context(str(self)).model.model_transform

        source, _ = self.nemo_load(str(self))
        target = self.init(torch_dtype_from_mcore_config(source.config))
        target = self.convert_state(source, target)
        target = target.cpu()
        target.save_pretrained(output_path, save_embedding_layers=False)

        return output_path

    def convert_state(self, source, target):
        """Convert state dict from NeMo PEFT model to HF PEFT format.

        Maps the weights from the NeMo model to the HF model according to
        the appropriate mapping scheme for PEFT adapters.

        Args:
            source: Source NeMo model with PEFT adapters
            target: Target HF model

        Returns:
            The target model with weights transferred from source
        """
        from nemo.collections.llm.peft import CanonicalLoRA

        # nemo and HF prefixes
        pn = "decoder.layers."
        ph = "base_model.model.model.layers."

        # linear_proj and linear_fc2 prefixes
        p_proj = "self_attention.linear_proj.adapter"
        p_fc2 = "mlp.linear_fc2.adapter"

        # linear_qkv and linear_fc1 prefixes
        p_qkv = "self_attention.linear_qkv.adapter"
        p_fc1 = "mlp.linear_fc1.adapter"

        mapping = {
            # linear_proj for both canonical and performant lora
            f"{pn}*.{p_proj}.linear_in.weight": f"{ph}*.self_attn.o_proj.lora_A.default.weight",
            f"{pn}*.{p_proj}.linear_out.weight": f"{ph}*.self_attn.o_proj.lora_B.default.weight",
            # linear_fc2 for both canonical and performant lora
            f"{pn}*.{p_fc2}.linear_in.weight": f"{ph}*.mlp.down_proj.lora_A.default.weight",
            f"{pn}*.{p_fc2}.linear_out.weight": f"{ph}*.mlp.down_proj.lora_B.default.weight",
        }
        transforms = []

        if isinstance(self.peft_obj, CanonicalLoRA):
            mapping.update(
                {
                    # linear_qkv for canonical lora
                    f"{pn}*.{p_qkv}.adapter_q.linear_in.weight": f"{ph}*.self_attn.q_proj.lora_A.default.weight",
                    f"{pn}*.{p_qkv}.adapter_q.linear_out.weight": f"{ph}*.self_attn.q_proj.lora_B.default.weight",
                    f"{pn}*.{p_qkv}.adapter_k.linear_in.weight": f"{ph}*.self_attn.k_proj.lora_A.default.weight",
                    f"{pn}*.{p_qkv}.adapter_k.linear_out.weight": f"{ph}*.self_attn.k_proj.lora_B.default.weight",
                    f"{pn}*.{p_qkv}.adapter_v.linear_in.weight": f"{ph}*.self_attn.v_proj.lora_A.default.weight",
                    f"{pn}*.{p_qkv}.adapter_v.linear_out.weight": f"{ph}*.self_attn.v_proj.lora_B.default.weight",
                    # linear_fc1 for canonical lora
                    f"{pn}*.{p_fc1}.adapter_up.linear_in.weight": f"{ph}*.mlp.up_proj.lora_A.default.weight",
                    f"{pn}*.{p_fc1}.adapter_up.linear_out.weight": f"{ph}*.mlp.up_proj.lora_B.default.weight",
                    f"{pn}*.{p_fc1}.adapter_gate.linear_in.weight": f"{ph}*.mlp.gate_proj.lora_A.default.weight",
                    f"{pn}*.{p_fc1}.adapter_gate.linear_out.weight": f"{ph}*.mlp.gate_proj.lora_B.default.weight",
                }
            )
        else:
            transforms.extend(
                [
                    # linear_qkv for performant lora
                    io.state_transform(
                        source_key=f"{pn}*.self_attention.linear_qkv.adapter.linear_in.weight",
                        target_key=(
                            f"{ph}*.self_attn.q_proj.lora_A.default.weight",
                            f"{ph}*.self_attn.k_proj.lora_A.default.weight",
                            f"{ph}*.self_attn.v_proj.lora_A.default.weight",
                        ),
                        fn=TransformFns.duplicate3,
                    ),
                    io.state_transform(
                        source_key=f"{pn}*.self_attention.linear_qkv.adapter.linear_out.weight",
                        target_key=(
                            f"{ph}*.self_attn.q_proj.lora_B.default.weight",
                            f"{ph}*.self_attn.k_proj.lora_B.default.weight",
                            f"{ph}*.self_attn.v_proj.lora_B.default.weight",
                        ),
                        fn=TransformFns.split_qkv,
                    ),
                    # linear_fc1 for performant lora
                    io.state_transform(
                        source_key=f"{pn}*.mlp.linear_fc1.adapter.linear_in.weight",
                        target_key=(
                            f"{ph}*.mlp.gate_proj.lora_A.default.weight",
                            f"{ph}*.mlp.up_proj.lora_A.default.weight",
                        ),
                        fn=TransformFns.duplicate2,
                    ),
                    io.state_transform(
                        source_key=f"{pn}*.mlp.linear_fc1.adapter.linear_out.weight",
                        target_key=(
                            f"{ph}*.mlp.gate_proj.lora_B.default.weight",
                            f"{ph}*.mlp.up_proj.lora_B.default.weight",
                        ),
                        fn=TransformFns.split_fc1,
                    ),
                ]
            )

        return io.apply_transforms(
            source,
            target,
            mapping=mapping,
            transforms=transforms,
        )

    @property
    def peft_config(self) -> "PeftConfig":
        """Create a PEFT config for the HF model.

        Translates the NeMo PEFT configuration to the equivalent HF PEFT
        configuration.

        Returns:
            PeftConfig: HF PEFT configuration
        """
        from peft import LoraConfig

        from nemo.collections.llm.peft import DoRA

        assert (
            not self.peft_obj.dropout or self.peft_obj.dropout_position == 'pre'
        ), "LoRA dropout_position must be 'pre' to convert to HF."

        NEMO2HF = {
            'linear_q': ['q_proj'],
            'linear_k': ['k_proj'],
            'linear_v': ['v_proj'],
            'linear_qkv': ['q_proj', 'k_proj', 'v_proj'],
            'linear_proj': ['o_proj'],
            'linear_fc1_up': ['up_proj'],
            'linear_fc1_gate': ['gate_proj'],
            'linear_fc1': ['up_proj', 'gate_proj'],
            'linear_fc2': ['down_proj'],
        }

        # Infer HF target modules from NeMo target modules
        hf_target_modules = []
        for tm in self.peft_obj.target_modules:
            hf_target_modules.extend(NEMO2HF[tm])

        return LoraConfig(
            r=self.peft_obj.dim,
            target_modules=hf_target_modules,
            lora_alpha=self.peft_obj.alpha,
            lora_dropout=self.peft_obj.dropout,
            use_dora=isinstance(self.peft_obj, DoRA),
        )


__all__ = [
    "LlamaNemotronModel",
    "Llama31NemotronNano8BConfig",
    "Llama33NemotronSuper49BConfig",
    "Llama31NemotronUltra253BConfig",
    "Llama31Nemotron70BConfig",
]<|MERGE_RESOLUTION|>--- conflicted
+++ resolved
@@ -223,14 +223,11 @@
         """
         from megatron.core.tokenizers import MegatronTokenizer
 
-<<<<<<< HEAD
         return MegatronTokenizer.from_pretrained(
             tokenizer_path=self.save_hf_tokenizer_assets(str(self)),
             metadata_path={"library": "huggingface", "model_type": "llama_nemotron"},
+            trust_remote_code=True,
         )
-=======
-        return AutoTokenizer(self.save_hf_tokenizer_assets(str(self)), trust_remote_code=True)
->>>>>>> 016f2e77
 
     @property
     def config(self) -> LlamaConfig:
