<<<<<<< HEAD
# Copyright (c) 2024, NVIDIA CORPORATION.  All rights reserved.
#
# Licensed under the Apache License, Version 2.0 (the "License");
# you may not use this file except in compliance with the License.
# You may obtain a copy of the License at
#
#     http://www.apache.org/licenses/LICENSE-2.0
#
# Unless required by applicable law or agreed to in writing, software
# distributed under the License is distributed on an "AS IS" BASIS,
# WITHOUT WARRANTIES OR CONDITIONS OF ANY KIND, either express or implied.
# See the License for the specific language governing permissions and
# limitations under the License.

from collections import defaultdict

from lhotse import CutSet
from lhotse.cut import MixedCut

from nemo.collections.common.prompts import registered_prompt_format_fn
=======
import torch
from lhotse.cut import Cut, MixedCut

from nemo.collections.common.data.lhotse.text_adapters import NeMoSFTExample, SourceTargetTextExample
from nemo.collections.common.data.prompt_fn import registered_prompt_format_fn
>>>>>>> 2d1243af
from nemo.collections.common.prompts.formatter import BOS_SLOT, EOS_SLOT, Modality, PromptFormatter


class Llama2PromptFormatter(PromptFormatter):
    """
    This template has been validated to provide identical tokenized results to the official code
    in https://github.com/meta-llama/llama/blob/main/llama/generation.py
    """

    NAME = "llama2"
    OUTPUT_ROLE = "assistant"
    TEMPLATE = {
        "system_and_user": {
            "template": f"{BOS_SLOT}[INST] <<SYS>>\n|system|\n<</SYS>>\n\n|message| [/INST]",
            "slots": {
                "system": Modality.Text,
                "message": Modality.Text,
            },
        },
        "user": {
            "template": f"{BOS_SLOT}[INST] |message| [/INST]",
            "slots": {
                "message": Modality.Text,
            },
        },
        OUTPUT_ROLE: {
            "template": f"|message| {EOS_SLOT}",
            "slots": {
                "message": Modality.Text,
            },
        },
    }


@registered_prompt_format_fn(Cut, Llama2PromptFormatter)
def llama2(cut: Cut, prompt: Llama2PromptFormatter) -> dict[str, torch.Tensor]:
    if isinstance(cut, MixedCut):
        cut = cut.first_non_padding_cut
    if cut.has_custom("context"):
        context = cut.context
    elif cut.has_custom("question"):
        context = cut.question
    else:
        context = cut.default_context

    turns = []
    if cut.has_custom("system_prompt"):
        turns.append({"role": "system_and_user", "slots": {"system": cut.system_prompt, "message": context}})
    else:
        turns.append({"role": "user", "slots": {"message": context}})
    if (answer := cut.supervisions[0].text) is not None:
        turns.append({"role": "assistant", "slots": {"message": answer}})
    return prompt.encode_dialog(turns)


@registered_prompt_format_fn(SourceTargetTextExample, Llama2PromptFormatter)
def llama2_src_tgt_text_example(example: SourceTargetTextExample, prompt: Llama2PromptFormatter):
    if example.question is not None:
        user_turn = {
            "role": "system_and_user",
            "slots": {"system": example.question.text, "message": example.source.text},
        }
    else:
        user_turn = {
            "role": "user",
            "slots": {"message": example.source.text},
        }
    return prompt.encode_dialog(
        [
            user_turn,
            {"role": prompt.OUTPUT_ROLE, "slots": {"message": example.target.text}},
        ]
    )


@registered_prompt_format_fn(NeMoSFTExample, Llama2PromptFormatter)
def llama2_sft_text_example(example: NeMoSFTExample, prompt: Llama2PromptFormatter):
    first_user_turn = example.data["conversations"][0]["value"]
    if "system" in example.data and example.data["system"]:
        first_turn = {
            "role": "system_and_user",
            "slots": {"system": example.data["system"], "message": first_user_turn},
        }
    else:
        first_turn = {
            "role": "user",
            "slots": {"message": first_user_turn},
        }
    return prompt.encode_dialog(
        [first_turn]
        + [
            {"role": "user" if turn["from"] == "User" else prompt.OUTPUT_ROLE, "slots": {"message": turn["value"]}}
            for turn in example.data["conversations"][1:]
        ]
    )


LLAMA3_BOS = "<|begin_of_text|>"
LLAMA3_HEADER_BEGIN = "<|start_header_id|>"
LLAMA3_HEADER_END = "<|end_header_id|>"
LLAMA3_END_OF_TURN = "<|eot_id|>"
LLAMA3_NL = "\n\n"


class Llama3PromptFormatter(PromptFormatter):
    """
    Implemented following the code at:
     https://github.com/meta-llama/llama3/blob/main/llama/test_tokenizer.py#L56
    """

    NAME = "llama3"
    OUTPUT_ROLE = "assistant"
    TEMPLATE = {
        "preamble": {
            "template": LLAMA3_BOS,
        },
        "system": {
            "template": f"{LLAMA3_HEADER_BEGIN}system{LLAMA3_HEADER_END}{LLAMA3_NL}|message|{LLAMA3_END_OF_TURN}",
            "slots": {
                "message": Modality.Text,
            },
        },
        "user": {
            "template": f"{LLAMA3_HEADER_BEGIN}user{LLAMA3_HEADER_END}{LLAMA3_NL}|message|{LLAMA3_END_OF_TURN}",
            "slots": {
                "message": Modality.Text,
            },
        },
        OUTPUT_ROLE: {
            "template": f"{LLAMA3_HEADER_BEGIN}assistant{LLAMA3_HEADER_END}{LLAMA3_NL}|message|{LLAMA3_END_OF_TURN}",
            "slots": {
                "message": Modality.Text,
            },
        },
    }<|MERGE_RESOLUTION|>--- conflicted
+++ resolved
@@ -1,4 +1,3 @@
-<<<<<<< HEAD
 # Copyright (c) 2024, NVIDIA CORPORATION.  All rights reserved.
 #
 # Licensed under the Apache License, Version 2.0 (the "License");
@@ -12,20 +11,11 @@
 # WITHOUT WARRANTIES OR CONDITIONS OF ANY KIND, either express or implied.
 # See the License for the specific language governing permissions and
 # limitations under the License.
-
-from collections import defaultdict
-
-from lhotse import CutSet
-from lhotse.cut import MixedCut
-
-from nemo.collections.common.prompts import registered_prompt_format_fn
-=======
 import torch
 from lhotse.cut import Cut, MixedCut
 
 from nemo.collections.common.data.lhotse.text_adapters import NeMoSFTExample, SourceTargetTextExample
 from nemo.collections.common.data.prompt_fn import registered_prompt_format_fn
->>>>>>> 2d1243af
 from nemo.collections.common.prompts.formatter import BOS_SLOT, EOS_SLOT, Modality, PromptFormatter
 
 
