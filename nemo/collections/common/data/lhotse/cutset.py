--- conflicted
+++ resolved
@@ -547,13 +547,8 @@
         #   i.e., NeMo concatenated dataset
         #   Assume it's [path1, path2, ...] (while tarred_audio_filepaths in the same format).
         logging.info(
-<<<<<<< HEAD
             f"Initializing Lhotse CutSet from multiple NeMo manifest (is_tarred={is_tarred}) sources with a weighted multiplexer. "
             f"We found the following sources and weights: "
-=======
-            "Initializing Lhotse CutSet from multiple tarred NeMo manifest sources with a weighted multiplexer. "
-            "We found the following sources and weights: "
->>>>>>> fdfeafea
         )
         cutsets = []
         weights = []
