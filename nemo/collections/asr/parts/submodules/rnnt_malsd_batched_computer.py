# Copyright (c) 2024, NVIDIA CORPORATION.  All rights reserved.
#
# Licensed under the Apache License, Version 2.0 (the "License");
# you may not use this file except in compliance with the License.
# You may obtain a copy of the License at
#
#     http://www.apache.org/licenses/LICENSE-2.0
#
# Unless required by applicable law or agreed to in writing, software
# distributed under the License is distributed on an "AS IS" BASIS,
# WITHOUT WARRANTIES OR CONDITIONS OF ANY KIND, either express or implied.
# See the License for the specific language governing permissions and
# limitations under the License.
from pathlib import Path
from typing import Optional

import torch
import torch.nn.functional as F
from omegaconf import DictConfig

from nemo.collections.asr.parts.ngram_lm import FastNGramLM
from nemo.collections.asr.parts.utils import rnnt_utils
from nemo.collections.asr.parts.utils.asr_confidence_utils import ConfidenceMethodMixin
from nemo.utils import logging

MINUS_INF = -float("inf")

# https://stackoverflow.com/a/77213071
MULTIPLIER = 6364136223846793005
INCREMENT = 1
# INCREMENT = 1442695040888963407
MODULUS = 2**64


def hash_text(prev_hash: torch.Tensor, add_labels: torch.Tensor) -> torch.Tensor:
    return prev_hash * MULTIPLIER + INCREMENT + add_labels


class BatchedBeamHyps:
    """Class to store batched hypotheses (labels, time_indices, scores) for efficient RNNT decoding"""

    def __init__(
        self,
        batch_size: int,
        init_length: int,
        beam_size: int,
        blank_index: int,
        device: Optional[torch.device] = None,
        float_dtype: Optional[torch.dtype] = None,
    ):
        self._max_length = init_length
        self.beam_size = beam_size
        self.blank_index = blank_index
        self.batch_size = batch_size

        self.current_lengths_nb = torch.zeros([batch_size, self.beam_size], device=device, dtype=torch.long)
        self.current_lengths_wb = torch.zeros([batch_size, self.beam_size], device=device, dtype=torch.long)
        self.transcript_wb = torch.zeros(
            (batch_size, self.beam_size, self._max_length), device=device, dtype=torch.long
        )
        self.transcript_wb_prev_ptr = torch.full(
            (batch_size, self.beam_size, self._max_length), fill_value=-1, device=device, dtype=torch.long
        )
        self.transcript_hash = torch.zeros([batch_size, self.beam_size], device=device, dtype=torch.long)
        self.last_label = torch.full([batch_size, self.beam_size], fill_value=-1, device=device, dtype=torch.long)
        self.timesteps = torch.zeros((batch_size, self.beam_size, self._max_length), device=device, dtype=torch.long)
        # TODO: separate lm scores (is this necessary?)
        self.scores = torch.zeros([batch_size, self.beam_size], device=device, dtype=float_dtype)
        self.scores.fill_(MINUS_INF)
        self.scores[:, 0].fill_(0.0)

        self.next_timestep = torch.zeros((batch_size, self.beam_size), device=device, dtype=torch.long)
        self.last_timestep_lasts = torch.zeros((batch_size, self.beam_size), device=device, dtype=torch.long)

    def clear_(self):
        self.current_lengths_nb.fill_(0)
        self.current_lengths_wb.fill_(0)
        self.transcript_wb.fill_(0)
        self.transcript_wb_prev_ptr.fill_(-1)
        self.transcript_hash.fill_(0)
        self.last_label.fill_(-1)
        self.timesteps.fill_(0)
        self.scores.fill_(MINUS_INF)
        self.scores[:, 0].fill_(0.0)
        self.next_timestep.fill_(0)
        self.last_timestep_lasts.fill_(0)

    def _allocate_more(self):
        self.transcript_wb = torch.cat((self.transcript_wb, torch.zeros_like(self.transcript_wb)), dim=-1)
        self.transcript_wb_prev_ptr = torch.cat(
            (self.transcript_wb_prev_ptr, torch.zeros_like(self.transcript_wb_prev_ptr)), dim=-1
        )
        self.timesteps = torch.cat((self.timesteps, torch.zeros_like(self.timesteps)), dim=-1)
        self._max_length *= 2

    def add_results_(
        self,
        hyps_indices,
        next_labels,
        next_hyps_prob,
    ):
        if (self.current_lengths_wb + 1).max() >= self._max_length:
            self._allocate_more()
        self.add_results_no_checks_(
            hyps_indices=hyps_indices,
            next_labels=next_labels,
            next_hyps_prob=next_hyps_prob,
        )

    def add_results_no_checks_(
        self,
        hyps_indices,
        next_labels,
        next_hyps_prob,
    ):
        # TODO: timesteps
        self.scores.copy_(next_hyps_prob)
        self.transcript_wb.scatter_(dim=-1, index=self.current_lengths_wb.unsqueeze(-1), src=next_labels.unsqueeze(-1))
        self.transcript_wb_prev_ptr.scatter_(
            dim=-1, index=self.current_lengths_wb.unsqueeze(-1), src=hyps_indices.unsqueeze(-1)
        )
        # self.transcript.scatter_(dim=-1, index=self.current_lengths_nb.unsqueeze(-1), src=next_labels.unsqueeze(-1))
        # self.transcript_prev_ptr.scatter_(dim=-1, index=self.current_lengths_nb.unsqueeze(-1), src=hyps_indices.unsqueeze(-1))
        self.current_lengths_wb += 1
        extended_with_blank = next_labels == self.blank_index
        extended_with_label = (~extended_with_blank) & (next_labels >= 0)
        self.current_lengths_nb = (
            torch.gather(self.current_lengths_nb, dim=-1, index=hyps_indices) + extended_with_label
        )
        # self.next_timestep = torch.gather(self.next_timestep, dim=-1, index=hyps_indices) + 1 - extended_with_label
        self.next_timestep.copy_(self.current_lengths_wb - self.current_lengths_nb)
        self.last_timestep_lasts = torch.where(
            extended_with_blank,
            torch.zeros_like(self.last_timestep_lasts),
            torch.gather(self.last_timestep_lasts, dim=-1, index=hyps_indices) + extended_with_label,
        )

        # track last label
        torch.where(
            extended_with_label,
            next_labels,
            torch.gather(self.last_label, dim=-1, index=hyps_indices),
            out=self.last_label,
        )

        prev_transcript_hash = torch.gather(self.transcript_hash, dim=-1, index=hyps_indices)
        new_transcript_hash = hash_text(prev_transcript_hash, next_labels)
        torch.where(extended_with_label, new_transcript_hash, prev_transcript_hash, out=self.transcript_hash)

    def self_recombine_hyps_(self):
        if self.beam_size <= 1:
            return
        # TODO: separate lm scores
        hyps_equal = (
            (self.transcript_hash[:, :, None] == self.transcript_hash[:, None, :])
            & (self.last_label[:, :, None] == self.last_label[:, None, :])
            & (self.current_lengths_nb[:, :, None] == self.current_lengths_nb[:, None, :])
        )

        scores_matrix = torch.where(
            hyps_equal,
            self.scores[:, None, :].expand(self.batch_size, self.beam_size, self.beam_size),
            torch.full_like(self.scores, fill_value=MINUS_INF)[:, :, None],
        )
        scores_argmax = scores_matrix.argmax(-1, keepdim=False)
        scores_to_keep = (
            torch.arange(self.beam_size, device=scores_argmax.device, dtype=torch.long)[None, :] == scores_argmax
        )
        new_scores = torch.logsumexp(scores_matrix, dim=-1, keepdim=False)
        torch.where(scores_to_keep, new_scores, torch.full_like(new_scores, fill_value=MINUS_INF), out=self.scores)

    def recombine_prune_hyps(self, hyps_extenstions_probs, last_labels) -> torch.Tensor:
        if self.beam_size <= 1:
            return hyps_extenstions_probs
        device = hyps_extenstions_probs.device
        extended_with_symbol = (last_labels != self.blank_index) & (last_labels >= 0)
        current_lengths_nb = (self.current_lengths_nb.unsqueeze(-1) + extended_with_symbol).view(
            self.batch_size, self.beam_size * self.beam_size
        )
        prev_hash = self.transcript_hash.unsqueeze(-1).expand_as(last_labels)
        transcript_hash = hash_text(prev_hash, last_labels)
        transcript_hash = torch.where(extended_with_symbol, transcript_hash, prev_hash).view(
            self.batch_size, self.beam_size * self.beam_size
        )

        hyps_extenstions_probs = hyps_extenstions_probs.view(self.batch_size, self.beam_size * self.beam_size)
        last_labels = last_labels.view(self.batch_size, self.beam_size * self.beam_size)
        # TODO: separate lm scores?
        hyps_equal = (
            (transcript_hash[:, :, None] == transcript_hash[:, None, :])
            & (last_labels[:, :, None] == last_labels[:, None, :])
            & (current_lengths_nb[:, :, None] == current_lengths_nb[:, None, :])
        )

        scores_matrix = torch.where(
            hyps_equal,
            hyps_extenstions_probs[:, None, :].expand(
                self.batch_size, self.beam_size * self.beam_size, self.beam_size * self.beam_size
            ),
            torch.full_like(hyps_extenstions_probs, fill_value=MINUS_INF)[:, :, None],
        )
        scores_argmax = scores_matrix.argmax(-1, keepdim=False)
        scores_to_keep = (
            torch.arange(self.beam_size * self.beam_size, device=device, dtype=torch.long)[None, :] == scores_argmax
        )
        scores_to_copy = (hyps_equal.sum(-1) == 1) | torch.isinf(hyps_extenstions_probs)
        new_scores = torch.logsumexp(scores_matrix, dim=-1, keepdim=False)
        # assert (~torch.isnan(new_scores)).all()
        scores = torch.where(scores_to_keep, new_scores, torch.full_like(new_scores, fill_value=MINUS_INF))
        scores = torch.where(scores_to_copy, hyps_extenstions_probs, scores)
        return scores.view(self.batch_size, self.beam_size, self.beam_size)

    def to_hyps_list(self, score_norm: bool = True) -> list[rnnt_utils.Hypothesis]:
        transcript = self.transcript_wb.tolist()
        transcript_wb_prev_ptr = self.transcript_wb_prev_ptr.tolist()
        if score_norm:
            end_indices = torch.argmax(self.scores / self.current_lengths_nb.to(self.scores.dtype), dim=-1).tolist()
        else:
            end_indices = torch.argmax(self.scores, dim=-1).tolist()
        scores = self.scores.tolist()
        batch_size = self.scores.shape[0]
        hyp_length = self.current_lengths_wb[0, 0].cpu().item()
        # TODO: faster parallel aggregation
        # TODO: timesteps
        hypotheses: list[rnnt_utils.Hypothesis] = []
        for batch_i in range(batch_size):
            cur_transcript = []
            cur_index = end_indices[batch_i]
            # hyp_length = self.last_timestep[i, cur_index]
            for j in range(hyp_length - 1, -1, -1):
                token = transcript[batch_i][cur_index][j]
                if token > 0 and token != self.blank_index:
                    cur_transcript.append(token)
                cur_index = transcript_wb_prev_ptr[batch_i][cur_index][j]
            hypotheses.append(
                rnnt_utils.Hypothesis(
                    score=scores[batch_i][end_indices[batch_i]],
                    y_sequence=cur_transcript[::-1],
                    timestep=[],
                    alignments=None,
                    dec_state=None,
                )
            )
        return hypotheses

class ModifiedALSDBatchedRNNTComputer(ConfidenceMethodMixin):
    """
    mALSD decoding: https://ieeexplore.ieee.org/stamp/stamp.jsp?tp=&arnumber=9053040
    """

    def __init__(
        self,
        decoder,
        joint,
        blank_index: int,
        beam_size: int,
        max_symbols_per_step: Optional[int] = 10,
        preserve_alignments=False,
        preserve_frame_confidence=False,
        confidence_method_cfg: Optional[DictConfig] = None,
        ngram_lm_model: Optional[str | Path] = None,
        ngram_lm_alpha: float = 0.0,
        blank_lm_score_mode: Optional[str | rnnt_utils.BlankLMScoreMode] = None,
        allow_recombine_hyps: bool = True,
        score_norm: bool = True,
        # score_norm_selection: bool = False,
    ):
        super().__init__()
        self.decoder = decoder
        self.joint = joint
        self._blank_index = blank_index
        self.beam_size = beam_size
        self.max_symbols = max_symbols_per_step
        self.preserve_alignments = preserve_alignments
        self.preserve_frame_confidence = preserve_frame_confidence
        self.allow_recombine_hyps = allow_recombine_hyps
        self._SOS = self._blank_index
        self._init_confidence_method(confidence_method_cfg=confidence_method_cfg)
        self.score_norm = score_norm
        # self.score_norm_selection = score_norm_selection
        # if score_norm_selection:
        #     raise NotImplementedError
        assert self._SOS == self._blank_index  # "blank as pad" algorithm only

        if ngram_lm_model is not None:
            assert self._blank_index == self.joint.num_classes_with_blank - self.joint.num_extra_outputs - 1
            self.ngram_lm_batch = FastNGramLM(lm_path=ngram_lm_model, vocab_size=self._blank_index)
            if blank_lm_score_mode is None:
<<<<<<< HEAD
                self.blank_lm_score_mode = rnnt_utils.BlankLMScoreMode.LM_TOP_MAX
            else:
                self.blank_lm_score_mode = rnnt_utils.BlankLMScoreMode(blank_lm_score_mode)
            if self.allow_recombine_hyps:
                # TODO: implement separate scores and fix
                logging.warning("Hyps recombination is not implemented yet with LM, setting to false")
                self.allow_recombine_hyps = False
=======
                self.blank_lm_score_mode = BlankLMScoreMode.LM_WEIGHTED_FULL
            else:
                self.blank_lm_score_mode = BlankLMScoreMode(blank_lm_score_mode)
>>>>>>> bacad82f
        else:
            self.ngram_lm_batch = None
            self.blank_lm_score_mode = None
        self.ngram_lm_alpha = ngram_lm_alpha
        assert not self.preserve_alignments
        assert not self.preserve_frame_confidence

    def modified_alsd_beam_torch(
        self,
        encoder_output: torch.Tensor,
        encoder_output_length: torch.Tensor,
    ) -> list[rnnt_utils.Hypothesis]:
        batch_size, max_time, vocab_size = encoder_output.shape
        device = encoder_output.device
        # TODO: better way?
        if self.ngram_lm_batch is not None:
            self.ngram_lm_batch.to(device)

        # do not recalculate joint projection, project only once
        encoder_output_projected = self.joint.project_encoder(encoder_output)
        float_dtype = encoder_output_projected.dtype

        # init output structures: BatchedHyps (for results), BatchedAlignments + last decoder state
        # init empty batched hypotheses
        batched_hyps = BatchedBeamHyps(
            batch_size=batch_size,
            beam_size=self.beam_size,
            blank_index=self._blank_index,
            init_length=max_time * (self.max_symbols + 1) if self.max_symbols is not None else max_time,
            device=device,
            float_dtype=float_dtype,
        )

        last_labels_wb = torch.full(
            [batch_size, self.beam_size], fill_value=self._SOS, device=device, dtype=torch.long
        )

        batch_indices = (
            torch.arange(batch_size, dtype=torch.long, device=device)[:, None]
            .expand(batch_size, self.beam_size)
            .clone()
        )
        time_indices = torch.zeros_like(batch_indices)
        safe_time_indices = torch.zeros_like(time_indices)  # time indices, guaranteed to be < out_len
        last_timesteps = (encoder_output_length - 1)[:, None].expand_as(batch_indices)
        active_mask = time_indices <= last_timesteps

        if self.ngram_lm_batch is not None:
            batch_lm_states = self.ngram_lm_batch.get_init_states(batch_size=batch_size * self.beam_size, bos=True)
            lm_scores, batch_lm_states_candidates = self.ngram_lm_batch(states=batch_lm_states)  # vocab_size_no_blank
            lm_scores = lm_scores.to(dtype=float_dtype).view(batch_size, self.beam_size, -1) * self.ngram_lm_alpha

        decoder_output, state, *_ = self.decoder.predict(
            last_labels_wb.reshape(-1).unsqueeze(1), None, add_sos=False, batch_size=batch_size * self.beam_size
        )
        decoder_output = self.joint.project_prednet(decoder_output)  # do not recalculate joint projection
        # decoder_output: [(B x Beam), 1, Dim]

        # step = -1
        while active_mask.any():
            # step += 1
            # logging.warning(f"Step: {step} {batched_hyps.transcript_wb[:, :, batched_hyps.current_lengths_wb[0, 0].item() - 1]} {batched_hyps.scores}")
            # torch.cuda.set_sync_debug_mode(2)
            # step 1: get joint output + fuse with LM (if present)
            logits = (
                self.joint.joint_after_projection(
                    encoder_output_projected[batch_indices.view(-1), safe_time_indices.view(-1)].unsqueeze(1),
                    decoder_output,
                )
                .squeeze(1)
                .squeeze(1)
            )
            log_probs = F.log_softmax(logits, dim=-1).view(batch_size, self.beam_size, -1)  # [(B x Beam), V]
            if self.ngram_lm_batch is not None:
                if self.blank_lm_score_mode is rnnt_utils.BlankLMScoreMode.NO_SCORE:
                    log_probs[..., :-1] += lm_scores
                    log_probs_top_k, labels_top_k = torch.topk(
                        log_probs, self.beam_size, dim=-1, largest=True, sorted=True
                    )
                elif self.blank_lm_score_mode is rnnt_utils.BlankLMScoreMode.PRESERVE_BLANK:
                    _, labels_top_k_no_lm = torch.topk(log_probs, self.beam_size, dim=-1, largest=True, sorted=True)
                    log_probs[..., :-1] += lm_scores
                    _, labels_with_lm_nb_top_k = torch.topk(
                        log_probs[..., :-1], self.beam_size, dim=-1, largest=True, sorted=True
                    )
                    # [(BxBeam), beam]
                    # if blank was in labels_top_k -> add blank (last in beam)
                    labels_top_k = labels_with_lm_nb_top_k
                    labels_top_k[..., -1] = torch.where(
                        (labels_top_k_no_lm == self._blank_index).any(dim=-1),
                        torch.full_like(labels_top_k[..., -1], fill_value=self._blank_index),
                        labels_top_k[..., -1],
                    )
                    log_probs_top_k = torch.gather(log_probs, dim=-1, index=labels_top_k)
                elif self.blank_lm_score_mode is rnnt_utils.BlankLMScoreMode.LM_WEIGHTED:
                    log_probs[..., :-1] += lm_scores
                    log_probs[..., -1] *= 1 + self.ngram_lm_alpha
                    log_probs_top_k, labels_top_k = torch.topk(
                        log_probs, self.beam_size, dim=-1, largest=True, sorted=True
                    )
                elif self.blank_lm_score_mode is rnnt_utils.BlankLMScoreMode.LM_WEIGHTED_FULL:
                    blank_logprob = log_probs[..., -1]
                    non_blank_logprob = torch.log1p(-torch.clamp(torch.exp(blank_logprob), max=1.0 - 1e-6))
                    # assert (abs(torch.exp(blank_logprob) + torch.exp(non_blank_logprob) - 1.0) < 1e-5).all()
                    log_probs[..., :-1] += non_blank_logprob.unsqueeze(-1) * self.ngram_lm_alpha + lm_scores
                    log_probs[..., -1] *= 1 + self.ngram_lm_alpha
                    log_probs_top_k, labels_top_k = torch.topk(
                        log_probs, self.beam_size, dim=-1, largest=True, sorted=True
                    )
                elif self.blank_lm_score_mode is rnnt_utils.BlankLMScoreMode.LM_MAX:
                    log_probs[..., :-1] += lm_scores
                    log_probs[..., -1] += lm_scores.max(dim=-1, keepdim=False).values
                    log_probs_top_k, labels_top_k = torch.topk(
                        log_probs, self.beam_size, dim=-1, largest=True, sorted=True
                    )
                elif self.blank_lm_score_mode is rnnt_utils.BlankLMScoreMode.LM_TOP_MAX:
                    log_probs[..., :-1] += lm_scores
                    _, labels_with_lm_nb_top_k = torch.topk(
                        log_probs[..., :-1], self.beam_size, dim=-1, largest=True, sorted=True
                    )
                    # [(BxBeam), beam]
                    lm_only_scores = torch.gather(
                        lm_scores,
                        dim=-1,
                        index=labels_with_lm_nb_top_k,
                    )
                    log_probs[..., -1] += lm_only_scores.max(dim=-1, keepdim=False).values
                    log_probs_top_k, labels_top_k = torch.topk(
                        log_probs, self.beam_size, dim=-1, largest=True, sorted=True
                    )
                else:
                    raise NotImplementedError
            else:
                log_probs_top_k, labels_top_k = torch.topk(
                    log_probs, self.beam_size, dim=-1, largest=True, sorted=True
                )

            # step 2: Make hyps candidates. Add new scores to hyps, force blank if necessary, recombine hyps, prune
            # step 2.1: hyps candidates
            log_probs_blank = log_probs[..., self._blank_index]
            # size: batch_size x beam_size x beam_size (k)
            hyps_scores = batched_hyps.scores
            hyps_candidates_prob = hyps_scores.unsqueeze(-1) + log_probs_top_k  # hyps from top-k (top-k-prev x top_k)
            hyps_candidates_prob_forced_blank = (
                hyps_scores + log_probs_blank
            )  # hyps with forced blank (top-k-prev x blank)

            # step 2.2 force add final hyps with the same score to the beam
            # final hyps cannot be extended -> mask with minus inf, copy prev scores; label - set to -1
            hyps_candidates_prob = torch.where(
                active_mask.unsqueeze(-1),
                hyps_candidates_prob,
                torch.full_like(hyps_candidates_prob, fill_value=MINUS_INF),
            )
            hyps_candidates_prob[..., 0] = torch.where(
                active_mask,
                hyps_candidates_prob[..., 0],
                hyps_scores,
            )
            labels_top_k = torch.where(
                active_mask.unsqueeze(-1), labels_top_k, torch.full_like(labels_top_k, fill_value=-1)
            )

            # step 2.3: force blank extension with respect to self.max_symbols
            if self.max_symbols is not None:
                force_blank = (batched_hyps.last_timestep_lasts >= self.max_symbols) & active_mask
            else:
                force_blank = torch.full_like(active_mask, fill_value=False)
            # mask all extensions with -inf
            hyps_candidates_prob = torch.where(
                force_blank.unsqueeze(-1),
                torch.full_like(hyps_candidates_prob, fill_value=MINUS_INF),
                hyps_candidates_prob,
            )
            # first element in beam - score for hyp with forced blank
            hyps_candidates_prob[..., 0] = torch.where(
                force_blank, hyps_candidates_prob_forced_blank, hyps_candidates_prob[..., 0]
            )
            labels_top_k = torch.where(
                force_blank.unsqueeze(-1), torch.full_like(labels_top_k, fill_value=self._blank_index), labels_top_k
            )

            # step 2.4: prune and recombine hyps
            # if self.allow_recombine_hyps:
            #     hyps_candidates_prob = batched_hyps.recombine_prune_hyps(hyps_candidates_prob, labels_top_k)

            # step 2.5: final pruning - get top-k from (top-k x top-k) hyps
            hyps_indices = torch.arange(self.beam_size, dtype=torch.long, device=device)[None, :, None].expand(
                batch_size, -1, self.beam_size
            )
            next_hyps_prob, hyps_candidates_indices = torch.topk(
                hyps_candidates_prob.view(batch_size, -1), k=self.beam_size, largest=True, sorted=True
            )
            hyps_indices = torch.gather(hyps_indices.reshape(batch_size, -1), dim=-1, index=hyps_candidates_indices)
            next_labels = torch.gather(labels_top_k.reshape(batch_size, -1), dim=-1, index=hyps_candidates_indices)

            # step 3: store results
            if self.max_symbols is None:
                batched_hyps.add_results_(hyps_indices, next_labels, next_hyps_prob)
            else:
                batched_hyps.add_results_no_checks_(hyps_indices, next_labels, next_hyps_prob)
            if self.allow_recombine_hyps:
                batched_hyps.self_recombine_hyps_()

            # step 4: update decoder state + decoder output (+ lm state/scores)
            last_labels_wb = torch.where(
                next_labels >= 0, next_labels, torch.full_like(next_labels, fill_value=self._blank_index)
            )
            preserve_state = last_labels_wb == self._blank_index

            # update decoder + lm state
            # decoder_output: [(B x Beam), 1, Dim]
            prev_decoder_output = torch.gather(
                decoder_output.view(batch_size, self.beam_size, 1, -1),
                dim=1,
                index=hyps_indices[:, :, None, None].expand(batch_size, self.beam_size, 1, decoder_output.shape[-1]),
            ).view(batch_size * self.beam_size, 1, -1)
            # TODO: move state aggregation to decoder + support stateless decoder:
            #  self.decoder.batch_aggregate_states_beam(...)
            # state: tuple, each is of [Layers, (BxBeam), Dim]
            prev_state = (
                torch.gather(
                    state[0].view(state[0].shape[0], batch_size, self.beam_size, -1),
                    dim=2,
                    index=hyps_indices[None, :, :, None].expand(
                        state[0].shape[0], batch_size, self.beam_size, state[0].shape[-1]
                    ),
                ).view(state[0].shape[0], batch_size * self.beam_size, -1),
                torch.gather(
                    state[1].view(state[1].shape[0], batch_size, self.beam_size, -1),
                    dim=2,
                    index=hyps_indices[None, :, :, None].expand(
                        state[1].shape[0], batch_size, self.beam_size, state[1].shape[-1]
                    ),
                ).view(state[1].shape[0], batch_size * self.beam_size, -1),
            )

            decoder_output, state, *_ = self.decoder.predict(
                last_labels_wb.reshape(-1).unsqueeze(1),
                prev_state,
                add_sos=False,
                batch_size=batch_size * self.beam_size,
            )
            decoder_output = self.joint.project_prednet(decoder_output)  # do not recalculate joint projection

            decoder_output = torch.where(preserve_state.view(-1)[:, None, None], prev_decoder_output, decoder_output)
            self.decoder.batch_replace_states_mask(
                src_states=prev_state, dst_states=state, mask=preserve_state.view(-1)
            ) 
            if self.ngram_lm_batch is not None:
                # batch_lm_states: [(BxBeam)]
                # batch_lm_states_candidates: [(BxBeam) x V (without blank)]
                batch_lm_states_candidates = torch.gather(
                    batch_lm_states_candidates.view(batch_size, self.beam_size, -1),
                    dim=1,
                    index=hyps_indices[:, :, None].expand(
                        batch_size, self.beam_size, batch_lm_states_candidates.shape[-1]
                    ),
                )
                batch_lm_states_prev = torch.gather(
                    batch_lm_states.view(batch_size, self.beam_size), dim=1, index=hyps_indices
                )
                last_labels_wb_blank_replaced = torch.where(
                    preserve_state, torch.zeros_like(last_labels_wb), last_labels_wb
                )

                batch_lm_states = torch.gather(
                    batch_lm_states_candidates, dim=-1, index=last_labels_wb_blank_replaced.unsqueeze(-1)
                ).squeeze(-1)
                batch_lm_states = torch.where(preserve_state, batch_lm_states_prev, batch_lm_states).view(-1)

                lm_scores, batch_lm_states_candidates = self.ngram_lm_batch(
                    states=batch_lm_states
                )  # vocab_size_no_blank
                lm_scores = lm_scores.to(dtype=float_dtype).view(batch_size, self.beam_size, -1) * self.ngram_lm_alpha

            # step 5: update time indices + active mask
            time_indices = batched_hyps.next_timestep
            torch.minimum(time_indices, last_timesteps, out=safe_time_indices)
            active_mask = time_indices <= last_timesteps
            # torch.cuda.set_sync_debug_mode(0)

        return batched_hyps.to_hyps_list(score_norm=self.score_norm)

    def __call__(
        self,
        x: torch.Tensor,
        out_len: torch.Tensor,
    ) -> list[rnnt_utils.Hypothesis]:
        return self.modified_alsd_beam_torch(encoder_output=x, encoder_output_length=out_len)<|MERGE_RESOLUTION|>--- conflicted
+++ resolved
@@ -286,7 +286,6 @@
             assert self._blank_index == self.joint.num_classes_with_blank - self.joint.num_extra_outputs - 1
             self.ngram_lm_batch = FastNGramLM(lm_path=ngram_lm_model, vocab_size=self._blank_index)
             if blank_lm_score_mode is None:
-<<<<<<< HEAD
                 self.blank_lm_score_mode = rnnt_utils.BlankLMScoreMode.LM_TOP_MAX
             else:
                 self.blank_lm_score_mode = rnnt_utils.BlankLMScoreMode(blank_lm_score_mode)
@@ -294,11 +293,6 @@
                 # TODO: implement separate scores and fix
                 logging.warning("Hyps recombination is not implemented yet with LM, setting to false")
                 self.allow_recombine_hyps = False
-=======
-                self.blank_lm_score_mode = BlankLMScoreMode.LM_WEIGHTED_FULL
-            else:
-                self.blank_lm_score_mode = BlankLMScoreMode(blank_lm_score_mode)
->>>>>>> bacad82f
         else:
             self.ngram_lm_batch = None
             self.blank_lm_score_mode = None
