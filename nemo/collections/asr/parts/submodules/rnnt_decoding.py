--- conflicted
+++ resolved
@@ -334,11 +334,8 @@
                         preserve_alignments=self.preserve_alignments,
                         preserve_frame_confidence=self.preserve_frame_confidence,
                         confidence_method_cfg=self.confidence_method_cfg,
-<<<<<<< HEAD
+                        loop_labels=self.cfg.greedy.get('loop_labels', True),
                         allow_jit=self.cfg.greedy.get('allow_jit', True),
-=======
-                        loop_labels=self.cfg.greedy.get('loop_labels', True),
->>>>>>> 85e55911
                     )
 
             else:
