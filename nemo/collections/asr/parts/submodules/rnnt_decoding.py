# Copyright (c) 2020, NVIDIA CORPORATION.  All rights reserved.
#
# Licensed under the Apache License, Version 2.0 (the "License");
# you may not use this file except in compliance with the License.
# You may obtain a copy of the License at
#
#     http://www.apache.org/licenses/LICENSE-2.0
#
# Unless required by applicable law or agreed to in writing, software
# distributed under the License is distributed on an "AS IS" BASIS,
# WITHOUT WARRANTIES OR CONDITIONS OF ANY KIND, either express or implied.
# See the License for the specific language governing permissions and
# limitations under the License.

import copy
import re
from abc import abstractmethod, abstractproperty
from dataclasses import dataclass, field, is_dataclass
from typing import Dict, List, Optional, Set, Union

import torch
from omegaconf import OmegaConf

from nemo.collections.asr.parts.context_biasing import BoostingTreeModelConfig, GPUBoostingTreeModel
from nemo.collections.asr.parts.submodules import rnnt_beam_decoding, rnnt_greedy_decoding, tdt_beam_decoding
from nemo.collections.asr.parts.submodules.ngram_lm import NGramGPULanguageModel
from nemo.collections.asr.parts.utils.asr_confidence_utils import ConfidenceConfig, ConfidenceMixin
from nemo.collections.asr.parts.utils.batched_beam_decoding_utils import BlankLMScoreMode, PruningMode
from nemo.collections.asr.parts.utils.rnnt_utils import Hypothesis, NBestHypotheses
from nemo.collections.asr.parts.utils.timestamp_utils import get_segment_offsets, get_words_offsets
from nemo.collections.asr.parts.utils.tokenizer_utils import define_spe_tokenizer_type, extract_punctuation_from_vocab
from nemo.collections.common.tokenizers.aggregate_tokenizer import AggregateTokenizer
from nemo.collections.common.tokenizers.tokenizer_spec import TokenizerSpec
from nemo.utils import logging
from nemo.utils.enum import PrettyStrEnum

try:
    import kenlm

    KENLM_AVAILABLE = True
except (ImportError, ModuleNotFoundError):
    KENLM_AVAILABLE = False


class TransducerModelType(PrettyStrEnum):
    RNNT = "rnnt"
    TDT = "tdt"
    MULTI_BLANK = "multi_blank"


class TransducerDecodingStrategyType(PrettyStrEnum):
    GREEDY = "greedy"
    GREEDY_BATCH = "greedy_batch"
    BEAM = "beam"
    TSD = "tsd"
    MAES = "maes"
    ALSD = "alsd"
    MALSD_BATCH = "malsd_batch"
    MAES_BATCH = "maes_batch"


TRANSDUCER_SUPPORTED_STRATEGIES: dict[TransducerModelType, set[TransducerDecodingStrategyType]] = {
    TransducerModelType.RNNT: {
        TransducerDecodingStrategyType.GREEDY,
        TransducerDecodingStrategyType.GREEDY_BATCH,
        TransducerDecodingStrategyType.BEAM,
        TransducerDecodingStrategyType.MAES,
        TransducerDecodingStrategyType.ALSD,
        TransducerDecodingStrategyType.TSD,
        TransducerDecodingStrategyType.MALSD_BATCH,
        TransducerDecodingStrategyType.MAES_BATCH,
    },
    TransducerModelType.TDT: {
        TransducerDecodingStrategyType.GREEDY,
        TransducerDecodingStrategyType.GREEDY_BATCH,
        TransducerDecodingStrategyType.BEAM,
        TransducerDecodingStrategyType.MAES,
        TransducerDecodingStrategyType.MALSD_BATCH,
    },
    TransducerModelType.MULTI_BLANK: {
        TransducerDecodingStrategyType.GREEDY,
        TransducerDecodingStrategyType.GREEDY_BATCH,
    },
}


class AbstractRNNTDecoding(ConfidenceMixin):
    """
    Used for performing RNN-T auto-regressive decoding of the Decoder+Joint network given the encoder state.

    Args:
        decoding_cfg: A dict-like object which contains the following key-value pairs.
            strategy: str value which represents the type of decoding that can occur.
                Possible values are :
                -   greedy, greedy_batch (for greedy decoding).
                -   beam, tsd, alsd (for beam search decoding).

            compute_hypothesis_token_set: A bool flag, which determines whether to compute a list of decoded
                tokens as well as the decoded string. Default is False in order to avoid double decoding
                unless required.

            preserve_alignments: Bool flag which preserves the history of logprobs generated during
                decoding (sample / batched). When set to true, the Hypothesis will contain
                the non-null value for `alignments` in it. Here, `alignments` is a List of List of
                Tuple(Tensor (of length V + 1), Tensor(scalar, label after argmax)).

                In order to obtain this hypothesis, please utilize `rnnt_decoder_predictions_tensor` function
                with the `return_hypotheses` flag set to True.

                The length of the list corresponds to the Acoustic Length (T).
                Each value in the list (Ti) is a torch.Tensor (U), representing 1 or more targets from a vocabulary.
                U is the number of target tokens for the current timestep Ti.

            tdt_include_token_duration: Bool flag, which determines whether predicted durations for each token
            need to be included in the Hypothesis object. Defaults to False.

            compute_timestamps: A bool flag, which determines whether to compute the character/subword, or
                word based timestamp mapping the output log-probabilities to discrete intervals of timestamps.
                The timestamps will be available in the returned Hypothesis.timestep as a dictionary.

            rnnt_timestamp_type: A str value, which represents the types of timestamps that should be calculated.
                Can take the following values - "char" for character/subword time stamps, "word" for word level
                time stamps, "segment" for segment level time stamps and "all" (default), for character, word and
                segment level time stamps.

            word_seperator: Str token representing the seperator between words.

            segment_seperators: List containing tokens representing the seperator(s) between segments.

            segment_gap_threshold: The threshold (in frames) that caps the gap between two words necessary for forming
            the segments.

            preserve_frame_confidence: Bool flag which preserves the history of per-frame confidence scores
                generated during decoding (sample / batched). When set to true, the Hypothesis will contain
                the non-null value for `frame_confidence` in it. Here, `alignments` is a List of List of ints.

            confidence_cfg: A dict-like object which contains the following key-value pairs related to confidence
                scores. In order to obtain hypotheses with confidence scores, please utilize
                `rnnt_decoder_predictions_tensor` function with the `preserve_frame_confidence` flag set to True.

                preserve_frame_confidence: Bool flag which preserves the history of per-frame confidence scores
                    generated during decoding (sample / batched). When set to true, the Hypothesis will contain
                    the non-null value for `frame_confidence` in it. Here, `alignments` is a List of List of floats.

                    The length of the list corresponds to the Acoustic Length (T).
                    Each value in the list (Ti) is a torch.Tensor (U), representing 1 or more confidence scores.
                    U is the number of target tokens for the current timestep Ti.
                preserve_token_confidence: Bool flag which preserves the history of per-token confidence scores
                    generated during greedy decoding (sample / batched). When set to true, the Hypothesis will contain
                    the non-null value for `token_confidence` in it. Here, `token_confidence` is a List of floats.

                    The length of the list corresponds to the number of recognized tokens.
                preserve_word_confidence: Bool flag which preserves the history of per-word confidence scores
                    generated during greedy decoding (sample / batched). When set to true, the Hypothesis will contain
                    the non-null value for `word_confidence` in it. Here, `word_confidence` is a List of floats.

                    The length of the list corresponds to the number of recognized words.
                exclude_blank: Bool flag indicating that blank token confidence scores are to be excluded
                    from the `token_confidence`.
                aggregation: Which aggregation type to use for collapsing per-token confidence into per-word
                    confidence. Valid options are `mean`, `min`, `max`, `prod`.
                tdt_include_duration: Bool flag indicating that the duration confidence scores are to be calculated and
                    attached to the regular frame confidence,
                    making TDT frame confidence element a pair: (`prediction_confidence`, `duration_confidence`).
                method_cfg: A dict-like object which contains the method name and settings to compute per-frame
                    confidence scores.

                    name: The method name (str).
                        Supported values:
                            - 'max_prob' for using the maximum token probability as a confidence.
                            - 'entropy' for using a normalized entropy of a log-likelihood vector.

                    entropy_type: Which type of entropy to use (str).
                        Used if confidence_method_cfg.name is set to `entropy`.
                        Supported values:
                            - 'gibbs' for the (standard) Gibbs entropy. If the alpha (α) is provided,
                                the formula is the following: H_α = -sum_i((p^α_i)*log(p^α_i)).
                                Note that for this entropy, the alpha should comply the following inequality:
                                (log(V)+2-sqrt(log^2(V)+4))/(2*log(V)) <= α <= (1+log(V-1))/log(V-1)
                                where V is the model vocabulary size.
                            - 'tsallis' for the Tsallis entropy with the Boltzmann constant one.
                                Tsallis entropy formula is the following: H_α = 1/(α-1)*(1-sum_i(p^α_i)),
                                where α is a parameter. When α == 1, it works like the Gibbs entropy.
                                More: https://en.wikipedia.org/wiki/Tsallis_entropy
                            - 'renyi' for the Rényi entropy.
                                Rényi entropy formula is the following: H_α = 1/(1-α)*log_2(sum_i(p^α_i)),
                                where α is a parameter. When α == 1, it works like the Gibbs entropy.
                                More: https://en.wikipedia.org/wiki/R%C3%A9nyi_entropy

                    alpha: Power scale for logsoftmax (α for entropies). Here we restrict it to be > 0.
                        When the alpha equals one, scaling is not applied to 'max_prob',
                        and any entropy type behaves like the Shannon entropy: H = -sum_i(p_i*log(p_i))

                    entropy_norm: A mapping of the entropy value to the interval [0,1].
                        Supported values:
                            - 'lin' for using the linear mapping.
                            - 'exp' for using exponential mapping with linear shift.

            The config may further contain the following sub-dictionaries:
            "greedy":
                max_symbols: int, describing the maximum number of target tokens to decode per
                    timestep during greedy decoding. Setting to larger values allows longer sentences
                    to be decoded, at the cost of increased execution time.
                preserve_frame_confidence: Same as above, overrides above value.
                confidence_method_cfg: Same as above, overrides confidence_cfg.method_cfg.

            "beam":
                beam_size: int, defining the beam size for beam search. Must be >= 1.
                    If beam_size == 1, will perform cached greedy search. This might be slightly different
                    results compared to the greedy search above.

                score_norm: optional bool, whether to normalize the returned beam score in the hypotheses.
                    Set to True by default.

                return_best_hypothesis: optional bool, whether to return just the best hypothesis or all of the
                    hypotheses after beam search has concluded. This flag is set by default.

                tsd_max_sym_exp: optional int, determines number of symmetric expansions of the target symbols
                    per timestep of the acoustic model. Larger values will allow longer sentences to be decoded,
                    at increased cost to execution time.

                alsd_max_target_len: optional int or float, determines the potential maximum target sequence length.
                    If an integer is provided, it can decode sequences of that particular maximum length.
                    If a float is provided, it can decode sequences of int(alsd_max_target_len * seq_len),
                    where seq_len is the length of the acoustic model output (T).

                    NOTE:
                        If a float is provided, it can be greater than 1!
                        By default, a float of 2.0 is used so that a target sequence can be at most twice
                        as long as the acoustic model output length T.

                maes_num_steps: Number of adaptive steps to take. From the paper, 2 steps is generally sufficient,
                    and can be reduced to 1 to improve decoding speed while sacrificing some accuracy. int > 0.

                maes_prefix_alpha: Maximum prefix length in prefix search. Must be an integer, and is advised to keep
                    this as 1 in order to reduce expensive beam search cost later. int >= 0.

                maes_expansion_beta: Maximum number of prefix expansions allowed, in addition to the beam size.
                    Effectively, the number of hypothesis = beam_size + maes_expansion_beta. Must be an int >= 0,
                    and affects the speed of inference since large values will perform large beam search in the next
                    step.

                maes_expansion_gamma: Float pruning threshold used in the prune-by-value step when computing the
                    expansions. The default (2.3) is selected from the paper. It performs a comparison
                    (max_log_prob - gamma <= log_prob[v]) where v is all vocabulary indices in the Vocab set and
                    max_log_prob is the "most" likely token to be predicted. Gamma therefore provides a margin of
                    additional tokens which can be potential candidates for expansion apart from the "most likely"
                    candidate. Lower values will reduce the number of expansions (by increasing pruning-by-value,
                    thereby improving speed but hurting accuracy). Higher values will increase the number of expansions
                    (by reducing pruning-by-value, thereby reducing speed but potentially improving accuracy). This is
                    a hyper parameter to be experimentally tuned on a validation set.

                softmax_temperature: Scales the logits of the joint prior to computing log_softmax.

        decoder: The Decoder/Prediction network module.
        joint: The Joint network module.
        blank_id: The id of the RNNT blank token.
        supported_punctuation: Set of punctuation marks in the vocabulary
    """

    def __init__(self, decoding_cfg, decoder, joint, blank_id: int, supported_punctuation: Optional[Set] = None):
        super(AbstractRNNTDecoding, self).__init__()

        # Convert dataclass to config object
        if is_dataclass(decoding_cfg):
            decoding_cfg = OmegaConf.structured(decoding_cfg)

        self.cfg = decoding_cfg
        self.blank_id = blank_id
        self.supported_punctuation = supported_punctuation
        self.num_extra_outputs = joint.num_extra_outputs
        self.big_blank_durations = self.cfg.get("big_blank_durations", None)
        self.durations = self.cfg.get("durations", None)
        self.compute_hypothesis_token_set = self.cfg.get("compute_hypothesis_token_set", False)
        self.compute_langs = decoding_cfg.get('compute_langs', False)
        self.preserve_alignments = self.cfg.get('preserve_alignments', None)
        self.joint_fused_batch_size = self.cfg.get('fused_batch_size', None)
        self.compute_timestamps = self.cfg.get('compute_timestamps', None)
        self.tdt_include_token_duration = self.cfg.get('tdt_include_token_duration', False)
        self.word_seperator = self.cfg.get('word_seperator', ' ')
        self.segment_seperators = self.cfg.get('segment_seperators', ['.', '?', '!'])
        self.segment_gap_threshold = self.cfg.get('segment_gap_threshold', None)

        self._is_tdt = self.durations is not None and self.durations != []  # this means it's a TDT model.
        self._with_multiple_blanks = self.big_blank_durations is not None and len(self.big_blank_durations) > 0

        if self._is_tdt:
            if blank_id == 0:
                raise ValueError("blank_id must equal len(non_blank_vocabs) for TDT models")
            if self._with_multiple_blanks:
                raise ValueError("duration and big_blank_durations can't both be not None")

        if self._with_multiple_blanks and blank_id == 0:
            raise ValueError("blank_id must equal len(vocabs) for multi-blank RNN-T models")

        strategy = TransducerDecodingStrategyType(self.cfg.strategy)

        if self._is_tdt:
            model_type = TransducerModelType.TDT
        elif self._with_multiple_blanks:
            model_type = TransducerModelType.MULTI_BLANK
        else:
            model_type = TransducerModelType.RNNT

        self._model_type = model_type
        self._decoding_strategy_type = strategy

        # Update preserve alignments
        if self.preserve_alignments is None:
            if self.cfg.strategy in ['greedy', 'greedy_batch']:
                self.preserve_alignments = self.cfg.greedy.get('preserve_alignments', False)

            elif self.cfg.strategy in ['beam', 'tsd', 'alsd', 'maes']:
                self.preserve_alignments = self.cfg.beam.get('preserve_alignments', False)

        # Update compute timestamps
        if self.compute_timestamps is None:
            if self.cfg.strategy in ['greedy', 'greedy_batch']:
                self.compute_timestamps = self.cfg.greedy.get('compute_timestamps', False)

            elif self.cfg.strategy in ['beam', 'tsd', 'alsd', 'maes']:
                self.compute_timestamps = self.cfg.beam.get('compute_timestamps', False)

        # Check if the model supports punctuation
        # and compile regex pattern to remove A space before supported punctuation marks if applicable
        # We remove only one space before punctuation marks as for some models punctuation marks are included in the vocabulary with a space.
        # The presence of multiple spaces before punctuation marks is a result of erroneous prediction of the ASR model, which should not be fixed during the decoding process.
        if self.supported_punctuation:
            punct_pattern = '|'.join([re.escape(p) for p in self.supported_punctuation])
            self.space_before_punct_pattern = re.compile(r'(\s)(' + punct_pattern + ')')

        # initialize confidence-related fields
        self._init_confidence(self.cfg.get('confidence_cfg', None))

        if model_type is TransducerModelType.TDT:
            self.tdt_include_token_duration = self.tdt_include_token_duration or self.compute_timestamps
            self._compute_offsets = self._compute_offsets_tdt
            self._refine_timestamps = self._refine_timestamps_tdt

        # Confidence estimation is not implemented for these strategies
        if (
            not self.preserve_frame_confidence
            and self.cfg.strategy in ['beam', 'tsd', 'alsd', 'maes']
            and self.cfg.beam.get('preserve_frame_confidence', False)
        ):
            raise NotImplementedError(f"Confidence calculation is not supported for strategy `{self.cfg.strategy}`")

        if strategy in {TransducerDecodingStrategyType.GREEDY, TransducerDecodingStrategyType.GREEDY_BATCH}:
            ngram_lm_model = self.cfg.greedy.get('ngram_lm_model', None)
            ngram_lm_alpha = self.cfg.greedy.get('ngram_lm_alpha', 0)
            boosting_tree = self.cfg.greedy.get('boosting_tree', None)
            boosting_tree_alpha = self.cfg.greedy.get('boosting_tree_alpha', 0)
        else:
            ngram_lm_model = self.cfg.beam.get('ngram_lm_model', None)
            ngram_lm_alpha = self.cfg.beam.get('ngram_lm_alpha', 0)
            boosting_tree = self.cfg.beam.get('boosting_tree', None)
            boosting_tree_alpha = self.cfg.beam.get('boosting_tree_alpha', 0)

        # load fusion models from paths (ngram_lm_model and boosting_tree_model)
        fusion_models, fusion_models_alpha = [], []
        # load ngram_lm model from path
        if ngram_lm_model is not None:
            if strategy is TransducerDecodingStrategyType.MAES:
                fusion_models.append(self._load_kenlm_model(ngram_lm_model))
            else:
                fusion_models.append(NGramGPULanguageModel.from_file(lm_path=ngram_lm_model, vocab_size=self.blank_id))
            fusion_models_alpha.append(ngram_lm_alpha)
        # load boosting tree model from path
        if boosting_tree and not BoostingTreeModelConfig.is_empty(boosting_tree):
            if strategy is TransducerDecodingStrategyType.MAES:
                raise NotImplementedError(
                    f"Model {model_type} with strategy `{strategy}` does not support boosting tree."
                )
            fusion_models.append(
                GPUBoostingTreeModel.from_config(boosting_tree, tokenizer=getattr(self, 'tokenizer', None))
            )
            fusion_models_alpha.append(boosting_tree_alpha)
        if not fusion_models:
            fusion_models = None
            fusion_models_alpha = None

        match strategy, model_type:
            # greedy strategy
            case TransducerDecodingStrategyType.GREEDY, TransducerModelType.RNNT:
                if fusion_models is not None:
                    raise NotImplementedError(
                        f"Model {model_type} with strategy `{strategy}` does not support n-gram LM models and boosting tree."
                        f"Recommended greedy strategy with LM is `greedy_batch`."
                    )
                self.decoding = rnnt_greedy_decoding.GreedyRNNTInfer(
                    decoder_model=decoder,
                    joint_model=joint,
                    blank_index=self.blank_id,
                    max_symbols_per_step=(
                        self.cfg.greedy.get('max_symbols', None) or self.cfg.greedy.get('max_symbols_per_step', None)
                    ),
                    preserve_alignments=self.preserve_alignments,
                    preserve_frame_confidence=self.preserve_frame_confidence,
                    confidence_method_cfg=self.confidence_method_cfg,
                )
            case TransducerDecodingStrategyType.GREEDY, TransducerModelType.TDT:
                if fusion_models is not None:
                    raise NotImplementedError(
                        f"Model {model_type} with strategy `{strategy}` does not support n-gram LM models and boosting tree. "
                        f"Recommended greedy strategy with LM is `greedy_batch`."
                    )
                self.decoding = rnnt_greedy_decoding.GreedyTDTInfer(
                    decoder_model=decoder,
                    joint_model=joint,
                    blank_index=self.blank_id,
                    durations=self.durations,
                    max_symbols_per_step=(
                        self.cfg.greedy.get('max_symbols', None) or self.cfg.greedy.get('max_symbols_per_step', None)
                    ),
                    preserve_alignments=self.preserve_alignments,
                    preserve_frame_confidence=self.preserve_frame_confidence,
                    include_duration=self.tdt_include_token_duration,
                    include_duration_confidence=self.tdt_include_duration_confidence,
                    confidence_method_cfg=self.confidence_method_cfg,
                )
            case TransducerDecodingStrategyType.GREEDY, TransducerModelType.MULTI_BLANK:
                if fusion_models is not None:
                    raise NotImplementedError(
                        f"Model {model_type} with strategy `{strategy}` does not support n-gram LM models and boosting tree."
                    )
                self.decoding = rnnt_greedy_decoding.GreedyMultiblankRNNTInfer(
                    decoder_model=decoder,
                    joint_model=joint,
                    blank_index=self.blank_id,
                    big_blank_durations=self.big_blank_durations,
                    max_symbols_per_step=(
                        self.cfg.greedy.get('max_symbols', None) or self.cfg.greedy.get('max_symbols_per_step', None)
                    ),
                    preserve_alignments=self.preserve_alignments,
                    preserve_frame_confidence=self.preserve_frame_confidence,
                    confidence_method_cfg=self.confidence_method_cfg,
                )
            # greedy_batch strategy
            case TransducerDecodingStrategyType.GREEDY_BATCH, TransducerModelType.RNNT:
                self.decoding = rnnt_greedy_decoding.GreedyBatchedRNNTInfer(
                    decoder_model=decoder,
                    joint_model=joint,
                    blank_index=self.blank_id,
                    max_symbols_per_step=(
                        self.cfg.greedy.get('max_symbols', None) or self.cfg.greedy.get('max_symbols_per_step', None)
                    ),
                    preserve_alignments=self.preserve_alignments,
                    preserve_frame_confidence=self.preserve_frame_confidence,
                    confidence_method_cfg=self.confidence_method_cfg,
                    loop_labels=self.cfg.greedy.get('loop_labels', True),
                    use_cuda_graph_decoder=self.cfg.greedy.get('use_cuda_graph_decoder', True),
                    fusion_models=fusion_models,
                    fusion_models_alpha=fusion_models_alpha,
                )
            case TransducerDecodingStrategyType.GREEDY_BATCH, TransducerModelType.TDT:
                self.decoding = rnnt_greedy_decoding.GreedyBatchedTDTInfer(
                    decoder_model=decoder,
                    joint_model=joint,
                    blank_index=self.blank_id,
                    durations=self.durations,
                    max_symbols_per_step=(
                        self.cfg.greedy.get('max_symbols', None) or self.cfg.greedy.get('max_symbols_per_step', None)
                    ),
                    preserve_alignments=self.preserve_alignments,
                    preserve_frame_confidence=self.preserve_frame_confidence,
                    include_duration=self.tdt_include_token_duration,
                    include_duration_confidence=self.tdt_include_duration_confidence,
                    confidence_method_cfg=self.confidence_method_cfg,
                    use_cuda_graph_decoder=self.cfg.greedy.get('use_cuda_graph_decoder', True),
                    fusion_models=fusion_models,
                    fusion_models_alpha=fusion_models_alpha,
                )
            case TransducerDecodingStrategyType.GREEDY_BATCH, TransducerModelType.MULTI_BLANK:
                if fusion_models is not None:
                    raise NotImplementedError(
                        f"Model {model_type} with strategy `{strategy}` does not support n-gram LM models and boosting tree."
                    )
                self.decoding = rnnt_greedy_decoding.GreedyBatchedMultiblankRNNTInfer(
                    decoder_model=decoder,
                    joint_model=joint,
                    blank_index=self.blank_id,
                    big_blank_durations=self.big_blank_durations,
                    max_symbols_per_step=(
                        self.cfg.greedy.get('max_symbols', None) or self.cfg.greedy.get('max_symbols_per_step', None)
                    ),
                    preserve_alignments=self.preserve_alignments,
                    preserve_frame_confidence=self.preserve_frame_confidence,
                    confidence_method_cfg=self.confidence_method_cfg,
                )
            # beam, maes, alsd, tsd strategies
            case TransducerDecodingStrategyType.BEAM, TransducerModelType.RNNT:
                if fusion_models is not None:
                    raise NotImplementedError(
                        f"Model {model_type} with strategy `{strategy}` does not support n-gram LM models and boosting tree."
                        f"Recommended beam decoding strategy with LM is `malsd_batch`."
                    )
                logging.warning(
                    f"Decoding strategy `{strategy}` is experimental. "
                    "Recommended beam decoding strategy is `malsd_batch`."
                )
                self.decoding = rnnt_beam_decoding.BeamRNNTInfer(
                    decoder_model=decoder,
                    joint_model=joint,
                    beam_size=self.cfg.beam.beam_size,
                    return_best_hypothesis=decoding_cfg.beam.get('return_best_hypothesis', True),
                    search_type='default',
                    score_norm=self.cfg.beam.get('score_norm', True),
                    softmax_temperature=self.cfg.beam.get('softmax_temperature', 1.0),
                    preserve_alignments=self.preserve_alignments,
                )
            case TransducerDecodingStrategyType.BEAM, TransducerModelType.TDT:
                if fusion_models is not None:
                    raise NotImplementedError(
                        f"Model {model_type} with strategy `{strategy}` does not support n-gram LM models and boosting tree."
                        f"Recommended beam decoding strategy with LM is `malsd_batch`."
                    )
                logging.warning(
                    f"Decoding strategy `{strategy}` is experimental. "
                    "Recommended beam decoding strategy is `malsd_batch`."
                )
                self.decoding = tdt_beam_decoding.BeamTDTInfer(
                    decoder_model=decoder,
                    joint_model=joint,
                    durations=self.durations,
                    beam_size=self.cfg.beam.beam_size,
                    return_best_hypothesis=decoding_cfg.beam.get('return_best_hypothesis', True),
                    search_type='default',
                    score_norm=self.cfg.beam.get('score_norm', True),
                    softmax_temperature=self.cfg.beam.get('softmax_temperature', 1.0),
                    preserve_alignments=self.preserve_alignments,
                )
            case TransducerDecodingStrategyType.TSD, TransducerModelType.RNNT:
                if fusion_models is not None:
                    raise NotImplementedError(
                        f"Model {model_type} with strategy `{strategy}` does not support n-gram LM models and boosting tree."
                        f"Recommended beam decoding strategy with LM is `malsd_batch`."
                    )
                logging.warning(
                    f"Decoding strategy `{strategy}` is experimental. "
                    "Recommended beam decoding strategy is `malsd_batch`."
                )
                self.decoding = rnnt_beam_decoding.BeamRNNTInfer(
                    decoder_model=decoder,
                    joint_model=joint,
                    beam_size=self.cfg.beam.beam_size,
                    return_best_hypothesis=decoding_cfg.beam.get('return_best_hypothesis', True),
                    search_type='tsd',
                    score_norm=self.cfg.beam.get('score_norm', True),
                    tsd_max_sym_exp_per_step=self.cfg.beam.get('tsd_max_sym_exp', 10),
                    softmax_temperature=self.cfg.beam.get('softmax_temperature', 1.0),
                    preserve_alignments=self.preserve_alignments,
                )
            case TransducerDecodingStrategyType.ALSD, TransducerModelType.RNNT:
                if fusion_models is not None:
                    raise NotImplementedError(
                        f"Model {model_type} with strategy `{strategy}` does not support n-gram LM models and boosting tree."
                        f"Recommended beam decoding strategy with LM is `malsd_batch`."
                    )
                logging.warning(
                    f"Decoding strategy `{strategy}` is experimental. "
                    "Recommended beam decoding strategy is `malsd_batch`."
                )
                self.decoding = rnnt_beam_decoding.BeamRNNTInfer(
                    decoder_model=decoder,
                    joint_model=joint,
                    beam_size=self.cfg.beam.beam_size,
                    return_best_hypothesis=decoding_cfg.beam.get('return_best_hypothesis', True),
                    search_type='alsd',
                    score_norm=self.cfg.beam.get('score_norm', True),
                    alsd_max_target_len=self.cfg.beam.get('alsd_max_target_len', 2),
                    softmax_temperature=self.cfg.beam.get('softmax_temperature', 1.0),
                    preserve_alignments=self.preserve_alignments,
                )
            case TransducerDecodingStrategyType.MAES, TransducerModelType.RNNT:
                logging.warning(
                    f"Decoding strategy `{strategy}` is experimental. "
                    "Recommended beam decoding strategy is `malsd_batch`."
                )
                self.decoding = rnnt_beam_decoding.BeamRNNTInfer(
                    decoder_model=decoder,
                    joint_model=joint,
                    beam_size=self.cfg.beam.beam_size,
                    return_best_hypothesis=decoding_cfg.beam.get('return_best_hypothesis', True),
                    search_type='maes',
                    score_norm=self.cfg.beam.get('score_norm', True),
                    maes_num_steps=self.cfg.beam.get('maes_num_steps', 2),
                    maes_prefix_alpha=self.cfg.beam.get('maes_prefix_alpha', 1),
                    maes_expansion_gamma=self.cfg.beam.get('maes_expansion_gamma', 2.3),
                    maes_expansion_beta=self.cfg.beam.get('maes_expansion_beta', 2.0),
                    softmax_temperature=self.cfg.beam.get('softmax_temperature', 1.0),
                    preserve_alignments=self.preserve_alignments,
                    ngram_lm_model=fusion_models[0] if fusion_models is not None else None,
                    ngram_lm_alpha=fusion_models_alpha[0] if fusion_models_alpha is not None else 0.0,
                    hat_subtract_ilm=self.cfg.beam.get('hat_subtract_ilm', False),
                    hat_ilm_weight=self.cfg.beam.get('hat_ilm_weight', 0.0),
                )
            case TransducerDecodingStrategyType.MAES, TransducerModelType.TDT:
                logging.warning(
                    f"Decoding strategy `{strategy}` is experimental. "
                    "Recommended beam decoding strategy is `malsd_batch`."
                )
                self.decoding = tdt_beam_decoding.BeamTDTInfer(
                    decoder_model=decoder,
                    joint_model=joint,
                    durations=self.durations,
                    beam_size=self.cfg.beam.beam_size,
                    return_best_hypothesis=decoding_cfg.beam.get('return_best_hypothesis', True),
                    search_type='maes',
                    score_norm=self.cfg.beam.get('score_norm', True),
                    maes_num_steps=self.cfg.beam.get('maes_num_steps', 2),
                    maes_prefix_alpha=self.cfg.beam.get('maes_prefix_alpha', 1),
                    maes_expansion_gamma=self.cfg.beam.get('maes_expansion_gamma', 2.3),
                    maes_expansion_beta=self.cfg.beam.get('maes_expansion_beta', 2.0),
                    softmax_temperature=self.cfg.beam.get('softmax_temperature', 1.0),
                    preserve_alignments=self.preserve_alignments,
                    ngram_lm_model=fusion_models[0] if fusion_models is not None else None,
                    ngram_lm_alpha=fusion_models_alpha[0] if fusion_models_alpha is not None else 0.0,
                )
            # beam batch: malsd_batch and maes_batch strategies
            case TransducerDecodingStrategyType.MALSD_BATCH, TransducerModelType.RNNT:
                self.decoding = rnnt_beam_decoding.BeamBatchedRNNTInfer(
                    decoder_model=decoder,
                    joint_model=joint,
                    blank_index=self.blank_id,
                    beam_size=self.cfg.beam.beam_size,
                    search_type='malsd_batch',
                    max_symbols_per_step=self.cfg.beam.get("max_symbols", 10),
                    preserve_alignments=self.preserve_alignments,
                    fusion_models=fusion_models,
                    fusion_models_alpha=fusion_models_alpha,
                    blank_lm_score_mode=self.cfg.beam.get('blank_lm_score_mode', BlankLMScoreMode.LM_WEIGHTED_FULL),
                    pruning_mode=self.cfg.beam.get('pruning_mode', PruningMode.LATE),
                    score_norm=self.cfg.beam.get('score_norm', True),
                    allow_cuda_graphs=self.cfg.beam.get('allow_cuda_graphs', True),
                    return_best_hypothesis=self.cfg.beam.get('return_best_hypothesis', True),
                )
            case TransducerDecodingStrategyType.MALSD_BATCH, TransducerModelType.TDT:
                self.decoding = tdt_beam_decoding.BeamBatchedTDTInfer(
                    decoder_model=decoder,
                    joint_model=joint,
                    blank_index=self.blank_id,
                    durations=self.durations,
                    beam_size=self.cfg.beam.beam_size,
                    search_type='malsd_batch',
                    max_symbols_per_step=self.cfg.beam.get("max_symbols", 10),
                    preserve_alignments=self.preserve_alignments,
                    fusion_models=fusion_models,
                    fusion_models_alpha=fusion_models_alpha,
                    blank_lm_score_mode=self.cfg.beam.get('blank_lm_score_mode', BlankLMScoreMode.LM_WEIGHTED_FULL),
                    pruning_mode=self.cfg.beam.get('pruning_mode', PruningMode.LATE),
                    score_norm=self.cfg.beam.get('score_norm', True),
                    allow_cuda_graphs=self.cfg.beam.get('allow_cuda_graphs', True),
                    return_best_hypothesis=self.cfg.beam.get('return_best_hypothesis', True),
                )
            case TransducerDecodingStrategyType.MAES_BATCH, TransducerModelType.RNNT:
                self.decoding = rnnt_beam_decoding.BeamBatchedRNNTInfer(
                    decoder_model=decoder,
                    joint_model=joint,
                    blank_index=self.blank_id,
                    beam_size=self.cfg.beam.beam_size,
                    search_type='maes_batch',
                    maes_num_steps=self.cfg.beam.get('maes_num_steps', 2),
                    maes_expansion_beta=self.cfg.beam.get('maes_expansion_beta', 2),
                    maes_expansion_gamma=self.cfg.beam.get('maes_expansion_gamma', 2.3),
                    preserve_alignments=self.preserve_alignments,
                    fusion_models=fusion_models,
                    fusion_models_alpha=fusion_models_alpha,
                    blank_lm_score_mode=self.cfg.beam.get('blank_lm_score_mode', BlankLMScoreMode.LM_WEIGHTED_FULL),
                    pruning_mode=self.cfg.beam.get('pruning_mode', PruningMode.LATE),
                    score_norm=self.cfg.beam.get('score_norm', True),
                    allow_cuda_graphs=self.cfg.beam.get('allow_cuda_graphs', False),
                    return_best_hypothesis=self.cfg.beam.get('return_best_hypothesis', True),
                )
            case _, _:
                raise NotImplementedError(
                    f"Transducer model of {model_type} type does not support {strategy} strategy. "
                    f"Supported strategies: {', '.join(map(str, TRANSDUCER_SUPPORTED_STRATEGIES[model_type]))}"
                )

        # Update the joint fused batch size or disable it entirely if needed.
        self.update_joint_fused_batch_size()

    @abstractproperty
    def tokenizer_type(self):
        """
        Implemented by subclass in order to get tokenizer type information for timestamps extraction.
        """
        raise NotImplementedError()

    def rnnt_decoder_predictions_tensor(
        self,
        encoder_output: torch.Tensor,
        encoded_lengths: torch.Tensor,
        return_hypotheses: bool = False,
        partial_hypotheses: Optional[List[Hypothesis]] = None,
    ) -> Union[List[Hypothesis], List[List[Hypothesis]]]:
        """
        Decode an encoder output by autoregressive decoding of the Decoder+Joint networks.

        Args:
            encoder_output: torch.Tensor of shape [B, D, T].
            encoded_lengths: torch.Tensor containing lengths of the padded encoder outputs. Shape [B].
            return_hypotheses: bool. If set to True it will return list of Hypothesis or NBestHypotheses

        Returns:
            If `return_all_hypothesis` is set:
                A list[list[Hypothesis]].
                    Look at rnnt_utils.Hypothesis for more information.

            If `return_all_hypothesis` is not set:
                A list[Hypothesis].
                List of best hypotheses
                    Look at rnnt_utils.Hypothesis for more information.
        """
        # Compute hypotheses
        with torch.inference_mode():
            hypotheses_list = self.decoding(
                encoder_output=encoder_output, encoded_lengths=encoded_lengths, partial_hypotheses=partial_hypotheses
            )  # type: [List[Hypothesis]]

            # extract the hypotheses
            hypotheses_list = hypotheses_list[0]  # type: List[Hypothesis]

        prediction_list = hypotheses_list

        if isinstance(prediction_list[0], NBestHypotheses):
            hypotheses = []
            all_hypotheses = []

            for nbest_hyp in prediction_list:  # type: NBestHypotheses
                n_hyps = nbest_hyp.n_best_hypotheses  # Extract all hypotheses for this sample
                decoded_hyps = self.decode_hypothesis(n_hyps)  # type: List[str]

                # If computing timestamps
                if self.compute_timestamps is True:
                    timestamp_type = self.cfg.get('rnnt_timestamp_type', 'all')
                    for hyp_idx in range(len(decoded_hyps)):
                        decoded_hyps[hyp_idx] = self.compute_rnnt_timestamps(decoded_hyps[hyp_idx], timestamp_type)

                hypotheses.append(decoded_hyps[0])  # best hypothesis
                all_hypotheses.append(decoded_hyps)

            if return_hypotheses:
                return all_hypotheses  # type: list[list[Hypothesis]]

            all_hyp = [[Hypothesis(h.score, h.y_sequence, h.text) for h in hh] for hh in all_hypotheses]
            return all_hyp

        else:
            hypotheses = self.decode_hypothesis(prediction_list)  # type: List[str]

            # If computing timestamps
            if self.compute_timestamps is True:
                timestamp_type = self.cfg.get('rnnt_timestamp_type', 'all')
                for hyp_idx in range(len(hypotheses)):
                    hypotheses[hyp_idx] = self.compute_rnnt_timestamps(hypotheses[hyp_idx], timestamp_type)

            if return_hypotheses:
                # greedy decoding, can get high-level confidence scores
                if self.preserve_frame_confidence and (
                    self.preserve_word_confidence or self.preserve_token_confidence
                ):
                    hypotheses = self.compute_confidence(hypotheses)
                return hypotheses

            return [Hypothesis(h.score, h.y_sequence, h.text) for h in hypotheses]

    def decode_hypothesis(self, hypotheses_list: List[Hypothesis]) -> List[Union[Hypothesis, NBestHypotheses]]:
        """
        Decode a list of hypotheses into a list of strings.

        Args:
            hypotheses_list: List of Hypothesis.

        Returns:
            A list of strings.
        """
        for hyp in hypotheses_list:
            # Extract the integer encoded hypothesis
            prediction = hyp.y_sequence

            if type(prediction) != list:
                prediction = prediction.tolist()

            # RNN-T sample level is already preprocessed by implicit RNNT decoding
            # Simply remove any blank and possibly big blank tokens
            if self.big_blank_durations is not None and self.big_blank_durations != []:  # multi-blank RNNT
                num_extra_outputs = len(self.big_blank_durations)
                prediction = [p for p in prediction if p < self.blank_id - num_extra_outputs]
            elif self._is_tdt:  # TDT model.
                prediction = [p for p in prediction if p < self.blank_id]
            else:  # standard RNN-T
                prediction = [p for p in prediction if p != self.blank_id]

            # De-tokenize the integer tokens;
            hyp.text = self.decode_tokens_to_str_with_strip_punctuation(prediction)

            if self.compute_hypothesis_token_set:
                hyp.tokens = self.decode_ids_to_tokens(prediction)

        return hypotheses_list

    def compute_confidence(self, hypotheses_list: List[Hypothesis]) -> List[Hypothesis]:
        """
        Computes high-level (per-token and/or per-word) confidence scores for a list of hypotheses.
        Assumes that `frame_confidence` is present in the hypotheses.

        Args:
            hypotheses_list: List of Hypothesis.

        Returns:
            A list of hypotheses with high-level confidence scores.
        """
        if self._is_tdt:
            # if self.tdt_include_duration_confidence is True then frame_confidence elements consist of two numbers
            maybe_pre_aggregate = (
                (lambda x: self._aggregate_confidence(x)) if self.tdt_include_duration_confidence else (lambda x: x)
            )
            for hyp in hypotheses_list:
                frame_confidence = []
<<<<<<< HEAD
                for frame_confs in hyp.frame_confidence:
                    for frame_conf in frame_confs:
                        if len(frame_conf) > 0:
                            frame_confidence.append(maybe_pre_aggregate(frame_conf))
                assert len(frame_confidence) == len(hyp.alignment_labels), (
                        f"Length mismatch: frame_confidence has {len(frame_confidence)} elements, "
                        f"but hyp.alignment_labels has {len(hyp.alignment_labels)} elements"
                )
                
                token_confidence=[]
=======
                for x in hyp.frame_confidence:
                    for y in x:
                        frame_confidence.append(maybe_pre_aggregate(y))

                assert len(frame_confidence) == len(hyp.alignment_labels)

                token_confidence = []
>>>>>>> fed714ff
                for label, frame_conf in zip(hyp.alignment_labels, frame_confidence):
                    if label == self.blank_id:
                        if self.exclude_blank_from_confidence:
                            continue
                        elif len(token_confidence) > 0:
                            token_confidence[-1] = self._aggregate_confidence([token_confidence[-1], frame_conf])
                    else:
                        token_confidence.append(frame_conf)
                hyp.token_confidence = token_confidence
        else:
            if self.exclude_blank_from_confidence:
                for hyp in hypotheses_list:
                    hyp.token_confidence = hyp.non_blank_frame_confidence
            else:
                for hyp in hypotheses_list:
                    timestep = hyp.timestamp.tolist() if isinstance(hyp.timestamp, torch.Tensor) else hyp.timestamp
                    offset = 0
                    token_confidence = []
                    if len(timestep) > 0:
                        for ts, te in zip(timestep, timestep[1:] + [len(hyp.frame_confidence)]):
                            if ts != te:
                                # <blank> tokens are considered to belong to the last non-blank token, if any.
                                token_confidence.append(
                                    self._aggregate_confidence(
                                        [hyp.frame_confidence[ts][offset]]
                                        + [fc[0] for fc in hyp.frame_confidence[ts + 1 : te]]
                                    )
                                )
                                offset = 0
                            else:
                                token_confidence.append(hyp.frame_confidence[ts][offset])
                                offset += 1
                    hyp.token_confidence = token_confidence
        if self.preserve_word_confidence:
            for hyp in hypotheses_list:
                hyp.word_confidence = self._aggregate_token_confidence(hyp)
        return hypotheses_list

    @abstractmethod
    def decode_tokens_to_str(self, tokens: List[int]) -> str:
        """
        Implemented by subclass in order to decoder a token id list into a string.

        Args:
            tokens: List of int representing the token ids.

        Returns:
            A decoded string.
        """
        raise NotImplementedError()

    @abstractmethod
    def decode_ids_to_tokens(self, tokens: List[int]) -> List[str]:
        """
        Implemented by subclass in order to decode a token id list into a token list.
        A token list is the string representation of each token id.

        Args:
            tokens: List of int representing the token ids.

        Returns:
            A list of decoded tokens.
        """
        raise NotImplementedError()

    @abstractmethod
    def decode_tokens_to_lang(self, tokens: List[int]) -> str:
        """
        Implemented by subclass in order to
        compute the most likely language ID (LID) string given the tokens.

        Args:
            tokens: List of int representing the token ids.

        Returns:
            A decoded LID string.
        """
        raise NotImplementedError()

    @abstractmethod
    def decode_ids_to_langs(self, tokens: List[int]) -> List[str]:
        """
        Implemented by subclass in order to
        decode a token id list into language ID (LID) list.

        Args:
            tokens: List of int representing the token ids.

        Returns:
            A list of decoded LIDS.
        """
        raise NotImplementedError()

    def decode_ids_to_str(self, tokens: List[int]) -> str:
        """
        Decodes a list of tokens ids to a string.
        """
        if hasattr(self, 'tokenizer') and isinstance(self.tokenizer, AggregateTokenizer):
            return self.tokenizer.ids_to_text(tokens)
        else:
            return self.decode_tokens_to_str(self.decode_ids_to_tokens(tokens))

    def decode_tokens_to_str_with_strip_punctuation(self, tokens: List[int]) -> str:
        """
        Decodes a list of tokens to a string and removes a space before supported punctuation marks.
        """
        text = self.decode_ids_to_str(tokens)
        if self.supported_punctuation:
            text = self.space_before_punct_pattern.sub(r'\2', text)
        return text

    def update_joint_fused_batch_size(self):
        """ "
        Updates the fused batch size for the joint module if applicable.

        If `joint_fused_batch_size` is set, verifies that the joint module has
        the required `set_fused_batch_size` and `set_fuse_loss_wer` functions.
        If present, updates the batch size; otherwise, logs a warning.

        If `joint_fused_batch_size` is <= 0, disables fused batch processing.
        """
        if self.joint_fused_batch_size is None:
            # do nothing and let the Joint itself handle setting up of the fused batch
            return

        if not hasattr(self.decoding.joint, 'set_fused_batch_size'):
            logging.warning(
                "The joint module does not have `set_fused_batch_size(int)` as a setter function.\n"
                "Ignoring update of joint fused batch size."
            )
            return

        if not hasattr(self.decoding.joint, 'set_fuse_loss_wer'):
            logging.warning(
                "The joint module does not have `set_fuse_loss_wer(bool, RNNTLoss, RNNTWER)` "
                "as a setter function.\n"
                "Ignoring update of joint fused batch size."
            )
            return

        if self.joint_fused_batch_size > 0:
            self.decoding.joint.set_fused_batch_size(self.joint_fused_batch_size)
        else:
            logging.info("Joint fused batch size <= 0; Will temporarily disable fused batch step in the Joint.")
            self.decoding.joint.set_fuse_loss_wer(False)

    def compute_rnnt_timestamps(self, hypothesis: Hypothesis, timestamp_type: str = "all"):
        """
        Computes character, word, and segment timestamps for an RNN-T hypothesis.

        This function generates timestamps for characters, words, and segments within
        a hypothesis sequence. The type of timestamps computed depends on `timestamp_type`,
        which can be 'char', 'word', 'segment', or 'all'.

        Args:
            hypothesis (Hypothesis): Hypothesis.
            timestamp_type (str): Type of timestamps to compute. Options are 'char', 'word', 'segment', or 'all'.
                                Defaults to 'all'.

        Returns:
            Hypothesis: The updated hypothesis with computed timestamps for characters, words, and/or segments.
        """
        assert timestamp_type in ['char', 'word', 'segment', 'all']

        # Retrieve offsets
        char_offsets = word_offsets = None
        char_offsets = self._compute_offsets(hypothesis, self.blank_id)
        y_sequence_blank_removed = [t for t in hypothesis.y_sequence if t != self.blank_id]

        if len(char_offsets) != len(y_sequence_blank_removed):
            raise ValueError(
                f"`char_offsets`: {char_offsets} and `processed_tokens`: {y_sequence_blank_removed}"
                " have to be of the same length, but are: "
                f"`len(offsets)`: {len(char_offsets)} and `len(processed_tokens)`:"
                f" {len(y_sequence_blank_removed)}"
            )

        encoded_char_offsets = copy.deepcopy(char_offsets)

        # Correctly process the token ids to chars/subwords.
        for i, offsets in enumerate(char_offsets):
            chars_text = []
            chars_tokens = []
            for char in offsets['char']:
                # NB: if blank tokens are present, _refine_timestamps will not work properly
                # as offests and encoded_offsets will not be 1:1 match
                assert char != self.blank_id, "Offsets should not contain blank tokens"
                chars_tokens.append(self.decode_ids_to_tokens([int(char)])[0])
                chars_text.append(self.decode_ids_to_str([int(char)]))
            char_offsets[i]["char"] = chars_text
            encoded_char_offsets[i]["char"] = chars_tokens

        encoded_char_offsets, char_offsets = self._refine_timestamps(
            encoded_char_offsets, char_offsets, self.supported_punctuation
        )

        # detect char vs subword models
        lens = []
        for v in char_offsets:
            tokens = v["char"]
            # each token may be either 1 unicode token or multiple unicode token
            # for character based models, only 1 token is used
            # for subword, more than one token can be used.
            # Computing max, then summing up total lens is a test to check for char vs subword
            # For char models, len(lens) == sum(lens)
            # but this is violated for subword models.
            max_len = max(len(c) for c in tokens)
            lens.append(max_len)

        # retrieve word offsets from character offsets
        word_offsets = None
        if timestamp_type in ['word', 'segment', 'all']:
            word_offsets = get_words_offsets(
                char_offsets=char_offsets,
                encoded_char_offsets=encoded_char_offsets,
                word_delimiter_char=self.word_seperator,
                supported_punctuation=self.supported_punctuation,
                tokenizer_type=self.tokenizer_type,
                decode_tokens_to_str=self.decode_tokens_to_str,
            )

        segment_offsets = None
        if timestamp_type in ['segment', 'all']:
            segment_offsets = get_segment_offsets(
                word_offsets,
                segment_delimiter_tokens=self.segment_seperators,
                supported_punctuation=self.supported_punctuation,
                segment_gap_threshold=self.segment_gap_threshold,
            )

        # attach results
        if len(hypothesis.timestamp) > 0:
            timestep_info = hypothesis.timestamp
        else:
            timestep_info = []

        # Setup defaults
        hypothesis.timestamp = {"timestep": timestep_info}

        # Add char / subword time stamps
        if char_offsets is not None and timestamp_type in ['char', 'all']:
            hypothesis.timestamp['char'] = char_offsets

        # Add word time stamps
        if word_offsets is not None and timestamp_type in ['word', 'all']:
            hypothesis.timestamp['word'] = word_offsets

        # Add segment time stamps
        if segment_offsets is not None and timestamp_type in ['segment', 'all']:
            hypothesis.timestamp['segment'] = segment_offsets

        return hypothesis

    @staticmethod
    def _compute_offsets(hypothesis: Hypothesis, blank_id: int) -> List[Dict[str, Union[str, int]]]:
        """
        Utility method that calculates the indidual time indices where a token starts and ends.

        Args:
            hypothesis: A Hypothesis object that contains `text` field that holds the character / subword token
                emitted at every time step after rnnt collapse.

        Returns:
            List[Dict[str, Union[str, int]]]: A list of dictionaries, where each dictionary contains:
                - "char": List[str] - The character/subword token
                - "start_offset": int - The start time index of the token
                - "end_offset": int - The end time index of the token

        **Note**: Blank tokens are not included in the offsets.
        """
        if isinstance(hypothesis.timestamp, torch.Tensor):
            hypothesis.timestamp = hypothesis.timestamp.cpu().tolist()

        # Merge the results per token into a list of dictionaries
        offsets = [
            {"char": [t], "start_offset": s, "end_offset": s + 1}
            for t, s in zip(hypothesis.y_sequence, hypothesis.timestamp)
            if t != blank_id
        ]

        return offsets

    @staticmethod
    def _compute_offsets_tdt(hypothesis: Hypothesis, blank_id: int, *args) -> List[Dict[str, Union[str, int]]]:
        """
        Utility method that calculates the indidual time indices where a token starts and ends.

        Args:
            hypothesis: A Hypothesis object that contains `text` field that holds the character / subword token
                emitted at a specific time step considering predicted durations of the previous tokens.

        Returns:
            List[Dict[str, Union[str, int]]]: A list of dictionaries, where each dictionary contains:
                - "char": List[str] - The character/subword token
                - "start_offset": int - The start time index of the token
                - "end_offset": int - The end time index of the token

        **Note**: Blank tokens are not included in the offsets.
        """
        if isinstance(hypothesis.timestamp, torch.Tensor):
            hypothesis.token_duration = hypothesis.token_duration.cpu().tolist()

        if isinstance(hypothesis.timestamp, torch.Tensor):
            hypothesis.timestamp = hypothesis.timestamp.cpu().tolist()

        # Merge the results per token into a list of dictionaries
        offsets = [
            {"char": [t], "start_offset": s, "end_offset": s + d}
            for t, s, d in zip(hypothesis.y_sequence, hypothesis.timestamp, hypothesis.token_duration)
            if t != blank_id
        ]
        return offsets

    @staticmethod
    def _refine_timestamps(
        encoded_char_offsets: List[Dict[str, Union[str, int]]],
        char_offsets: List[Dict[str, Union[str, int]]],
        supported_punctuation: Optional[Set] = None,
    ) -> List[Dict[str, Union[str, int]]]:

        # no refinement for rnnt

        return encoded_char_offsets, char_offsets

    @staticmethod
    def _refine_timestamps_tdt(
        encoded_char_offsets: List[Dict[str, Union[str, int]]],
        char_offsets: List[Dict[str, Union[str, int]]],
        supported_punctuation: Optional[Set] = None,
    ) -> List[Dict[str, Union[str, int]]]:

        if not supported_punctuation:
            return encoded_char_offsets, char_offsets

        for i, offset in enumerate(char_offsets):

            # Check if token is a punctuation mark
            # If so, set its start and end offset as start and end of the previous token
            # This is done because there was observed a behaviour, when punctuation marks are
            # predicted long after preceding token (i.e. after silence)
            if offset['char'][0] in supported_punctuation and i > 0:
                encoded_char_offsets[i]['start_offset'] = offset['start_offset'] = char_offsets[i - 1]['end_offset']
                encoded_char_offsets[i]['end_offset'] = offset['end_offset'] = offset['start_offset']

        return encoded_char_offsets, char_offsets

    @staticmethod
    def _load_kenlm_model(ngram_lm_model: str):
        """
        Load a KenLM model from a file path.
        """
        if KENLM_AVAILABLE:
            return kenlm.Model(ngram_lm_model)
        else:
            raise ImportError(
                "KenLM package (https://github.com/kpu/kenlm) is not installed. " "Use ngram_lm_model=None."
            )


class RNNTDecoding(AbstractRNNTDecoding):
    """
    Used for performing RNN-T auto-regressive decoding of the Decoder+Joint network given the encoder state.

    Args:
        decoding_cfg: A dict-like object which contains the following key-value pairs.

            strategy:
                str value which represents the type of decoding that can occur.
                Possible values are :

                -   greedy, greedy_batch (for greedy decoding).

                -   beam, tsd, alsd (for beam search decoding).

            compute_hypothesis_token_set: A bool flag, which determines whether to compute a list of decoded
                tokens as well as the decoded string. Default is False in order to avoid double decoding
                unless required.

            preserve_alignments: Bool flag which preserves the history of logprobs generated during
                decoding (sample / batched). When set to true, the Hypothesis will contain
                the non-null value for `logprobs` in it. Here, `alignments` is a List of List of
                Tuple(Tensor (of length V + 1), Tensor(scalar, label after argmax)).

                In order to obtain this hypothesis, please utilize `rnnt_decoder_predictions_tensor` function
                with the `return_hypotheses` flag set to True.

                The length of the list corresponds to the Acoustic Length (T).
                Each value in the list (Ti) is a torch.Tensor (U), representing 1 or more targets from a vocabulary.
                U is the number of target tokens for the current timestep Ti.

            confidence_cfg: A dict-like object which contains the following key-value pairs related to confidence
                scores. In order to obtain hypotheses with confidence scores, please utilize
                `rnnt_decoder_predictions_tensor` function with the `preserve_frame_confidence` flag set to True.

                preserve_frame_confidence: Bool flag which preserves the history of per-frame confidence scores
                    generated during decoding (sample / batched). When set to true, the Hypothesis will contain
                    the non-null value for `frame_confidence` in it. Here, `alignments` is a List of List of floats.

                    The length of the list corresponds to the Acoustic Length (T).
                    Each value in the list (Ti) is a torch.Tensor (U), representing 1 or more confidence scores.
                    U is the number of target tokens for the current timestep Ti.
                preserve_token_confidence: Bool flag which preserves the history of per-token confidence scores
                    generated during greedy decoding (sample / batched). When set to true, the Hypothesis will contain
                    the non-null value for `token_confidence` in it. Here, `token_confidence` is a List of floats.

                    The length of the list corresponds to the number of recognized tokens.
                preserve_word_confidence: Bool flag which preserves the history of per-word confidence scores
                    generated during greedy decoding (sample / batched). When set to true, the Hypothesis will contain
                    the non-null value for `word_confidence` in it. Here, `word_confidence` is a List of floats.

                    The length of the list corresponds to the number of recognized words.
                exclude_blank: Bool flag indicating that blank token confidence scores are to be excluded
                    from the `token_confidence`.
                aggregation: Which aggregation type to use for collapsing per-token confidence into per-word
                    confidence.
                    Valid options are `mean`, `min`, `max`, `prod`.
                tdt_include_duration: Bool flag indicating that the duration confidence scores are to be calculated and
                    attached to the regular frame confidence,
                    making TDT frame confidence element a pair: (`prediction_confidence`, `duration_confidence`).
                method_cfg: A dict-like object which contains the method name and settings to compute per-frame
                    confidence scores.

                    name:
                        The method name (str).
                        Supported values:

                            - 'max_prob' for using the maximum token probability as a confidence.

                            - 'entropy' for using a normalized entropy of a log-likelihood vector.

                    entropy_type:
                        Which type of entropy to use (str).
                        Used if confidence_method_cfg.name is set to `entropy`.
                        Supported values:

                            - 'gibbs' for the (standard) Gibbs entropy. If the alpha (α) is provided,
                                the formula is the following: H_α = -sum_i((p^α_i)*log(p^α_i)).
                                Note that for this entropy, the alpha should comply the following inequality:
                                (log(V)+2-sqrt(log^2(V)+4))/(2*log(V)) <= α <= (1+log(V-1))/log(V-1)
                                where V is the model vocabulary size.

                            - 'tsallis' for the Tsallis entropy with the Boltzmann constant one.
                                Tsallis entropy formula is the following: H_α = 1/(α-1)*(1-sum_i(p^α_i)),
                                where α is a parameter. When α == 1, it works like the Gibbs entropy.
                                More: https://en.wikipedia.org/wiki/Tsallis_entropy

                            - 'renyi' for the Rényi entropy.
                                Rényi entropy formula is the following: H_α = 1/(1-α)*log_2(sum_i(p^α_i)),
                                where α is a parameter. When α == 1, it works like the Gibbs entropy.
                                More: https://en.wikipedia.org/wiki/R%C3%A9nyi_entropy

                    alpha:
                        Power scale for logsoftmax (α for entropies). Here we restrict it to be > 0.
                        When the alpha equals one, scaling is not applied to 'max_prob',
                        and any entropy type behaves like the Shannon entropy: H = -sum_i(p_i*log(p_i))

                    entropy_norm:
                        A mapping of the entropy value to the interval [0,1].
                        Supported values:

                            - 'lin' for using the linear mapping.

                            - 'exp' for using exponential mapping with linear shift.

            The config may further contain the following sub-dictionaries:

                "greedy":
                    max_symbols: int, describing the maximum number of target tokens to decode per
                        timestep during greedy decoding. Setting to larger values allows longer sentences
                        to be decoded, at the cost of increased execution time.

                    preserve_frame_confidence: Same as above, overrides above value.

                    confidence_method_cfg: Same as above, overrides confidence_cfg.method_cfg.

                "beam":
                    beam_size: int, defining the beam size for beam search. Must be >= 1.
                        If beam_size == 1, will perform cached greedy search. This might be slightly different
                        results compared to the greedy search above.

                    score_norm: optional bool, whether to normalize the returned beam score in the hypotheses.
                        Set to True by default.

                    return_best_hypothesis: optional bool, whether to return just the best hypothesis or all of the
                        hypotheses after beam search has concluded. This flag is set by default.

                    tsd_max_sym_exp: optional int, determines number of symmetric expansions of the target symbols
                        per timestep of the acoustic model. Larger values will allow longer sentences to be decoded,
                        at increased cost to execution time.

                    alsd_max_target_len: optional int or float, determines the potential maximum target sequence
                        length. If an integer is provided, it can decode sequences of that particular maximum length.
                        If a float is provided, it can decode sequences of int(alsd_max_target_len * seq_len),
                        where seq_len is the length of the acoustic model output (T).

                        NOTE:
                            If a float is provided, it can be greater than 1!
                            By default, a float of 2.0 is used so that a target sequence can be at most twice
                            as long as the acoustic model output length T.

                    maes_num_steps: Number of adaptive steps to take. From the paper, 2 steps is generally sufficient,
                        and can be reduced to 1 to improve decoding speed while sacrificing some accuracy. int > 0.

                    maes_prefix_alpha: Maximum prefix length in prefix search. Must be an integer, and is advised to
                    keep this as 1 in order to reduce expensive beam search cost later. int >= 0.

                    maes_expansion_beta: Maximum number of prefix expansions allowed, in addition to the beam size.
                        Effectively, the number of hypothesis = beam_size + maes_expansion_beta. Must be an int >= 0,
                        and affects the speed of inference since large values will perform large beam search in the
                        next step.

                    maes_expansion_gamma: Float pruning threshold used in the prune-by-value step when computing the
                        expansions. The default (2.3) is selected from the paper. It performs a comparison
                        (max_log_prob - gamma <= log_prob[v]) where v is all vocabulary indices in the Vocab set and
                        max_log_prob is the "most" likely token to be predicted. Gamma therefore provides a margin of
                        additional tokens which can be potential candidates for expansion apart from the "most likely"
                        candidate. Lower values will reduce the number of expansions (by increasing pruning-by-value,
                        thereby improving speed but hurting accuracy). Higher values will increase the number of
                        expansions (by reducing pruning-by-value, thereby reducing speed but potentially improving
                        accuracy). This is a hyper parameter to be experimentally tuned on a validation set.

                    softmax_temperature: Scales the logits of the joint prior to computing log_softmax.

        decoder: The Decoder/Prediction network module.
        joint: The Joint network module.
        vocabulary: The vocabulary (excluding the RNNT blank token) which will be used for decoding.
    """

    def __init__(
        self,
        decoding_cfg,
        decoder,
        joint,
        vocabulary,
    ):
        # we need to ensure blank is the last token in the vocab for the case of RNNT and Multi-blank RNNT.
        blank_id = len(vocabulary) + joint.num_extra_outputs
        supported_punctuation = extract_punctuation_from_vocab(vocabulary)

        if hasattr(decoding_cfg, 'model_type') and decoding_cfg.model_type == 'tdt':
            blank_id = len(vocabulary)

        self.labels_map = dict([(i, vocabulary[i]) for i in range(len(vocabulary))])

        super(RNNTDecoding, self).__init__(
            decoding_cfg=decoding_cfg,
            decoder=decoder,
            joint=joint,
            blank_id=blank_id,
            supported_punctuation=supported_punctuation,
        )

        if isinstance(self.decoding, rnnt_beam_decoding.BeamRNNTInfer) or isinstance(
            self.decoding, tdt_beam_decoding.BeamTDTInfer
        ):
            self.decoding.set_decoding_type('char')

    @property
    def tokenizer_type(self):
        return "char"

    def _aggregate_token_confidence(self, hypothesis: Hypothesis) -> List[float]:
        """
        Implemented by subclass in order to aggregate token confidence to a word-level confidence.

        Args:
            hypothesis: Hypothesis

        Returns:
            A list of word-level confidence scores.
        """
        return self._aggregate_token_confidence_chars(hypothesis.words, hypothesis.token_confidence)

    def decode_tokens_to_str(self, tokens: List[str]) -> str:
        """
        Implemented by subclass in order to decoder a token list into a string.

        Args:
            tokens: List of int representing the token ids.

        Returns:
            A decoded string.
        """
        hypothesis = ''.join(tokens)
        return hypothesis

    def decode_ids_to_tokens(self, tokens: List[int]) -> List[str]:
        """
        Implemented by subclass in order to decode a token id list into a token list.
        A token list is the string representation of each token id.

        Args:
            tokens: List of int representing the token ids.

        Returns:
            A list of decoded tokens.
        """
        token_list = [self.labels_map[c] for c in tokens if c < self.blank_id - self.num_extra_outputs]
        return token_list

    def decode_tokens_to_lang(self, tokens: List[int]) -> str:
        """
        Compute the most likely language ID (LID) string given the tokens.

        Args:
            tokens: List of int representing the token ids.

        Returns:
            A decoded LID string.
        """
        lang = self.tokenizer.ids_to_lang(tokens)
        return lang

    def decode_ids_to_langs(self, tokens: List[int]) -> List[str]:
        """
        Decode a token id list into language ID (LID) list.

        Args:
            tokens: List of int representing the token ids.

        Returns:
            A list of decoded LIDS.
        """
        lang_list = self.tokenizer.ids_to_text_and_langs(tokens)
        return lang_list


class RNNTBPEDecoding(AbstractRNNTDecoding):
    """
    Used for performing RNN-T auto-regressive decoding of the Decoder+Joint network given the encoder state.

    Args:
        decoding_cfg: A dict-like object which contains the following key-value pairs.

            strategy:
                str value which represents the type of decoding that can occur.
                Possible values are :

                -   greedy, greedy_batch (for greedy decoding).

                -   beam, tsd, alsd (for beam search decoding).

            compute_hypothesis_token_set: A bool flag, which determines whether to compute a list of decoded
                tokens as well as the decoded string. Default is False in order to avoid double decoding
                unless required.

            preserve_alignments: Bool flag which preserves the history of logprobs generated during
                decoding (sample / batched). When set to true, the Hypothesis will contain
                the non-null value for `alignments` in it. Here, `alignments` is a List of List of
                Tuple(Tensor (of length V + 1), Tensor(scalar, label after argmax)).

                In order to obtain this hypothesis, please utilize `rnnt_decoder_predictions_tensor` function
                with the `return_hypotheses` flag set to True.

                The length of the list corresponds to the Acoustic Length (T).
                Each value in the list (Ti) is a torch.Tensor (U), representing 1 or more targets from a vocabulary.
                U is the number of target tokens for the current timestep Ti.

            compute_timestamps: A bool flag, which determines whether to compute the character/subword, or
                word based timestamp mapping the output log-probabilities to discrete intervals of timestamps.
                The timestamps will be available in the returned Hypothesis.timestep as a dictionary.

            compute_langs: a bool flag, which allows to compute language id (LID) information per token,
                word, and the entire sample (most likely language id). The LIDS will be available
                in the returned Hypothesis object as a dictionary

            rnnt_timestamp_type: A str value, which represents the types of timestamps that should be calculated.
                Can take the following values - "char" for character/subword time stamps, "word" for word level
                time stamps and "all" (default), for both character level and word level time stamps.

            word_seperator: Str token representing the seperator between words.

            segment_seperators: List containing tokens representing the seperator(s) between segments.

            segment_gap_threshold: The threshold (in frames) that caps the gap between two words necessary for forming
                the segments.

            preserve_frame_confidence: Bool flag which preserves the history of per-frame confidence scores
                generated during decoding (sample / batched). When set to true, the Hypothesis will contain
                the non-null value for `frame_confidence` in it. Here, `alignments` is a List of List of ints.

            confidence_cfg: A dict-like object which contains the following key-value pairs related to confidence
                scores. In order to obtain hypotheses with confidence scores, please utilize
                `rnnt_decoder_predictions_tensor` function with the `preserve_frame_confidence` flag set to True.

                preserve_frame_confidence: Bool flag which preserves the history of per-frame confidence scores
                    generated during decoding (sample / batched). When set to true, the Hypothesis will contain
                    the non-null value for `frame_confidence` in it. Here, `alignments` is a List of List of floats.

                    The length of the list corresponds to the Acoustic Length (T).
                    Each value in the list (Ti) is a torch.Tensor (U), representing 1 or more confidence scores.
                    U is the number of target tokens for the current timestep Ti.
                preserve_token_confidence: Bool flag which preserves the history of per-token confidence scores
                    generated during greedy decoding (sample / batched). When set to true, the Hypothesis will contain
                    the non-null value for `token_confidence` in it. Here, `token_confidence` is a List of floats.

                    The length of the list corresponds to the number of recognized tokens.
                preserve_word_confidence: Bool flag which preserves the history of per-word confidence scores
                    generated during greedy decoding (sample / batched). When set to true, the Hypothesis will contain
                    the non-null value for `word_confidence` in it. Here, `word_confidence` is a List of floats.

                    The length of the list corresponds to the number of recognized words.
                exclude_blank: Bool flag indicating that blank token confidence scores are to be excluded
                    from the `token_confidence`.
                aggregation: Which aggregation type to use for collapsing per-token confidence into per-word
                    confidence. Valid options are `mean`, `min`, `max`, `prod`.
                tdt_include_duration: Bool flag indicating that the duration confidence scores are to be calculated and
                    attached to the regular frame confidence,
                    making TDT frame confidence element a pair: (`prediction_confidence`, `duration_confidence`).
                method_cfg: A dict-like object which contains the method name and settings to compute per-frame
                    confidence scores.

                    name:
                        The method name (str).
                        Supported values:

                            - 'max_prob' for using the maximum token probability as a confidence.

                            - 'entropy' for using a normalized entropy of a log-likelihood vector.

                    entropy_type: Which type of entropy to use (str).
                        Used if confidence_method_cfg.name is set to `entropy`.
                        Supported values:

                            - 'gibbs' for the (standard) Gibbs entropy. If the alpha (α) is provided,
                                the formula is the following: H_α = -sum_i((p^α_i)*log(p^α_i)).
                                Note that for this entropy, the alpha should comply the following inequality:
                                (log(V)+2-sqrt(log^2(V)+4))/(2*log(V)) <= α <= (1+log(V-1))/log(V-1)
                                where V is the model vocabulary size.

                            - 'tsallis' for the Tsallis entropy with the Boltzmann constant one.
                                Tsallis entropy formula is the following: H_α = 1/(α-1)*(1-sum_i(p^α_i)),
                                where α is a parameter. When α == 1, it works like the Gibbs entropy.
                                More: https://en.wikipedia.org/wiki/Tsallis_entropy

                            - 'renyi' for the Rényi entropy.
                                Rényi entropy formula is the following: H_α = 1/(1-α)*log_2(sum_i(p^α_i)),
                                where α is a parameter. When α == 1, it works like the Gibbs entropy.
                                More: https://en.wikipedia.org/wiki/R%C3%A9nyi_entropy

                    alpha: Power scale for logsoftmax (α for entropies). Here we restrict it to be > 0.
                        When the alpha equals one, scaling is not applied to 'max_prob',
                        and any entropy type behaves like the Shannon entropy: H = -sum_i(p_i*log(p_i))

                    entropy_norm: A mapping of the entropy value to the interval [0,1].
                        Supported values:

                            - 'lin' for using the linear mapping.

                            - 'exp' for using exponential mapping with linear shift.

            The config may further contain the following sub-dictionaries:

                "greedy":
                    max_symbols: int, describing the maximum number of target tokens to decode per
                        timestep during greedy decoding. Setting to larger values allows longer sentences
                        to be decoded, at the cost of increased execution time.

                    preserve_frame_confidence: Same as above, overrides above value.

                    confidence_method_cfg: Same as above, overrides confidence_cfg.method_cfg.

                "beam":
                    beam_size: int, defining the beam size for beam search. Must be >= 1.
                        If beam_size == 1, will perform cached greedy search. This might be slightly different
                        results compared to the greedy search above.

                    score_norm: optional bool, whether to normalize the returned beam score in the hypotheses.
                        Set to True by default.

                    return_best_hypothesis: optional bool, whether to return just the best hypothesis or all of the
                        hypotheses after beam search has concluded.

                    tsd_max_sym_exp: optional int, determines number of symmetric expansions of the target symbols
                        per timestep of the acoustic model. Larger values will allow longer sentences to be decoded,
                        at increased cost to execution time.

                    alsd_max_target_len: optional int or float, determines the potential maximum target sequence
                        length.If an integer is provided, it can decode sequences of that particular maximum length.
                        If a float is provided, it can decode sequences of int(alsd_max_target_len * seq_len),
                        where seq_len is the length of the acoustic model output (T).

                        NOTE:
                            If a float is provided, it can be greater than 1!
                            By default, a float of 2.0 is used so that a target sequence can be at most twice
                            as long as the acoustic model output length T.

                    maes_num_steps: Number of adaptive steps to take. From the paper, 2 steps is generally sufficient,
                        and can be reduced to 1 to improve decoding speed while sacrificing some accuracy. int > 0.

                    maes_prefix_alpha: Maximum prefix length in prefix search. Must be an integer, and is advised to
                        keep this as 1 in order to reduce expensive beam search cost later. int >= 0.

                    maes_expansion_beta: Maximum number of prefix expansions allowed, in addition to the beam size.
                        Effectively, the number of hypothesis = beam_size + maes_expansion_beta. Must be an int >= 0,
                        and affects the speed of inference since large values will perform large beam search in the
                        next step.

                    maes_expansion_gamma: Float pruning threshold used in the prune-by-value step when computing the
                        expansions. The default (2.3) is selected from the paper. It performs a comparison
                        (max_log_prob - gamma <= log_prob[v]) where v is all vocabulary indices in the Vocab set and
                        max_log_prob is the "most" likely token to be predicted. Gamma therefore provides a margin of
                        additional tokens which can be potential candidates for expansion apart from the "most likely"
                        candidate. Lower values will reduce the number of expansions (by increasing pruning-by-value,
                        thereby improving speed but hurting accuracy). Higher values will increase the number of
                        expansions (by reducing pruning-by-value, thereby reducing speed but potentially improving
                        accuracy). This is a hyper parameter to be experimentally tuned on a validation set.

                    softmax_temperature: Scales the logits of the joint prior to computing log_softmax.

        decoder: The Decoder/Prediction network module.
        joint: The Joint network module.
        tokenizer: The tokenizer which will be used for decoding.
    """

    def __init__(self, decoding_cfg, decoder, joint, tokenizer: TokenizerSpec):
        blank_id = tokenizer.tokenizer.vocab_size  # RNNT or TDT models.

        if hasattr(tokenizer, 'supported_punctuation'):
            supported_punctuation = tokenizer.supported_punctuation
        else:
            supported_punctuation = extract_punctuation_from_vocab(tokenizer.vocab)

        # multi-blank RNNTs
        if hasattr(decoding_cfg, 'model_type') and decoding_cfg.model_type == 'multiblank':
            blank_id = tokenizer.tokenizer.vocab_size + joint.num_extra_outputs

        self.tokenizer = tokenizer

        super(RNNTBPEDecoding, self).__init__(
            decoding_cfg=decoding_cfg,
            decoder=decoder,
            joint=joint,
            blank_id=blank_id,
            supported_punctuation=supported_punctuation,
        )

        if isinstance(self.decoding, rnnt_beam_decoding.BeamRNNTInfer) or isinstance(
            self.decoding, tdt_beam_decoding.BeamTDTInfer
        ):
            self.decoding.set_decoding_type('subword')

    @property
    def tokenizer_type(self):
        return define_spe_tokenizer_type(self.tokenizer.vocab)

    def _aggregate_token_confidence(self, hypothesis: Hypothesis) -> List[float]:
        """
        Implemented by subclass in order to reduce token confidence to a word-level confidence.

        **Note**: Only supports Sentencepiece based tokenizers!

        Args:
            hypothesis: Hypothesis

        Returns:
            A list of word-level confidence scores.
        """
        return self._aggregate_token_confidence_subwords_sentencepiece(
            hypothesis.words, hypothesis.token_confidence, hypothesis.y_sequence
        )

    def decode_tokens_to_str(self, tokens: List[str]) -> str:
        """
        Implemented by subclass in order to decoder a token list into a string.

        Args:
            tokens: List of str representing the tokens.

        Returns:
            A decoded string.
        """
        hypothesis = self.tokenizer.tokens_to_text(tokens)
        return hypothesis

    def decode_ids_to_tokens(self, tokens: List[int]) -> List[str]:
        """
        Implemented by subclass in order to decode a token id list into a token list.
        A token list is the string representation of each token id.

        Args:
            tokens: List of int representing the token ids.

        Returns:
            A list of decoded tokens.
        """
        token_list = self.tokenizer.ids_to_tokens(tokens)
        return token_list

    def decode_tokens_to_lang(self, tokens: List[int]) -> str:
        """
        Compute the most likely language ID (LID) string given the tokens.

        Args:
            tokens: List of int representing the token ids.

        Returns:
            A decoded LID string.
        """
        lang = self.tokenizer.ids_to_lang(tokens)
        return lang

    def decode_ids_to_langs(self, tokens: List[int]) -> List[str]:
        """
        Decode a token id list into language ID (LID) list.

        Args:
            tokens: List of int representing the token ids.

        Returns:
            A list of decoded LIDS.
        """
        lang_list = self.tokenizer.ids_to_text_and_langs(tokens)
        return lang_list

    def decode_hypothesis(self, hypotheses_list: List[Hypothesis]) -> List[Union[Hypothesis, NBestHypotheses]]:
        """
        Decode a list of hypotheses into a list of strings.
        Overrides the super() method optionally adding lang information

        Args:
            hypotheses_list: List of Hypothesis.

        Returns:
            A list of strings.
        """
        hypotheses = super().decode_hypothesis(hypotheses_list)
        if self.compute_langs:
            if isinstance(self.tokenizer, AggregateTokenizer):
                for ind in range(len(hypotheses_list)):
                    # Extract the integer encoded hypothesis
                    prediction = hypotheses_list[ind].y_sequence

                    if type(prediction) != list:
                        prediction = prediction.tolist()

                    # RNN-T sample level is already preprocessed by implicit RNNT decoding
                    # Simply remove any blank tokens
                    prediction = [p for p in prediction if p != self.blank_id]

                    hypotheses[ind].langs = self.decode_tokens_to_lang(prediction)
                    hypotheses[ind].langs_chars = self.decode_ids_to_langs(prediction)
            else:
                logging.warning(
                    "Ignoring request for lang output in hypotheses since the model does not use an aggregate \
                        tokenizer"
                )

        return hypotheses


@dataclass
class RNNTDecodingConfig:
    """
    RNNT Decoding config
    """

    model_type: str = "rnnt"  # one of "rnnt", "multiblank" or "tdt"
    strategy: str = "greedy_batch"

    compute_hypothesis_token_set: bool = False

    # preserve decoding alignments
    preserve_alignments: Optional[bool] = None

    # include token duration
    tdt_include_token_duration: Optional[bool] = None

    #  confidence config
    confidence_cfg: ConfidenceConfig = field(default_factory=lambda: ConfidenceConfig())

    # RNNT Joint fused batch size
    fused_batch_size: Optional[int] = None

    # compute RNNT time stamps
    compute_timestamps: Optional[bool] = None

    # compute language IDs
    compute_langs: bool = False

    # token representing word seperator
    word_seperator: str = " "

    # tokens representing segments seperators
    segment_seperators: Optional[List[str]] = field(default_factory=lambda: [".", "!", "?"])

    # threshold (in frames) that caps the gap between two words necessary for forming the segments
    segment_gap_threshold: Optional[int] = None

    # type of timestamps to calculate
    rnnt_timestamp_type: str = "all"  # can be char, word or all for both

    # greedy decoding config
    greedy: rnnt_greedy_decoding.GreedyBatchedRNNTInferConfig = field(
        default_factory=rnnt_greedy_decoding.GreedyBatchedRNNTInferConfig
    )

    # beam decoding config
    beam: rnnt_beam_decoding.BeamRNNTInferConfig = field(
        default_factory=lambda: rnnt_beam_decoding.BeamRNNTInferConfig(beam_size=4)
    )

    # can be used to change temperature for decoding
    temperature: float = 1.0

    # config for TDT decoding.
    durations: Optional[List[int]] = field(default_factory=list)

    # config for multiblank decoding.
    big_blank_durations: Optional[List[int]] = field(default_factory=list)


@dataclass
class RNNTBPEDecodingConfig(RNNTDecodingConfig):
    """
    RNNT BPE Decoding Config
    """

    pass<|MERGE_RESOLUTION|>--- conflicted
+++ resolved
@@ -818,7 +818,6 @@
             )
             for hyp in hypotheses_list:
                 frame_confidence = []
-<<<<<<< HEAD
                 for frame_confs in hyp.frame_confidence:
                     for frame_conf in frame_confs:
                         if len(frame_conf) > 0:
@@ -829,20 +828,13 @@
                 )
                 
                 token_confidence=[]
-=======
-                for x in hyp.frame_confidence:
-                    for y in x:
-                        frame_confidence.append(maybe_pre_aggregate(y))
-
-                assert len(frame_confidence) == len(hyp.alignment_labels)
-
-                token_confidence = []
->>>>>>> fed714ff
                 for label, frame_conf in zip(hyp.alignment_labels, frame_confidence):
                     if label == self.blank_id:
                         if self.exclude_blank_from_confidence:
+                            # skip if blank tokens are to be excluded from confidence calculation
                             continue
                         elif len(token_confidence) > 0:
+                            # aggregate blank confidence to the previous token if any
                             token_confidence[-1] = self._aggregate_confidence([token_confidence[-1], frame_conf])
                     else:
                         token_confidence.append(frame_conf)
