# Copyright (c) 2020, NVIDIA CORPORATION.  All rights reserved.
#
# Licensed under the Apache License, Version 2.0 (the "License");
# you may not use this file except in compliance with the License.
# You may obtain a copy of the License at
#
#     http://www.apache.org/licenses/LICENSE-2.0
#
# Unless required by applicable law or agreed to in writing, software
# distributed under the License is distributed on an "AS IS" BASIS,
# WITHOUT WARRANTIES OR CONDITIONS OF ANY KIND, either express or implied.
# See the License for the specific language governing permissions and
# limitations under the License.

import copy
import re
import unicodedata
from abc import abstractmethod
from dataclasses import dataclass, field, is_dataclass
from typing import Callable, Dict, List, Optional, Set, Tuple, Union

import numpy as np
import torch
from omegaconf import OmegaConf

from nemo.collections.asr.parts.submodules import rnnt_beam_decoding, rnnt_greedy_decoding, tdt_beam_decoding
from nemo.collections.asr.parts.utils.asr_confidence_utils import ConfidenceConfig, ConfidenceMixin
from nemo.collections.asr.parts.utils.rnnt_utils import Hypothesis, NBestHypotheses
from nemo.collections.common.tokenizers.aggregate_tokenizer import AggregateTokenizer
from nemo.collections.common.tokenizers.tokenizer_spec import TokenizerSpec
from nemo.utils import logging, logging_mode


class AbstractRNNTDecoding(ConfidenceMixin):
    """
    Used for performing RNN-T auto-regressive decoding of the Decoder+Joint network given the encoder state.

    Args:
        decoding_cfg: A dict-like object which contains the following key-value pairs.
            strategy: str value which represents the type of decoding that can occur.
                Possible values are :
                -   greedy, greedy_batch (for greedy decoding).
                -   beam, tsd, alsd (for beam search decoding).

            compute_hypothesis_token_set: A bool flag, which determines whether to compute a list of decoded
                tokens as well as the decoded string. Default is False in order to avoid double decoding
                unless required.

            preserve_alignments: Bool flag which preserves the history of logprobs generated during
                decoding (sample / batched). When set to true, the Hypothesis will contain
                the non-null value for `alignments` in it. Here, `alignments` is a List of List of
                Tuple(Tensor (of length V + 1), Tensor(scalar, label after argmax)).

                In order to obtain this hypothesis, please utilize `rnnt_decoder_predictions_tensor` function
                with the `return_hypotheses` flag set to True.

                The length of the list corresponds to the Acoustic Length (T).
                Each value in the list (Ti) is a torch.Tensor (U), representing 1 or more targets from a vocabulary.
                U is the number of target tokens for the current timestep Ti.

            tdt_include_token_duration: Bool flag, which determines whether predicted durations for each token
            need to be included in the Hypothesis object. Defaults to False.

            compute_timestamps: A bool flag, which determines whether to compute the character/subword, or
                word based timestamp mapping the output log-probabilities to discrete intervals of timestamps.
                The timestamps will be available in the returned Hypothesis.timestep as a dictionary.

            rnnt_timestamp_type: A str value, which represents the types of timestamps that should be calculated.
                Can take the following values - "char" for character/subword time stamps, "word" for word level
                time stamps, "segment" for segment level time stamps and "all" (default), for character, word and
                segment level time stamps.

            word_seperator: Str token representing the seperator between words.

            segment_seperators: List containing tokens representing the seperator(s) between segments.

            segment_gap_threshold: The threshold (in frames) that caps the gap between two words necessary for forming
            the segments.

            preserve_frame_confidence: Bool flag which preserves the history of per-frame confidence scores
                generated during decoding (sample / batched). When set to true, the Hypothesis will contain
                the non-null value for `frame_confidence` in it. Here, `alignments` is a List of List of ints.

            confidence_cfg: A dict-like object which contains the following key-value pairs related to confidence
                scores. In order to obtain hypotheses with confidence scores, please utilize
                `rnnt_decoder_predictions_tensor` function with the `preserve_frame_confidence` flag set to True.

                preserve_frame_confidence: Bool flag which preserves the history of per-frame confidence scores
                    generated during decoding (sample / batched). When set to true, the Hypothesis will contain
                    the non-null value for `frame_confidence` in it. Here, `alignments` is a List of List of floats.

                    The length of the list corresponds to the Acoustic Length (T).
                    Each value in the list (Ti) is a torch.Tensor (U), representing 1 or more confidence scores.
                    U is the number of target tokens for the current timestep Ti.
                preserve_token_confidence: Bool flag which preserves the history of per-token confidence scores
                    generated during greedy decoding (sample / batched). When set to true, the Hypothesis will contain
                    the non-null value for `token_confidence` in it. Here, `token_confidence` is a List of floats.

                    The length of the list corresponds to the number of recognized tokens.
                preserve_word_confidence: Bool flag which preserves the history of per-word confidence scores
                    generated during greedy decoding (sample / batched). When set to true, the Hypothesis will contain
                    the non-null value for `word_confidence` in it. Here, `word_confidence` is a List of floats.

                    The length of the list corresponds to the number of recognized words.
                exclude_blank: Bool flag indicating that blank token confidence scores are to be excluded
                    from the `token_confidence`.
                aggregation: Which aggregation type to use for collapsing per-token confidence into per-word
                    confidence. Valid options are `mean`, `min`, `max`, `prod`.
                tdt_include_duration: Bool flag indicating that the duration confidence scores are to be calculated and
                    attached to the regular frame confidence,
                    making TDT frame confidence element a pair: (`prediction_confidence`, `duration_confidence`).
                method_cfg: A dict-like object which contains the method name and settings to compute per-frame
                    confidence scores.

                    name: The method name (str).
                        Supported values:
                            - 'max_prob' for using the maximum token probability as a confidence.
                            - 'entropy' for using a normalized entropy of a log-likelihood vector.

                    entropy_type: Which type of entropy to use (str).
                        Used if confidence_method_cfg.name is set to `entropy`.
                        Supported values:
                            - 'gibbs' for the (standard) Gibbs entropy. If the alpha (α) is provided,
                                the formula is the following: H_α = -sum_i((p^α_i)*log(p^α_i)).
                                Note that for this entropy, the alpha should comply the following inequality:
                                (log(V)+2-sqrt(log^2(V)+4))/(2*log(V)) <= α <= (1+log(V-1))/log(V-1)
                                where V is the model vocabulary size.
                            - 'tsallis' for the Tsallis entropy with the Boltzmann constant one.
                                Tsallis entropy formula is the following: H_α = 1/(α-1)*(1-sum_i(p^α_i)),
                                where α is a parameter. When α == 1, it works like the Gibbs entropy.
                                More: https://en.wikipedia.org/wiki/Tsallis_entropy
                            - 'renyi' for the Rényi entropy.
                                Rényi entropy formula is the following: H_α = 1/(1-α)*log_2(sum_i(p^α_i)),
                                where α is a parameter. When α == 1, it works like the Gibbs entropy.
                                More: https://en.wikipedia.org/wiki/R%C3%A9nyi_entropy

                    alpha: Power scale for logsoftmax (α for entropies). Here we restrict it to be > 0.
                        When the alpha equals one, scaling is not applied to 'max_prob',
                        and any entropy type behaves like the Shannon entropy: H = -sum_i(p_i*log(p_i))

                    entropy_norm: A mapping of the entropy value to the interval [0,1].
                        Supported values:
                            - 'lin' for using the linear mapping.
                            - 'exp' for using exponential mapping with linear shift.

            The config may further contain the following sub-dictionaries:
            "greedy":
                max_symbols: int, describing the maximum number of target tokens to decode per
                    timestep during greedy decoding. Setting to larger values allows longer sentences
                    to be decoded, at the cost of increased execution time.
                preserve_frame_confidence: Same as above, overrides above value.
                confidence_method_cfg: Same as above, overrides confidence_cfg.method_cfg.

            "beam":
                beam_size: int, defining the beam size for beam search. Must be >= 1.
                    If beam_size == 1, will perform cached greedy search. This might be slightly different
                    results compared to the greedy search above.

                score_norm: optional bool, whether to normalize the returned beam score in the hypotheses.
                    Set to True by default.

                return_best_hypothesis: optional bool, whether to return just the best hypothesis or all of the
                    hypotheses after beam search has concluded. This flag is set by default.

                tsd_max_sym_exp: optional int, determines number of symmetric expansions of the target symbols
                    per timestep of the acoustic model. Larger values will allow longer sentences to be decoded,
                    at increased cost to execution time.

                alsd_max_target_len: optional int or float, determines the potential maximum target sequence length.
                    If an integer is provided, it can decode sequences of that particular maximum length.
                    If a float is provided, it can decode sequences of int(alsd_max_target_len * seq_len),
                    where seq_len is the length of the acoustic model output (T).

                    NOTE:
                        If a float is provided, it can be greater than 1!
                        By default, a float of 2.0 is used so that a target sequence can be at most twice
                        as long as the acoustic model output length T.

                maes_num_steps: Number of adaptive steps to take. From the paper, 2 steps is generally sufficient,
                    and can be reduced to 1 to improve decoding speed while sacrificing some accuracy. int > 0.

                maes_prefix_alpha: Maximum prefix length in prefix search. Must be an integer, and is advised to keep
                    this as 1 in order to reduce expensive beam search cost later. int >= 0.

                maes_expansion_beta: Maximum number of prefix expansions allowed, in addition to the beam size.
                    Effectively, the number of hypothesis = beam_size + maes_expansion_beta. Must be an int >= 0,
                    and affects the speed of inference since large values will perform large beam search in the next
                    step.

                maes_expansion_gamma: Float pruning threshold used in the prune-by-value step when computing the
                    expansions. The default (2.3) is selected from the paper. It performs a comparison
                    (max_log_prob - gamma <= log_prob[v]) where v is all vocabulary indices in the Vocab set and
                    max_log_prob is the "most" likely token to be predicted. Gamma therefore provides a margin of
                    additional tokens which can be potential candidates for expansion apart from the "most likely"
                    candidate. Lower values will reduce the number of expansions (by increasing pruning-by-value,
                    thereby improving speed but hurting accuracy). Higher values will increase the number of expansions
                    (by reducing pruning-by-value, thereby reducing speed but potentially improving accuracy). This is
                    a hyper parameter to be experimentally tuned on a validation set.

                softmax_temperature: Scales the logits of the joint prior to computing log_softmax.

        decoder: The Decoder/Prediction network module.
        joint: The Joint network module.
        blank_id: The id of the RNNT blank token.
        supported_punctuation: Set of punctuation marks in the vocabulary
    """

    def __init__(self, decoding_cfg, decoder, joint, blank_id: int, supported_punctuation: Optional[Set] = None):
        super(AbstractRNNTDecoding, self).__init__()

        # Convert dataclass to config object
        if is_dataclass(decoding_cfg):
            decoding_cfg = OmegaConf.structured(decoding_cfg)

        self.cfg = decoding_cfg
        self.blank_id = blank_id
        self.supported_punctuation = supported_punctuation
        self.num_extra_outputs = joint.num_extra_outputs
        self.big_blank_durations = self.cfg.get("big_blank_durations", None)
        self.durations = self.cfg.get("durations", None)
        self.compute_hypothesis_token_set = self.cfg.get("compute_hypothesis_token_set", False)
        self.compute_langs = decoding_cfg.get('compute_langs', False)
        self.preserve_alignments = self.cfg.get('preserve_alignments', None)
        self.joint_fused_batch_size = self.cfg.get('fused_batch_size', None)
        self.compute_timestamps = self.cfg.get('compute_timestamps', None)
        self.tdt_include_token_duration = self.cfg.get('tdt_include_token_duration', False)
        self.word_seperator = self.cfg.get('word_seperator', ' ')
        self.segment_seperators = self.cfg.get('segment_seperators', ['.', '?', '!'])
        self.segment_gap_threshold = self.cfg.get('segment_gap_threshold', None)

        self._is_tdt = self.durations is not None and self.durations != []  # this means it's a TDT model.
        if self._is_tdt:
            if blank_id == 0:
                raise ValueError("blank_id must equal len(non_blank_vocabs) for TDT models")
            if self.big_blank_durations is not None and self.big_blank_durations != []:
                raise ValueError("duration and big_blank_durations can't both be not None")
            if self.cfg.strategy not in ['greedy', 'greedy_batch', 'beam', 'maes']:
                raise ValueError(
                    "currently only greedy, greedy_batch, beam and maes inference is supported for TDT models"
                )

        if (
                self.big_blank_durations is not None and self.big_blank_durations != []
        ):  # this means it's a multi-blank model.
            if blank_id == 0:
                raise ValueError("blank_id must equal len(vocabs) for multi-blank RNN-T models")
            if self.cfg.strategy not in ['greedy', 'greedy_batch']:
                raise ValueError(
                    "currently only greedy and greedy_batch inference is supported for multi-blank models"
                )

<<<<<<< HEAD
        possible_strategies = ['greedy', 'greedy_batch', 'beam', 'tsd', 'alsd', 'maes', 'malsd_batch', 'maes_batch']
=======
        possible_strategies = ['greedy', 'greedy_batch', 'beam', 'tsd', 'alsd', 'maes', 'malsd_batch', "maes_batch"]
>>>>>>> a8ed0496
        if self.cfg.strategy not in possible_strategies:
            raise ValueError(f"Decoding strategy must be one of {possible_strategies}")

        # Update preserve alignments
        if self.preserve_alignments is None:
            if self.cfg.strategy in ['greedy', 'greedy_batch']:
                self.preserve_alignments = self.cfg.greedy.get('preserve_alignments', False)

            elif self.cfg.strategy in ['beam', 'tsd', 'alsd', 'maes']:
                self.preserve_alignments = self.cfg.beam.get('preserve_alignments', False)

        # Update compute timestamps
        if self.compute_timestamps is None:
            if self.cfg.strategy in ['greedy', 'greedy_batch']:
                self.compute_timestamps = self.cfg.greedy.get('compute_timestamps', False)

            elif self.cfg.strategy in ['beam', 'tsd', 'alsd', 'maes']:
                self.compute_timestamps = self.cfg.beam.get('compute_timestamps', False)

        # Test if alignments are being preserved for RNNT
        if not self._is_tdt and self.compute_timestamps is True and self.preserve_alignments is False:
            raise ValueError("If `compute_timesteps` flag is set, then `preserve_alignments` flag must also be set.")

        # initialize confidence-related fields
        self._init_confidence(self.cfg.get('confidence_cfg', None))

        if self._is_tdt:
            if self.preserve_frame_confidence is True and self.preserve_alignments is False:
                raise ValueError(
                    "If `preserve_frame_confidence` flag is set, then `preserve_alignments` flag must also be set."
                )
            self.tdt_include_token_duration = self.tdt_include_token_duration or self.compute_timestamps
            self._compute_offsets = self._compute_offsets_tdt
            self._refine_timestamps = self._refine_timestamps_tdt

        # Confidence estimation is not implemented for these strategies
        if (
                not self.preserve_frame_confidence
                and self.cfg.strategy in ['beam', 'tsd', 'alsd', 'maes']
                and self.cfg.beam.get('preserve_frame_confidence', False)
        ):
            raise NotImplementedError(f"Confidence calculation is not supported for strategy `{self.cfg.strategy}`")

        if self.cfg.strategy == 'greedy':
            if self.big_blank_durations is None or self.big_blank_durations == []:
                if not self._is_tdt:
                    self.decoding = rnnt_greedy_decoding.GreedyRNNTInfer(
                        decoder_model=decoder,
                        joint_model=joint,
                        blank_index=self.blank_id,
                        max_symbols_per_step=(
                                self.cfg.greedy.get('max_symbols', None)
                                or self.cfg.greedy.get('max_symbols_per_step', None)
                        ),
                        preserve_alignments=self.preserve_alignments,
                        preserve_frame_confidence=self.preserve_frame_confidence,
                        confidence_method_cfg=self.confidence_method_cfg,
                    )
                else:
                    self.decoding = rnnt_greedy_decoding.GreedyTDTInfer(
                        decoder_model=decoder,
                        joint_model=joint,
                        blank_index=self.blank_id,
                        durations=self.durations,
                        max_symbols_per_step=(
                                self.cfg.greedy.get('max_symbols', None)
                                or self.cfg.greedy.get('max_symbols_per_step', None)
                        ),
                        preserve_alignments=self.preserve_alignments,
                        preserve_frame_confidence=self.preserve_frame_confidence,
                        include_duration=self.tdt_include_token_duration,
                        include_duration_confidence=self.tdt_include_duration_confidence,
                        confidence_method_cfg=self.confidence_method_cfg,
                    )
            else:
                self.decoding = rnnt_greedy_decoding.GreedyMultiblankRNNTInfer(
                    decoder_model=decoder,
                    joint_model=joint,
                    blank_index=self.blank_id,
                    big_blank_durations=self.big_blank_durations,
                    max_symbols_per_step=(
                            self.cfg.greedy.get('max_symbols', None) or self.cfg.greedy.get('max_symbols_per_step', None)
                    ),
                    preserve_alignments=self.preserve_alignments,
                    preserve_frame_confidence=self.preserve_frame_confidence,
                    confidence_method_cfg=self.confidence_method_cfg,
                )

        elif self.cfg.strategy == 'greedy_batch':
            if self.big_blank_durations is None or self.big_blank_durations == []:
                if not self._is_tdt:
                    self.decoding = rnnt_greedy_decoding.GreedyBatchedRNNTInfer(
                        decoder_model=decoder,
                        joint_model=joint,
                        blank_index=self.blank_id,
                        max_symbols_per_step=(
                                self.cfg.greedy.get('max_symbols', None)
                                or self.cfg.greedy.get('max_symbols_per_step', None)
                        ),
                        preserve_alignments=self.preserve_alignments,
                        preserve_frame_confidence=self.preserve_frame_confidence,
                        confidence_method_cfg=self.confidence_method_cfg,
                        loop_labels=self.cfg.greedy.get('loop_labels', True),
                        use_cuda_graph_decoder=self.cfg.greedy.get('use_cuda_graph_decoder', True),
                        ngram_lm_model=self.cfg.greedy.get('ngram_lm_model', None),
                        ngram_lm_alpha=self.cfg.greedy.get('ngram_lm_alpha', 0),
                    )
                else:
                    self.decoding = rnnt_greedy_decoding.GreedyBatchedTDTInfer(
                        decoder_model=decoder,
                        joint_model=joint,
                        blank_index=self.blank_id,
                        durations=self.durations,
                        max_symbols_per_step=(
                                self.cfg.greedy.get('max_symbols', None)
                                or self.cfg.greedy.get('max_symbols_per_step', None)
                        ),
                        preserve_alignments=self.preserve_alignments,
                        preserve_frame_confidence=self.preserve_frame_confidence,
                        include_duration=self.tdt_include_token_duration,
                        include_duration_confidence=self.tdt_include_duration_confidence,
                        confidence_method_cfg=self.confidence_method_cfg,
                        use_cuda_graph_decoder=self.cfg.greedy.get('use_cuda_graph_decoder', True),
                        ngram_lm_model=self.cfg.greedy.get('ngram_lm_model', None),
                        ngram_lm_alpha=self.cfg.greedy.get('ngram_lm_alpha', 0),
                    )

            else:
                self.decoding = rnnt_greedy_decoding.GreedyBatchedMultiblankRNNTInfer(
                    decoder_model=decoder,
                    joint_model=joint,
                    blank_index=self.blank_id,
                    big_blank_durations=self.big_blank_durations,
                    max_symbols_per_step=(
                            self.cfg.greedy.get('max_symbols', None) or self.cfg.greedy.get('max_symbols_per_step', None)
                    ),
                    preserve_alignments=self.preserve_alignments,
                    preserve_frame_confidence=self.preserve_frame_confidence,
                    confidence_method_cfg=self.confidence_method_cfg,
                )

        elif self.cfg.strategy == 'beam':
            if self.big_blank_durations is None or self.big_blank_durations == []:
                if not self._is_tdt:
                    self.decoding = rnnt_beam_decoding.BeamRNNTInfer(
                        decoder_model=decoder,
                        joint_model=joint,
                        beam_size=self.cfg.beam.beam_size,
                        return_best_hypothesis=decoding_cfg.beam.get('return_best_hypothesis', True),
                        search_type='default',
                        score_norm=self.cfg.beam.get('score_norm', True),
                        softmax_temperature=self.cfg.beam.get('softmax_temperature', 1.0),
                        preserve_alignments=self.preserve_alignments,
                    )
                else:
                    self.decoding = tdt_beam_decoding.BeamTDTInfer(
                        decoder_model=decoder,
                        joint_model=joint,
                        durations=self.durations,
                        beam_size=self.cfg.beam.beam_size,
                        return_best_hypothesis=decoding_cfg.beam.get('return_best_hypothesis', True),
                        search_type='default',
                        score_norm=self.cfg.beam.get('score_norm', True),
                        softmax_temperature=self.cfg.beam.get('softmax_temperature', 1.0),
                        preserve_alignments=self.preserve_alignments,
                    )

        elif self.cfg.strategy == 'tsd':
            self.decoding = rnnt_beam_decoding.BeamRNNTInfer(
                decoder_model=decoder,
                joint_model=joint,
                beam_size=self.cfg.beam.beam_size,
                return_best_hypothesis=decoding_cfg.beam.get('return_best_hypothesis', True),
                search_type='tsd',
                score_norm=self.cfg.beam.get('score_norm', True),
                tsd_max_sym_exp_per_step=self.cfg.beam.get('tsd_max_sym_exp', 10),
                softmax_temperature=self.cfg.beam.get('softmax_temperature', 1.0),
                preserve_alignments=self.preserve_alignments,
            )

        elif self.cfg.strategy == 'alsd':
            self.decoding = rnnt_beam_decoding.BeamRNNTInfer(
                decoder_model=decoder,
                joint_model=joint,
                beam_size=self.cfg.beam.beam_size,
                return_best_hypothesis=decoding_cfg.beam.get('return_best_hypothesis', True),
                search_type='alsd',
                score_norm=self.cfg.beam.get('score_norm', True),
                alsd_max_target_len=self.cfg.beam.get('alsd_max_target_len', 2),
                softmax_temperature=self.cfg.beam.get('softmax_temperature', 1.0),
                preserve_alignments=self.preserve_alignments,
            )

        elif self.cfg.strategy == 'maes':
            if self.big_blank_durations is None or self.big_blank_durations == []:
                if not self._is_tdt:
                    self.decoding = rnnt_beam_decoding.BeamRNNTInfer(
                        decoder_model=decoder,
                        joint_model=joint,
                        beam_size=self.cfg.beam.beam_size,
                        return_best_hypothesis=decoding_cfg.beam.get('return_best_hypothesis', True),
                        search_type='maes',
                        score_norm=self.cfg.beam.get('score_norm', True),
                        maes_num_steps=self.cfg.beam.get('maes_num_steps', 2),
                        maes_prefix_alpha=self.cfg.beam.get('maes_prefix_alpha', 1),
                        maes_expansion_gamma=self.cfg.beam.get('maes_expansion_gamma', 2.3),
                        maes_expansion_beta=self.cfg.beam.get('maes_expansion_beta', 2.0),
                        softmax_temperature=self.cfg.beam.get('softmax_temperature', 1.0),
                        preserve_alignments=self.preserve_alignments,
                        ngram_lm_model=self.cfg.beam.get('ngram_lm_model', None),
                        ngram_lm_alpha=self.cfg.beam.get('ngram_lm_alpha', 0.0),
                        hat_subtract_ilm=self.cfg.beam.get('hat_subtract_ilm', False),
                        hat_ilm_weight=self.cfg.beam.get('hat_ilm_weight', 0.0),
                        use_kenlm=self.cfg.beam.get('use_kenlm', 0.0),
                        pruning_mode=self.cfg.beam.get('pruning_mode', 'early')
                    )
                else:
                    self.decoding = tdt_beam_decoding.BeamTDTInfer(
                        decoder_model=decoder,
                        joint_model=joint,
                        durations=self.durations,
                        beam_size=self.cfg.beam.beam_size,
                        return_best_hypothesis=decoding_cfg.beam.get('return_best_hypothesis', True),
                        search_type='maes',
                        score_norm=self.cfg.beam.get('score_norm', True),
                        maes_num_steps=self.cfg.beam.get('maes_num_steps', 2),
                        maes_prefix_alpha=self.cfg.beam.get('maes_prefix_alpha', 1),
                        maes_expansion_gamma=self.cfg.beam.get('maes_expansion_gamma', 2.3),
                        maes_expansion_beta=self.cfg.beam.get('maes_expansion_beta', 2.0),
                        softmax_temperature=self.cfg.beam.get('softmax_temperature', 1.0),
                        preserve_alignments=self.preserve_alignments,
                        ngram_lm_model=self.cfg.beam.get('ngram_lm_model', None),
                        ngram_lm_alpha=self.cfg.beam.get('ngram_lm_alpha', 0.3),
                    )
        elif self.cfg.strategy == 'malsd_batch':
<<<<<<< HEAD
            self.decoding = rnnt_beam_decoding.Best1BeamBatchedMALSDInfer(
=======
            self.decoding = rnnt_beam_decoding.Best1BeamBatchedInfer(
>>>>>>> a8ed0496
                decoder_model=decoder,
                joint_model=joint,
                blank_index=self.blank_id,
                beam_size=self.cfg.beam.beam_size,
<<<<<<< HEAD
                max_symbols_per_step=self.cfg.beam.get("max_symbols", 10),
=======
                search_type='malsd_batch',
                malsd_max_symbols_per_step=self.cfg.beam.get("max_symbols", 10),
>>>>>>> a8ed0496
                preserve_alignments=self.preserve_alignments,
                ngram_lm_model=self.cfg.beam.get('ngram_lm_model', None),
                ngram_lm_alpha=self.cfg.beam.get('ngram_lm_alpha', 0.0),
                blank_lm_score_mode=self.cfg.beam.get('blank_lm_score_mode', None),
<<<<<<< HEAD
                score_norm=self.cfg.beam.get('score_norm', True),
            )
        elif self.cfg.strategy == 'maes_batch':
            self.decoding = rnnt_beam_decoding.BeamBatchedMAESRNNTInfer(
=======
                pruning_mode=self.cfg.beam.get('pruning_mode', None),
                score_norm=self.cfg.beam.get('score_norm', True),
            )
        elif self.cfg.strategy == 'maes_batch':
            self.decoding = rnnt_beam_decoding.Best1BeamBatchedInfer(
>>>>>>> a8ed0496
                decoder_model=decoder,
                joint_model=joint,
                blank_index=self.blank_id,
                beam_size=self.cfg.beam.beam_size,
<<<<<<< HEAD
                preserve_alignments=self.preserve_alignments,
                maes_num_steps = self.cfg.beam.get('maes_num_steps', 2),
                maes_expansion_gamma=self.cfg.beam.get('maes_expansion_gamma', 2.3),
                maes_expansion_beta=self.cfg.beam.get('maes_expansion_beta', 2),
                ngram_lm_model=self.cfg.beam.get('ngram_lm_model', None),
                ngram_lm_alpha=self.cfg.beam.get('ngram_lm_alpha', 0.0),
                blank_lm_score_mode=self.cfg.beam.get('blank_lm_score_mode', None),
                pruning_mode=self.cfg.beam.get('pruning_mode', 'early'),
                score_norm = self.cfg.beam.get('score_norm', True)
=======
                search_type='maes_batch',
                maes_num_steps=self.cfg.beam.get('maes_num_steps', 2),
                maes_expansion_beta=self.cfg.beam.get('maes_expansion_beta', 2),
                maes_expansion_gamma=self.cfg.beam.get('maes_expansion_gamma', 2.3),
                preserve_alignments=self.preserve_alignments,
                ngram_lm_model=self.cfg.beam.get('ngram_lm_model', None),
                ngram_lm_alpha=self.cfg.beam.get('ngram_lm_alpha', 0.0),
                blank_lm_score_mode=self.cfg.beam.get('blank_lm_score_mode', None),
                pruning_mode=self.cfg.beam.get('pruning_mode', None),
                score_norm=self.cfg.beam.get('score_norm', True),
>>>>>>> a8ed0496
            )
        else:
            raise ValueError(
                f"Incorrect decoding strategy supplied. Must be one of {possible_strategies}\n"
                f"but was provided {self.cfg.strategy}"
            )

        # Update the joint fused batch size or disable it entirely if needed.
        self.update_joint_fused_batch_size()

    def rnnt_decoder_predictions_tensor(
            self,
            encoder_output: torch.Tensor,
            encoded_lengths: torch.Tensor,
            return_hypotheses: bool = False,
            partial_hypotheses: Optional[List[Hypothesis]] = None,
    ) -> Tuple[List[str], Optional[List[List[str]]], Optional[Union[Hypothesis, NBestHypotheses]]]:
        """
        Decode an encoder output by autoregressive decoding of the Decoder+Joint networks.

        Args:
            encoder_output: torch.Tensor of shape [B, D, T].
            encoded_lengths: torch.Tensor containing lengths of the padded encoder outputs. Shape [B].
            return_hypotheses: bool. If set to True it will return list of Hypothesis or NBestHypotheses

        Returns:
            If `return_best_hypothesis` is set:
                A tuple (hypotheses, None):
                hypotheses - list of Hypothesis (best hypothesis per sample).
                    Look at rnnt_utils.Hypothesis for more information.

            If `return_best_hypothesis` is not set:
                A tuple(hypotheses, all_hypotheses)
                hypotheses - list of Hypothesis (best hypothesis per sample).
                    Look at rnnt_utils.Hypothesis for more information.
                all_hypotheses - list of NBestHypotheses. Each NBestHypotheses further contains a sorted
                    list of all the hypotheses of the model per sample.
                    Look at rnnt_utils.NBestHypotheses for more information.
        """
        # Compute hypotheses
        with torch.inference_mode():
            hypotheses_list = self.decoding(
                encoder_output=encoder_output, encoded_lengths=encoded_lengths, partial_hypotheses=partial_hypotheses
            )  # type: [List[Hypothesis]]

            # extract the hypotheses
            hypotheses_list = hypotheses_list[0]  # type: List[Hypothesis]

        prediction_list = hypotheses_list

        if isinstance(prediction_list[0], NBestHypotheses):
            hypotheses = []
            all_hypotheses = []

            for nbest_hyp in prediction_list:  # type: NBestHypotheses
                n_hyps = nbest_hyp.n_best_hypotheses  # Extract all hypotheses for this sample
                decoded_hyps = self.decode_hypothesis(n_hyps)  # type: List[str]

                # If computing timestamps
                if self.compute_timestamps is True:
                    timestamp_type = self.cfg.get('rnnt_timestamp_type', 'all')
                    for hyp_idx in range(len(decoded_hyps)):
                        decoded_hyps[hyp_idx] = self.compute_rnnt_timestamps(decoded_hyps[hyp_idx], timestamp_type)

                hypotheses.append(decoded_hyps[0])  # best hypothesis
                all_hypotheses.append(decoded_hyps)

            if return_hypotheses:
                return hypotheses, all_hypotheses

            best_hyp_text = [h.text for h in hypotheses]
            all_hyp_text = [h.text for hh in all_hypotheses for h in hh]
            return best_hyp_text, all_hyp_text

        else:
            hypotheses = self.decode_hypothesis(prediction_list)  # type: List[str]

            # If computing timestamps
            if self.compute_timestamps is True:
                timestamp_type = self.cfg.get('rnnt_timestamp_type', 'all')
                for hyp_idx in range(len(hypotheses)):
                    hypotheses[hyp_idx] = self.compute_rnnt_timestamps(hypotheses[hyp_idx], timestamp_type)

            if return_hypotheses:
                # greedy decoding, can get high-level confidence scores
                if self.preserve_frame_confidence and (
                        self.preserve_word_confidence or self.preserve_token_confidence
                ):
                    hypotheses = self.compute_confidence(hypotheses)
                return hypotheses, None

            best_hyp_text = [h.text for h in hypotheses]
            return best_hyp_text, None

    def decode_hypothesis(self, hypotheses_list: List[Hypothesis]) -> List[Union[Hypothesis, NBestHypotheses]]:
        """
        Decode a list of hypotheses into a list of strings.

        Args:
            hypotheses_list: List of Hypothesis.

        Returns:
            A list of strings.
        """
        for ind in range(len(hypotheses_list)):
            # Extract the integer encoded hypothesis
            prediction = hypotheses_list[ind].y_sequence

            if type(prediction) != list:
                prediction = prediction.tolist()

            # RNN-T sample level is already preprocessed by implicit RNNT decoding
            # Simply remove any blank and possibly big blank tokens
            if self.big_blank_durations is not None and self.big_blank_durations != []:  # multi-blank RNNT
                num_extra_outputs = len(self.big_blank_durations)
                prediction = [p for p in prediction if p < self.blank_id - num_extra_outputs]
            elif self._is_tdt:  # TDT model.
                prediction = [p for p in prediction if p < self.blank_id]
            else:  # standard RNN-T
                prediction = [p for p in prediction if p != self.blank_id]

            # De-tokenize the integer tokens; if not computing timestamps
            if self.compute_timestamps is True and self._is_tdt:
                hypothesis = (prediction, None, None)
            elif self.compute_timestamps is True:
                # keep the original predictions, wrap with the number of repetitions per token and alignments
                # this is done so that `rnnt_decoder_predictions_tensor()` can process this hypothesis
                # in order to compute exact time stamps.
                alignments = copy.deepcopy(hypotheses_list[ind].alignments)
                token_repetitions = [1] * len(alignments)  # preserve number of repetitions per token
                hypothesis = (prediction, alignments, token_repetitions)
            else:
                hypothesis = self.decode_tokens_to_str(prediction)

                # TODO: remove
                # collapse leading spaces before . , ? for PC models
                hypothesis = re.sub(r'(\s+)([\.\,\?])', r'\2', hypothesis)

                if self.compute_hypothesis_token_set:
                    hypotheses_list[ind].tokens = self.decode_ids_to_tokens(prediction)

            # De-tokenize the integer tokens
            hypotheses_list[ind].text = hypothesis

        return hypotheses_list

    def compute_confidence(self, hypotheses_list: List[Hypothesis]) -> List[Hypothesis]:
        """
        Computes high-level (per-token and/or per-word) confidence scores for a list of hypotheses.
        Assumes that `frame_confidence` is present in the hypotheses.

        Args:
            hypotheses_list: List of Hypothesis.

        Returns:
            A list of hypotheses with high-level confidence scores.
        """
        if self._is_tdt:
            # if self.tdt_include_duration_confidence is True then frame_confidence elements consist of two numbers
            maybe_pre_aggregate = (
                (lambda x: self._aggregate_confidence(x)) if self.tdt_include_duration_confidence else (lambda x: x)
            )
            for hyp in hypotheses_list:
                token_confidence = []
                # trying to recover frame_confidence according to alignments
                subsequent_blank_confidence = []
                # going backwards since <blank> tokens are considered belonging to the last non-blank token.
                for fc, fa in zip(hyp.frame_confidence[::-1], hyp.alignments[::-1]):
                    # there is only one score per frame most of the time
                    if len(fa) > 1:
                        for i, a in reversed(list(enumerate(fa))):
                            if a[-1] == self.blank_id:
                                if not self.exclude_blank_from_confidence:
                                    subsequent_blank_confidence.append(maybe_pre_aggregate(fc[i]))
                            elif not subsequent_blank_confidence:
                                token_confidence.append(maybe_pre_aggregate(fc[i]))
                            else:
                                token_confidence.append(
                                    self._aggregate_confidence(
                                        [maybe_pre_aggregate(fc[i])] + subsequent_blank_confidence
                                    )
                                )
                                subsequent_blank_confidence = []
                    else:
                        i, a = 0, fa[0]
                        if a[-1] == self.blank_id:
                            if not self.exclude_blank_from_confidence:
                                subsequent_blank_confidence.append(maybe_pre_aggregate(fc[i]))
                        elif not subsequent_blank_confidence:
                            token_confidence.append(maybe_pre_aggregate(fc[i]))
                        else:
                            token_confidence.append(
                                self._aggregate_confidence([maybe_pre_aggregate(fc[i])] + subsequent_blank_confidence)
                            )
                            subsequent_blank_confidence = []
                token_confidence = token_confidence[::-1]
                hyp.token_confidence = token_confidence
        else:
            if self.exclude_blank_from_confidence:
                for hyp in hypotheses_list:
                    hyp.token_confidence = hyp.non_blank_frame_confidence
            else:
                for hyp in hypotheses_list:
                    timestep = hyp.timestep.tolist() if isinstance(hyp.timestep, torch.Tensor) else hyp.timestep
                    offset = 0
                    token_confidence = []
                    if len(timestep) > 0:
                        for ts, te in zip(timestep, timestep[1:] + [len(hyp.frame_confidence)]):
                            if ts != te:
                                # <blank> tokens are considered to belong to the last non-blank token, if any.
                                token_confidence.append(
                                    self._aggregate_confidence(
                                        [hyp.frame_confidence[ts][offset]]
                                        + [fc[0] for fc in hyp.frame_confidence[ts + 1 : te]]
                                    )
                                )
                                offset = 0
                            else:
                                token_confidence.append(hyp.frame_confidence[ts][offset])
                                offset += 1
                    hyp.token_confidence = token_confidence
        if self.preserve_word_confidence:
            for hyp in hypotheses_list:
                hyp.word_confidence = self._aggregate_token_confidence(hyp)
        return hypotheses_list

    @abstractmethod
    def decode_tokens_to_str(self, tokens: List[int]) -> str:
        """
        Implemented by subclass in order to decoder a token id list into a string.

        Args:
            tokens: List of int representing the token ids.

        Returns:
            A decoded string.
        """
        raise NotImplementedError()

    @abstractmethod
    def decode_ids_to_tokens(self, tokens: List[int]) -> List[str]:
        """
        Implemented by subclass in order to decode a token id list into a token list.
        A token list is the string representation of each token id.

        Args:
            tokens: List of int representing the token ids.

        Returns:
            A list of decoded tokens.
        """
        raise NotImplementedError()

    @abstractmethod
    def decode_tokens_to_lang(self, tokens: List[int]) -> str:
        """
        Implemented by subclass in order to
        compute the most likely language ID (LID) string given the tokens.

        Args:
            tokens: List of int representing the token ids.

        Returns:
            A decoded LID string.
        """
        raise NotImplementedError()

    @abstractmethod
    def decode_ids_to_langs(self, tokens: List[int]) -> List[str]:
        """
        Implemented by subclass in order to
        decode a token id list into language ID (LID) list.

        Args:
            tokens: List of int representing the token ids.

        Returns:
            A list of decoded LIDS.
        """
        raise NotImplementedError()

    def update_joint_fused_batch_size(self):
        """ "
        Updates the fused batch size for the joint module if applicable.

        If `joint_fused_batch_size` is set, verifies that the joint module has
        the required `set_fused_batch_size` and `set_fuse_loss_wer` functions.
        If present, updates the batch size; otherwise, logs a warning.

        If `joint_fused_batch_size` is <= 0, disables fused batch processing.
        """
        if self.joint_fused_batch_size is None:
            # do nothing and let the Joint itself handle setting up of the fused batch
            return

        if not hasattr(self.decoding.joint, 'set_fused_batch_size'):
            logging.warning(
                "The joint module does not have `set_fused_batch_size(int)` as a setter function.\n"
                "Ignoring update of joint fused batch size."
            )
            return

        if not hasattr(self.decoding.joint, 'set_fuse_loss_wer'):
            logging.warning(
                "The joint module does not have `set_fuse_loss_wer(bool, RNNTLoss, RNNTWER)` "
                "as a setter function.\n"
                "Ignoring update of joint fused batch size."
            )
            return

        if self.joint_fused_batch_size > 0:
            self.decoding.joint.set_fused_batch_size(self.joint_fused_batch_size)
        else:
            logging.info("Joint fused batch size <= 0; Will temporarily disable fused batch step in the Joint.")
            self.decoding.joint.set_fuse_loss_wer(False)

    def compute_rnnt_timestamps(self, hypothesis: Hypothesis, timestamp_type: str = "all"):
        """
        Computes character, word, and segment timestamps for an RNN-T hypothesis.

        This function generates timestamps for characters, words, and segments within
        a hypothesis sequence. The type of timestamps computed depends on `timestamp_type`,
        which can be 'char', 'word', 'segment', or 'all'.

        Args:
            hypothesis (Hypothesis): Hypothesis.
            timestamp_type (str): Type of timestamps to compute. Options are 'char', 'word', 'segment', or 'all'.
                                Defaults to 'all'.

        Returns:
            Hypothesis: The updated hypothesis with computed timestamps for characters, words, and/or segments.
        """
        assert timestamp_type in ['char', 'word', 'segment', 'all']

        # Unpack the temporary storage
        decoded_prediction, alignments, token_repetitions = hypothesis.text

        # Retrieve offsets
        char_offsets = word_offsets = None
        char_offsets = self._compute_offsets(hypothesis, token_repetitions, self.blank_id)

        # finally, set the flattened decoded predictions to text field for later text decoding
        hypothesis.text = decoded_prediction

        # Assert number of offsets and hypothesis tokens are 1:1 match.
        num_flattened_tokens = 0
        for t in range(len(char_offsets)):
            # Subtract one here for the extra RNNT BLANK token emitted to designate "End of timestep"
            num_flattened_tokens += len(char_offsets[t]['char']) - 1

        if num_flattened_tokens != len(hypothesis.text):
            raise ValueError(
                f"`char_offsets`: {char_offsets} and `processed_tokens`: {hypothesis.text}"
                " have to be of the same length, but are: "
                f"`len(offsets)`: {len(char_offsets)} and `len(processed_tokens)`:"
                f" {len(hypothesis.text)}"
            )

        encoded_char_offsets = copy.deepcopy(char_offsets)

        # Correctly process the token ids to chars/subwords.
        for i, offsets in enumerate(char_offsets):
            decoded_chars = []
            for char in offsets['char'][:-1]:  # ignore the RNNT Blank token at end of every timestep with -1 subset
                decoded_chars.append(self.decode_tokens_to_str([int(char)]))
            char_offsets[i]["char"] = decoded_chars

        encoded_char_offsets, char_offsets = self._refine_timestamps(
            encoded_char_offsets, char_offsets, self.supported_punctuation
        )

        # detect char vs subword models
        lens = []
        for v in char_offsets:
            tokens = v["char"]
            # each token may be either 1 unicode token or multiple unicode token
            # for character based models, only 1 token is used
            # for subword, more than one token can be used.
            # Computing max, then summing up total lens is a test to check for char vs subword
            # For char models, len(lens) == sum(lens)
            # but this is violated for subword models.
            max_len = max(len(c) for c in tokens)
            lens.append(max_len)

        # array of one or more chars implies subword based model with multiple char emitted per TxU step (via subword)
        if sum(lens) > len(lens):
            text_type = 'subword'
        else:
            # full array of ones implies character based model with 1 char emitted per TxU step
            text_type = 'char'

        # retrieve word offsets from character offsets
        word_offsets = None
        if timestamp_type in ['word', 'segment', 'all']:
            if text_type == 'char':
                word_offsets = self._get_word_offsets_chars(char_offsets, word_delimiter_char=self.word_seperator)
            else:
                # utilize the copy of char offsets with the correct integer ids for tokens
                # so as to avoid tokenize -> detokenize -> compare -> merge steps.
                word_offsets = self._get_word_offsets_subwords_sentencepiece(
                    encoded_char_offsets,
                    hypothesis,
                    decode_ids_to_tokens=self.decode_ids_to_tokens,
                    decode_tokens_to_str=self.decode_tokens_to_str,
                )

        segment_offsets = None
        if timestamp_type in ['segment', 'all']:
            segment_offsets = self._get_segment_offsets(
                word_offsets,
                segment_delimiter_tokens=self.segment_seperators,
                supported_punctuation=self.supported_punctuation,
                segment_gap_threshold=self.segment_gap_threshold,
            )

        # attach results
        if len(hypothesis.timestep) > 0:
            timestep_info = hypothesis.timestep
        else:
            timestep_info = []

        # Setup defaults
        hypothesis.timestep = {"timestep": timestep_info}

        # Add char / subword time stamps
        if char_offsets is not None and timestamp_type in ['char', 'all']:
            hypothesis.timestep['char'] = char_offsets

        # Add word time stamps
        if word_offsets is not None and timestamp_type in ['word', 'all']:
            hypothesis.timestep['word'] = word_offsets

        # Add segment time stamps
        if segment_offsets is not None and timestamp_type in ['segment', 'all']:
            hypothesis.timestep['segment'] = segment_offsets

        # Convert the flattened token indices to text
        hypothesis.text = self.decode_tokens_to_str(hypothesis.text)

        return hypothesis

    @staticmethod
    def _compute_offsets(
            hypothesis: Hypothesis, token_repetitions: List[int], rnnt_token: int
    ) -> List[Dict[str, Union[str, int]]]:
        """
        Utility method that calculates the indidual time indices where a token starts and ends.

        Args:
            hypothesis: A Hypothesis object that contains `text` field that holds the character / subword token
                emitted at every time step after rnnt collapse.
            token_repetitions: A list of ints representing the number of repetitions of each emitted token.
            rnnt_token: The integer of the rnnt blank token used during rnnt collapse.

        Returns:

        """
        start_index = 0

        # If the exact timestep information is available, utilize the 1st non-rnnt blank token timestep
        # as the start index.
        if hypothesis.timestep is not None and len(hypothesis.timestep) > 0:
            first_timestep = hypothesis.timestep[0]
            first_timestep = first_timestep if isinstance(first_timestep, int) else first_timestep.item()
            start_index = max(0, first_timestep - 1)

        # Construct the start and end indices brackets
        end_indices = np.asarray(token_repetitions).cumsum()
        start_indices = np.concatenate(([start_index], end_indices[:-1]))

        # Process the TxU dangling alignment tensor, containing pairs of (logits, label)
        alignment_labels = [al_logits_labels for al_logits_labels in hypothesis.text[1]]
        for t in range(len(alignment_labels)):
            for u in range(len(alignment_labels[t])):
                alignment_labels[t][u] = alignment_labels[t][u][1]  # pick label from (logit, label) tuple

        # Merge the results per token into a list of dictionaries
        offsets = [
            {"char": a, "start_offset": s, "end_offset": e}
            for a, s, e in zip(alignment_labels, start_indices, end_indices)
        ]

        # Filter out RNNT token (blank at [t][0] position). This is because blank can only occur at end of a
        # time step for RNNT, so if 0th token is blank, then that timestep is skipped.
        offsets = list(filter(lambda offsets: offsets["char"][0] != rnnt_token, offsets))
        return offsets

    @staticmethod
    def _compute_offsets_tdt(hypothesis: Hypothesis, *args) -> List[Dict[str, Union[str, int]]]:
        """
        Utility method that calculates the indidual time indices where a token starts and ends.

        Args:
            hypothesis: A Hypothesis object that contains `text` field that holds the character / subword token
                emitted at a specific time step considering predicted durations of the previous tokens.

        Returns:

        """
        # Merge the results per token into a list of dictionaries
        offsets = [
            {"char": [t, -1], "start_offset": int(s), "end_offset": int(s + d)}
            for t, s, d in zip(hypothesis.text[0], hypothesis.timestep, hypothesis.token_duration)
        ]
        return offsets

    @staticmethod
    def _refine_timestamps(
        encoded_char_offsets: List[Dict[str, Union[str, int]]],
        char_offsets: List[Dict[str, Union[str, int]]],
        supported_punctuation: Optional[Set] = None,
    ) -> List[Dict[str, Union[str, int]]]:

        ## no refinement for rnnt

        return encoded_char_offsets, char_offsets

    @staticmethod
    def _refine_timestamps_tdt(
        encoded_char_offsets: List[Dict[str, Union[str, int]]],
        char_offsets: List[Dict[str, Union[str, int]]],
        supported_punctuation: Optional[Set] = None,
    ) -> List[Dict[str, Union[str, int]]]:

        if not supported_punctuation:
            return encoded_char_offsets, char_offsets

        for i, offset in enumerate(char_offsets):

            # Check if token is a punctuation mark
            # If so, set its start and end offset as start and end of the previous token
            # This is done because there was observed a behaviour, when punctuation marks are
            # predicted long after preceding token (i.e. after silence)
            if offset['char'][0] in supported_punctuation and i > 0:
                encoded_char_offsets[i]['start_offset'] = offset['start_offset'] = char_offsets[i - 1]['end_offset']
                encoded_char_offsets[i]['end_offset'] = offset['end_offset'] = offset['start_offset']

        return encoded_char_offsets, char_offsets

    @staticmethod
    def _get_word_offsets_chars(
            offsets: Dict[str, Union[str, float]], word_delimiter_char: str = " "
    ) -> Dict[str, Union[str, float]]:
        """
        Utility method which constructs word time stamps out of character time stamps.

        References:
            This code is a port of the Hugging Face code for word time stamp construction.

        Args:
            offsets: A list of dictionaries, each containing "char", "start_offset" and "end_offset".
            word_delimiter_char: Character token that represents the word delimiter. By default, " ".

        Returns:
            A list of dictionaries containing the word offsets. Each item contains "word", "start_offset" and
            "end_offset".
        """
        word_offsets = []

        last_state = "SPACE"
        word = ""
        start_offset = 0
        end_offset = 0
        for i, offset in enumerate(offsets):
            chars = offset["char"]
            for char in chars:
                state = "SPACE" if char == word_delimiter_char else "WORD"

                if state == last_state:
                    # If we are in the same state as before, we simply repeat what we've done before
                    end_offset = offset["end_offset"]
                    word += char
                else:
                    # Switching state
                    if state == "SPACE":
                        # Finishing a word
                        word_offsets.append({"word": word, "start_offset": start_offset, "end_offset": end_offset})
                    else:
                        # Starting a new word
                        start_offset = offset["start_offset"]
                        end_offset = offset["end_offset"]
                        word = char

                last_state = state

        if last_state == "WORD":
            word_offsets.append({"word": word, "start_offset": start_offset, "end_offset": end_offset})

        return word_offsets

    @staticmethod
    def _get_word_offsets_subwords_sentencepiece(
            offsets: Dict[str, Union[str, float]],
            hypothesis: Hypothesis,
            decode_ids_to_tokens: Callable[[List[int]], str],
            decode_tokens_to_str: Callable[[List[int]], str],
    ) -> Dict[str, Union[str, float]]:
        """
        Utility method which constructs word time stamps out of sub-word time stamps.

        **Note**: Only supports Sentencepiece based tokenizers !

        Args:
            offsets: A list of dictionaries, each containing "char", "start_offset" and "end_offset".
            hypothesis: Hypothesis object that contains `text` field, where each token is a sub-word id
                after rnnt collapse.
            decode_ids_to_tokens: A Callable function that accepts a list of integers and maps it to a sub-word.
            decode_tokens_to_str: A Callable function that accepts a list of integers and maps it to text / str.

        Returns:
            A list of dictionaries containing the word offsets. Each item contains "word", "start_offset" and
            "end_offset".
        """
        word_offsets = []
        built_token = []
        previous_token_index = 0
        # For every offset token
        for i, offset in enumerate(offsets):
            # For every subword token in offset token list (ignoring the RNNT Blank token at the end)
            for char in offset['char'][:-1]:
                char = int(char)

                # Compute the sub-word text representation, and the decoded text (stripped of sub-word markers).
                token = decode_ids_to_tokens([char])[0]
                token_text = decode_tokens_to_str([char])

                # It is a sub-word token, or contains an identifier at the beginning such as _ or ## that was stripped
                # after forcing partial text conversion of the token.
                if token != token_text:
                    # If there are any partially or fully built sub-word token ids, construct to text.
                    # Note: This is "old" subword, that occurs *after* current sub-word has started.
                    if built_token:
                        word_offsets.append(
                            {
                                "word": decode_tokens_to_str(built_token),
                                "start_offset": offsets[previous_token_index]["start_offset"],
                                "end_offset": offsets[i - 1]["end_offset"],
                            }
                        )

                    # Prepare list of new sub-word ids
                    built_token.clear()
                    built_token.append(char)
                    previous_token_index = i
                else:
                    # If the token does not contain any sub-word start mark, then the sub-word has not completed yet
                    # Append to current sub-word list.
                    built_token.append(char)

        # Inject the start offset of the first token to word offsets
        # This is because we always skip the delay the injection of the first sub-word due to the loop
        # condition and check whether built token is ready or not.
        # Therefore without this forced injection, the start_offset appears as off by 1.
        # This should only be done when these arrays contain more than one element.
        if offsets and word_offsets:
            word_offsets[0]["start_offset"] = offsets[0]["start_offset"]

        # If there are any remaining tokens left, inject them all into the final word offset.
        # The start offset of this token is the start time of the next token to process.
        # The end offset of this token is the end time of the last token from offsets.
        # Note that built_token is a flat list; but offsets contains a nested list which
        # may have different dimensionality.
        # As such, we can't rely on the length of the list of built_token to index offsets.
        if built_token:
            # start from the previous token index as this hasn't been committed to word_offsets yet
            # if we still have content in built_token
            start_offset = offsets[previous_token_index]["start_offset"]
            word_offsets.append(
                {
                    "word": decode_tokens_to_str(built_token),
                    "start_offset": start_offset,
                    "end_offset": offsets[-1]["end_offset"],
                }
            )
        built_token.clear()

        return word_offsets

    @staticmethod
    def _get_segment_offsets(
        offsets: Dict[str, Union[str, float]],
        segment_delimiter_tokens: List[str],
        supported_punctuation: Optional[Set] = None,
        segment_gap_threshold: Optional[int] = None,
    ) -> Dict[str, Union[str, float]]:
        """
        Utility method which constructs segment time stamps out of word time stamps.

        Args:
            offsets: A list of dictionaries, each containing "word", "start_offset" and "end_offset".
            segments_delimiter_tokens: List containing tokens representing the seperator(s) between segments.
            supported_punctuation: Set containing punctuation marks in the vocabulary.
            segment_gap_threshold: Number of frames between 2 consecutive words necessary to form segments out of plain
            text.
        Returns:
            A list of dictionaries containing the segment offsets. Each item contains "segment", "start_offset" and
            "end_offset".
        """
        if (
            supported_punctuation
            and not set(segment_delimiter_tokens).intersection(supported_punctuation)
            and not segment_gap_threshold
        ):
            logging.warning(
                f"Specified segment seperators are not in supported punctuation {supported_punctuation}. "
                "If the seperators are not punctuation marks, ignore this warning. "
                "Otherwise, specify 'segment_gap_threshold' parameter in decoding config to form segments.",
                mode=logging_mode.ONCE,
            )

        segment_offsets = []
        segment_words = []
        previous_word_index = 0

        # For every offset word
        for i, offset in enumerate(offsets):

            word = offset['word']
            # check if thr word ends with any delimeter token or the word itself is a delimeter
            if segment_gap_threshold and segment_words:
                gap_between_words = offset['start_offset'] - offsets[i - 1]['end_offset']

                if gap_between_words >= segment_gap_threshold:
                    segment_offsets.append(
                        {
                            "segment": ' '.join(segment_words),
                            "start_offset": offsets[previous_word_index]["start_offset"],
                            "end_offset": offsets[i - 1]["end_offset"],
                        }
                    )

                    segment_words = [word]
                    previous_word_index = i
                    continue

            elif word[-1] in segment_delimiter_tokens or word in segment_delimiter_tokens:
                segment_words.append(word)
                if segment_words:
                    segment_offsets.append(
                        {
                            "segment": ' '.join(segment_words),
                            "start_offset": offsets[previous_word_index]["start_offset"],
                            "end_offset": offset["end_offset"],
                        }
                    )

                segment_words = []
                previous_word_index = i + 1
                continue

            segment_words.append(word)

        if segment_words:
            start_offset = offsets[previous_word_index]["start_offset"]
            segment_offsets.append(
                {
                    "segment": ' '.join(segment_words),
                    "start_offset": start_offset,
                    "end_offset": offsets[-1]["end_offset"],
                }
            )
        segment_words.clear()

        return segment_offsets


class RNNTDecoding(AbstractRNNTDecoding):
    """
    Used for performing RNN-T auto-regressive decoding of the Decoder+Joint network given the encoder state.

    Args:
        decoding_cfg: A dict-like object which contains the following key-value pairs.

            strategy:
                str value which represents the type of decoding that can occur.
                Possible values are :

                -   greedy, greedy_batch (for greedy decoding).

                -   beam, tsd, alsd (for beam search decoding).

            compute_hypothesis_token_set: A bool flag, which determines whether to compute a list of decoded
                tokens as well as the decoded string. Default is False in order to avoid double decoding
                unless required.

            preserve_alignments: Bool flag which preserves the history of logprobs generated during
                decoding (sample / batched). When set to true, the Hypothesis will contain
                the non-null value for `logprobs` in it. Here, `alignments` is a List of List of
                Tuple(Tensor (of length V + 1), Tensor(scalar, label after argmax)).

                In order to obtain this hypothesis, please utilize `rnnt_decoder_predictions_tensor` function
                with the `return_hypotheses` flag set to True.

                The length of the list corresponds to the Acoustic Length (T).
                Each value in the list (Ti) is a torch.Tensor (U), representing 1 or more targets from a vocabulary.
                U is the number of target tokens for the current timestep Ti.

            confidence_cfg: A dict-like object which contains the following key-value pairs related to confidence
                scores. In order to obtain hypotheses with confidence scores, please utilize
                `rnnt_decoder_predictions_tensor` function with the `preserve_frame_confidence` flag set to True.

                preserve_frame_confidence: Bool flag which preserves the history of per-frame confidence scores
                    generated during decoding (sample / batched). When set to true, the Hypothesis will contain
                    the non-null value for `frame_confidence` in it. Here, `alignments` is a List of List of floats.

                    The length of the list corresponds to the Acoustic Length (T).
                    Each value in the list (Ti) is a torch.Tensor (U), representing 1 or more confidence scores.
                    U is the number of target tokens for the current timestep Ti.
                preserve_token_confidence: Bool flag which preserves the history of per-token confidence scores
                    generated during greedy decoding (sample / batched). When set to true, the Hypothesis will contain
                    the non-null value for `token_confidence` in it. Here, `token_confidence` is a List of floats.

                    The length of the list corresponds to the number of recognized tokens.
                preserve_word_confidence: Bool flag which preserves the history of per-word confidence scores
                    generated during greedy decoding (sample / batched). When set to true, the Hypothesis will contain
                    the non-null value for `word_confidence` in it. Here, `word_confidence` is a List of floats.

                    The length of the list corresponds to the number of recognized words.
                exclude_blank: Bool flag indicating that blank token confidence scores are to be excluded
                    from the `token_confidence`.
                aggregation: Which aggregation type to use for collapsing per-token confidence into per-word
                    confidence.
                    Valid options are `mean`, `min`, `max`, `prod`.
                tdt_include_duration: Bool flag indicating that the duration confidence scores are to be calculated and
                    attached to the regular frame confidence,
                    making TDT frame confidence element a pair: (`prediction_confidence`, `duration_confidence`).
                method_cfg: A dict-like object which contains the method name and settings to compute per-frame
                    confidence scores.

                    name:
                        The method name (str).
                        Supported values:

                            - 'max_prob' for using the maximum token probability as a confidence.

                            - 'entropy' for using a normalized entropy of a log-likelihood vector.

                    entropy_type:
                        Which type of entropy to use (str).
                        Used if confidence_method_cfg.name is set to `entropy`.
                        Supported values:

                            - 'gibbs' for the (standard) Gibbs entropy. If the alpha (α) is provided,
                                the formula is the following: H_α = -sum_i((p^α_i)*log(p^α_i)).
                                Note that for this entropy, the alpha should comply the following inequality:
                                (log(V)+2-sqrt(log^2(V)+4))/(2*log(V)) <= α <= (1+log(V-1))/log(V-1)
                                where V is the model vocabulary size.

                            - 'tsallis' for the Tsallis entropy with the Boltzmann constant one.
                                Tsallis entropy formula is the following: H_α = 1/(α-1)*(1-sum_i(p^α_i)),
                                where α is a parameter. When α == 1, it works like the Gibbs entropy.
                                More: https://en.wikipedia.org/wiki/Tsallis_entropy

                            - 'renyi' for the Rényi entropy.
                                Rényi entropy formula is the following: H_α = 1/(1-α)*log_2(sum_i(p^α_i)),
                                where α is a parameter. When α == 1, it works like the Gibbs entropy.
                                More: https://en.wikipedia.org/wiki/R%C3%A9nyi_entropy

                    alpha:
                        Power scale for logsoftmax (α for entropies). Here we restrict it to be > 0.
                        When the alpha equals one, scaling is not applied to 'max_prob',
                        and any entropy type behaves like the Shannon entropy: H = -sum_i(p_i*log(p_i))

                    entropy_norm:
                        A mapping of the entropy value to the interval [0,1].
                        Supported values:

                            - 'lin' for using the linear mapping.

                            - 'exp' for using exponential mapping with linear shift.

            The config may further contain the following sub-dictionaries:

                "greedy":
                    max_symbols: int, describing the maximum number of target tokens to decode per
                        timestep during greedy decoding. Setting to larger values allows longer sentences
                        to be decoded, at the cost of increased execution time.

                    preserve_frame_confidence: Same as above, overrides above value.

                    confidence_method_cfg: Same as above, overrides confidence_cfg.method_cfg.

                "beam":
                    beam_size: int, defining the beam size for beam search. Must be >= 1.
                        If beam_size == 1, will perform cached greedy search. This might be slightly different
                        results compared to the greedy search above.

                    score_norm: optional bool, whether to normalize the returned beam score in the hypotheses.
                        Set to True by default.

                    return_best_hypothesis: optional bool, whether to return just the best hypothesis or all of the
                        hypotheses after beam search has concluded. This flag is set by default.

                    tsd_max_sym_exp: optional int, determines number of symmetric expansions of the target symbols
                        per timestep of the acoustic model. Larger values will allow longer sentences to be decoded,
                        at increased cost to execution time.

                    alsd_max_target_len: optional int or float, determines the potential maximum target sequence
                        length. If an integer is provided, it can decode sequences of that particular maximum length.
                        If a float is provided, it can decode sequences of int(alsd_max_target_len * seq_len),
                        where seq_len is the length of the acoustic model output (T).

                        NOTE:
                            If a float is provided, it can be greater than 1!
                            By default, a float of 2.0 is used so that a target sequence can be at most twice
                            as long as the acoustic model output length T.

                    maes_num_steps: Number of adaptive steps to take. From the paper, 2 steps is generally sufficient,
                        and can be reduced to 1 to improve decoding speed while sacrificing some accuracy. int > 0.

                    maes_prefix_alpha: Maximum prefix length in prefix search. Must be an integer, and is advised to
                    keep this as 1 in order to reduce expensive beam search cost later. int >= 0.

                    maes_expansion_beta: Maximum number of prefix expansions allowed, in addition to the beam size.
                        Effectively, the number of hypothesis = beam_size + maes_expansion_beta. Must be an int >= 0,
                        and affects the speed of inference since large values will perform large beam search in the
                        next step.

                    maes_expansion_gamma: Float pruning threshold used in the prune-by-value step when computing the
                        expansions. The default (2.3) is selected from the paper. It performs a comparison
                        (max_log_prob - gamma <= log_prob[v]) where v is all vocabulary indices in the Vocab set and
                        max_log_prob is the "most" likely token to be predicted. Gamma therefore provides a margin of
                        additional tokens which can be potential candidates for expansion apart from the "most likely"
                        candidate. Lower values will reduce the number of expansions (by increasing pruning-by-value,
                        thereby improving speed but hurting accuracy). Higher values will increase the number of
                        expansions (by reducing pruning-by-value, thereby reducing speed but potentially improving
                        accuracy). This is a hyper parameter to be experimentally tuned on a validation set.

                    softmax_temperature: Scales the logits of the joint prior to computing log_softmax.

        decoder: The Decoder/Prediction network module.
        joint: The Joint network module.
        vocabulary: The vocabulary (excluding the RNNT blank token) which will be used for decoding.
    """

    def __init__(
            self,
            decoding_cfg,
            decoder,
            joint,
            vocabulary,
    ):
        # we need to ensure blank is the last token in the vocab for the case of RNNT and Multi-blank RNNT.
        blank_id = len(vocabulary) + joint.num_extra_outputs
        supported_punctuation = {
            char for token in vocabulary for char in token if unicodedata.category(char).startswith('P')
        }

        if hasattr(decoding_cfg, 'model_type') and decoding_cfg.model_type == 'tdt':
            blank_id = len(vocabulary)

        self.labels_map = dict([(i, vocabulary[i]) for i in range(len(vocabulary))])

        super(RNNTDecoding, self).__init__(
            decoding_cfg=decoding_cfg,
            decoder=decoder,
            joint=joint,
            blank_id=blank_id,
            supported_punctuation=supported_punctuation,
        )

        if isinstance(self.decoding, rnnt_beam_decoding.BeamRNNTInfer) or isinstance(
            self.decoding, tdt_beam_decoding.BeamTDTInfer
        ):
            self.decoding.set_decoding_type('char')

    def _aggregate_token_confidence(self, hypothesis: Hypothesis) -> List[float]:
        """
        Implemented by subclass in order to aggregate token confidence to a word-level confidence.

        Args:
            hypothesis: Hypothesis

        Returns:
            A list of word-level confidence scores.
        """
        return self._aggregate_token_confidence_chars(hypothesis.words, hypothesis.token_confidence)

    def decode_tokens_to_str(self, tokens: List[int]) -> str:
        """
        Implemented by subclass in order to decoder a token list into a string.

        Args:
            tokens: List of int representing the token ids.

        Returns:
            A decoded string.
        """
        hypothesis = ''.join(self.decode_ids_to_tokens(tokens))
        return hypothesis

    def decode_ids_to_tokens(self, tokens: List[int]) -> List[str]:
        """
        Implemented by subclass in order to decode a token id list into a token list.
        A token list is the string representation of each token id.

        Args:
            tokens: List of int representing the token ids.

        Returns:
            A list of decoded tokens.
        """
        token_list = [self.labels_map[c] for c in tokens if c < self.blank_id - self.num_extra_outputs]
        return token_list

    def decode_tokens_to_lang(self, tokens: List[int]) -> str:
        """
        Compute the most likely language ID (LID) string given the tokens.

        Args:
            tokens: List of int representing the token ids.

        Returns:
            A decoded LID string.
        """
        lang = self.tokenizer.ids_to_lang(tokens)
        return lang

    def decode_ids_to_langs(self, tokens: List[int]) -> List[str]:
        """
        Decode a token id list into language ID (LID) list.

        Args:
            tokens: List of int representing the token ids.

        Returns:
            A list of decoded LIDS.
        """
        lang_list = self.tokenizer.ids_to_text_and_langs(tokens)
        return lang_list


class RNNTBPEDecoding(AbstractRNNTDecoding):
    """
    Used for performing RNN-T auto-regressive decoding of the Decoder+Joint network given the encoder state.

    Args:
        decoding_cfg: A dict-like object which contains the following key-value pairs.

            strategy:
                str value which represents the type of decoding that can occur.
                Possible values are :

                -   greedy, greedy_batch (for greedy decoding).

                -   beam, tsd, alsd (for beam search decoding).

            compute_hypothesis_token_set: A bool flag, which determines whether to compute a list of decoded
                tokens as well as the decoded string. Default is False in order to avoid double decoding
                unless required.

            preserve_alignments: Bool flag which preserves the history of logprobs generated during
                decoding (sample / batched). When set to true, the Hypothesis will contain
                the non-null value for `alignments` in it. Here, `alignments` is a List of List of
                Tuple(Tensor (of length V + 1), Tensor(scalar, label after argmax)).

                In order to obtain this hypothesis, please utilize `rnnt_decoder_predictions_tensor` function
                with the `return_hypotheses` flag set to True.

                The length of the list corresponds to the Acoustic Length (T).
                Each value in the list (Ti) is a torch.Tensor (U), representing 1 or more targets from a vocabulary.
                U is the number of target tokens for the current timestep Ti.

            compute_timestamps: A bool flag, which determines whether to compute the character/subword, or
                word based timestamp mapping the output log-probabilities to discrete intervals of timestamps.
                The timestamps will be available in the returned Hypothesis.timestep as a dictionary.

            compute_langs: a bool flag, which allows to compute language id (LID) information per token,
                word, and the entire sample (most likely language id). The LIDS will be available
                in the returned Hypothesis object as a dictionary

            rnnt_timestamp_type: A str value, which represents the types of timestamps that should be calculated.
                Can take the following values - "char" for character/subword time stamps, "word" for word level
                time stamps and "all" (default), for both character level and word level time stamps.

            word_seperator: Str token representing the seperator between words.

            segment_seperators: List containing tokens representing the seperator(s) between segments.

            segment_gap_threshold: The threshold (in frames) that caps the gap between two words necessary for forming
                the segments.

            preserve_frame_confidence: Bool flag which preserves the history of per-frame confidence scores
                generated during decoding (sample / batched). When set to true, the Hypothesis will contain
                the non-null value for `frame_confidence` in it. Here, `alignments` is a List of List of ints.

            confidence_cfg: A dict-like object which contains the following key-value pairs related to confidence
                scores. In order to obtain hypotheses with confidence scores, please utilize
                `rnnt_decoder_predictions_tensor` function with the `preserve_frame_confidence` flag set to True.

                preserve_frame_confidence: Bool flag which preserves the history of per-frame confidence scores
                    generated during decoding (sample / batched). When set to true, the Hypothesis will contain
                    the non-null value for `frame_confidence` in it. Here, `alignments` is a List of List of floats.

                    The length of the list corresponds to the Acoustic Length (T).
                    Each value in the list (Ti) is a torch.Tensor (U), representing 1 or more confidence scores.
                    U is the number of target tokens for the current timestep Ti.
                preserve_token_confidence: Bool flag which preserves the history of per-token confidence scores
                    generated during greedy decoding (sample / batched). When set to true, the Hypothesis will contain
                    the non-null value for `token_confidence` in it. Here, `token_confidence` is a List of floats.

                    The length of the list corresponds to the number of recognized tokens.
                preserve_word_confidence: Bool flag which preserves the history of per-word confidence scores
                    generated during greedy decoding (sample / batched). When set to true, the Hypothesis will contain
                    the non-null value for `word_confidence` in it. Here, `word_confidence` is a List of floats.

                    The length of the list corresponds to the number of recognized words.
                exclude_blank: Bool flag indicating that blank token confidence scores are to be excluded
                    from the `token_confidence`.
                aggregation: Which aggregation type to use for collapsing per-token confidence into per-word
                    confidence. Valid options are `mean`, `min`, `max`, `prod`.
                tdt_include_duration: Bool flag indicating that the duration confidence scores are to be calculated and
                    attached to the regular frame confidence,
                    making TDT frame confidence element a pair: (`prediction_confidence`, `duration_confidence`).
                method_cfg: A dict-like object which contains the method name and settings to compute per-frame
                    confidence scores.

                    name:
                        The method name (str).
                        Supported values:

                            - 'max_prob' for using the maximum token probability as a confidence.

                            - 'entropy' for using a normalized entropy of a log-likelihood vector.

                    entropy_type: Which type of entropy to use (str).
                        Used if confidence_method_cfg.name is set to `entropy`.
                        Supported values:

                            - 'gibbs' for the (standard) Gibbs entropy. If the alpha (α) is provided,
                                the formula is the following: H_α = -sum_i((p^α_i)*log(p^α_i)).
                                Note that for this entropy, the alpha should comply the following inequality:
                                (log(V)+2-sqrt(log^2(V)+4))/(2*log(V)) <= α <= (1+log(V-1))/log(V-1)
                                where V is the model vocabulary size.

                            - 'tsallis' for the Tsallis entropy with the Boltzmann constant one.
                                Tsallis entropy formula is the following: H_α = 1/(α-1)*(1-sum_i(p^α_i)),
                                where α is a parameter. When α == 1, it works like the Gibbs entropy.
                                More: https://en.wikipedia.org/wiki/Tsallis_entropy

                            - 'renyi' for the Rényi entropy.
                                Rényi entropy formula is the following: H_α = 1/(1-α)*log_2(sum_i(p^α_i)),
                                where α is a parameter. When α == 1, it works like the Gibbs entropy.
                                More: https://en.wikipedia.org/wiki/R%C3%A9nyi_entropy

                    alpha: Power scale for logsoftmax (α for entropies). Here we restrict it to be > 0.
                        When the alpha equals one, scaling is not applied to 'max_prob',
                        and any entropy type behaves like the Shannon entropy: H = -sum_i(p_i*log(p_i))

                    entropy_norm: A mapping of the entropy value to the interval [0,1].
                        Supported values:

                            - 'lin' for using the linear mapping.

                            - 'exp' for using exponential mapping with linear shift.

            The config may further contain the following sub-dictionaries:

                "greedy":
                    max_symbols: int, describing the maximum number of target tokens to decode per
                        timestep during greedy decoding. Setting to larger values allows longer sentences
                        to be decoded, at the cost of increased execution time.

                    preserve_frame_confidence: Same as above, overrides above value.

                    confidence_method_cfg: Same as above, overrides confidence_cfg.method_cfg.

                "beam":
                    beam_size: int, defining the beam size for beam search. Must be >= 1.
                        If beam_size == 1, will perform cached greedy search. This might be slightly different
                        results compared to the greedy search above.

                    score_norm: optional bool, whether to normalize the returned beam score in the hypotheses.
                        Set to True by default.

                    return_best_hypothesis: optional bool, whether to return just the best hypothesis or all of the
                        hypotheses after beam search has concluded.

                    tsd_max_sym_exp: optional int, determines number of symmetric expansions of the target symbols
                        per timestep of the acoustic model. Larger values will allow longer sentences to be decoded,
                        at increased cost to execution time.

                    alsd_max_target_len: optional int or float, determines the potential maximum target sequence
                        length.If an integer is provided, it can decode sequences of that particular maximum length.
                        If a float is provided, it can decode sequences of int(alsd_max_target_len * seq_len),
                        where seq_len is the length of the acoustic model output (T).

                        NOTE:
                            If a float is provided, it can be greater than 1!
                            By default, a float of 2.0 is used so that a target sequence can be at most twice
                            as long as the acoustic model output length T.

                    maes_num_steps: Number of adaptive steps to take. From the paper, 2 steps is generally sufficient,
                        and can be reduced to 1 to improve decoding speed while sacrificing some accuracy. int > 0.

                    maes_prefix_alpha: Maximum prefix length in prefix search. Must be an integer, and is advised to
                        keep this as 1 in order to reduce expensive beam search cost later. int >= 0.

                    maes_expansion_beta: Maximum number of prefix expansions allowed, in addition to the beam size.
                        Effectively, the number of hypothesis = beam_size + maes_expansion_beta. Must be an int >= 0,
                        and affects the speed of inference since large values will perform large beam search in the
                        next step.

                    maes_expansion_gamma: Float pruning threshold used in the prune-by-value step when computing the
                        expansions. The default (2.3) is selected from the paper. It performs a comparison
                        (max_log_prob - gamma <= log_prob[v]) where v is all vocabulary indices in the Vocab set and
                        max_log_prob is the "most" likely token to be predicted. Gamma therefore provides a margin of
                        additional tokens which can be potential candidates for expansion apart from the "most likely"
                        candidate. Lower values will reduce the number of expansions (by increasing pruning-by-value,
                        thereby improving speed but hurting accuracy). Higher values will increase the number of
                        expansions (by reducing pruning-by-value, thereby reducing speed but potentially improving
                        accuracy). This is a hyper parameter to be experimentally tuned on a validation set.

                    softmax_temperature: Scales the logits of the joint prior to computing log_softmax.

        decoder: The Decoder/Prediction network module.
        joint: The Joint network module.
        tokenizer: The tokenizer which will be used for decoding.
    """

    def __init__(self, decoding_cfg, decoder, joint, tokenizer: TokenizerSpec):
        blank_id = tokenizer.tokenizer.vocab_size  # RNNT or TDT models.
        supported_punctuation = tokenizer.supported_punctuation

        # multi-blank RNNTs
        if hasattr(decoding_cfg, 'model_type') and decoding_cfg.model_type == 'multiblank':
            blank_id = tokenizer.tokenizer.vocab_size + joint.num_extra_outputs

        self.tokenizer = tokenizer

        super(RNNTBPEDecoding, self).__init__(
            decoding_cfg=decoding_cfg,
            decoder=decoder,
            joint=joint,
            blank_id=blank_id,
            supported_punctuation=supported_punctuation,
        )

        if isinstance(self.decoding, rnnt_beam_decoding.BeamRNNTInfer) or isinstance(
            self.decoding, tdt_beam_decoding.BeamTDTInfer
        ):
            self.decoding.set_decoding_type('subword')

    def _aggregate_token_confidence(self, hypothesis: Hypothesis) -> List[float]:
        """
        Implemented by subclass in order to reduce token confidence to a word-level confidence.

        **Note**: Only supports Sentencepiece based tokenizers!

        Args:
            hypothesis: Hypothesis

        Returns:
            A list of word-level confidence scores.
        """
        return self._aggregate_token_confidence_subwords_sentencepiece(
            hypothesis.words, hypothesis.token_confidence, hypothesis.y_sequence
        )

    def decode_tokens_to_str(self, tokens: List[int]) -> str:
        """
        Implemented by subclass in order to decoder a token list into a string.

        Args:
            tokens: List of int representing the token ids.

        Returns:
            A decoded string.
        """
        hypothesis = self.tokenizer.ids_to_text(tokens)
        return hypothesis

    def decode_ids_to_tokens(self, tokens: List[int]) -> List[str]:
        """
        Implemented by subclass in order to decode a token id list into a token list.
        A token list is the string representation of each token id.

        Args:
            tokens: List of int representing the token ids.

        Returns:
            A list of decoded tokens.
        """
        token_list = self.tokenizer.ids_to_tokens(tokens)
        return token_list

    def decode_tokens_to_lang(self, tokens: List[int]) -> str:
        """
        Compute the most likely language ID (LID) string given the tokens.

        Args:
            tokens: List of int representing the token ids.

        Returns:
            A decoded LID string.
        """
        lang = self.tokenizer.ids_to_lang(tokens)
        return lang

    def decode_ids_to_langs(self, tokens: List[int]) -> List[str]:
        """
        Decode a token id list into language ID (LID) list.

        Args:
            tokens: List of int representing the token ids.

        Returns:
            A list of decoded LIDS.
        """
        lang_list = self.tokenizer.ids_to_text_and_langs(tokens)
        return lang_list

    def decode_hypothesis(self, hypotheses_list: List[Hypothesis]) -> List[Union[Hypothesis, NBestHypotheses]]:
        """
        Decode a list of hypotheses into a list of strings.
        Overrides the super() method optionally adding lang information

        Args:
            hypotheses_list: List of Hypothesis.

        Returns:
            A list of strings.
        """
        hypotheses = super().decode_hypothesis(hypotheses_list)
        if self.compute_langs:
            if isinstance(self.tokenizer, AggregateTokenizer):
                for ind in range(len(hypotheses_list)):
                    # Extract the integer encoded hypothesis
                    prediction = hypotheses_list[ind].y_sequence

                    if type(prediction) != list:
                        prediction = prediction.tolist()

                    # RNN-T sample level is already preprocessed by implicit RNNT decoding
                    # Simply remove any blank tokens
                    prediction = [p for p in prediction if p != self.blank_id]

                    hypotheses[ind].langs = self.decode_tokens_to_lang(prediction)
                    hypotheses[ind].langs_chars = self.decode_ids_to_langs(prediction)
            else:
                logging.warning(
                    "Ignoring request for lang output in hypotheses since the model does not use an aggregate \
                        tokenizer"
                )

        return hypotheses


@dataclass
class RNNTDecodingConfig:
    """
    RNNT Decoding config
    """

    model_type: str = "rnnt"  # one of "rnnt", "multiblank" or "tdt"
    strategy: str = "greedy_batch"

    compute_hypothesis_token_set: bool = False

    # preserve decoding alignments
    preserve_alignments: Optional[bool] = None

    # include token duration
    tdt_include_token_duration: Optional[bool] = None

    #  confidence config
    confidence_cfg: ConfidenceConfig = field(default_factory=lambda: ConfidenceConfig())

    # RNNT Joint fused batch size
    fused_batch_size: Optional[int] = None

    # compute RNNT time stamps
    compute_timestamps: Optional[bool] = None

    # compute language IDs
    compute_langs: bool = False

    # token representing word seperator
    word_seperator: str = " "

    # tokens representing segments seperators
    segment_seperators: Optional[List[str]] = field(default_factory=lambda: [".", "!", "?"])

    # threshold (in frames) that caps the gap between two words necessary for forming the segments
    segment_gap_threshold: Optional[int] = None

    # type of timestamps to calculate
    rnnt_timestamp_type: str = "all"  # can be char, word or all for both

    # greedy decoding config
    greedy: rnnt_greedy_decoding.GreedyBatchedRNNTInferConfig = field(
        default_factory=rnnt_greedy_decoding.GreedyBatchedRNNTInferConfig
    )

    # beam decoding config
    beam: rnnt_beam_decoding.BeamRNNTInferConfig = field(
        default_factory=lambda: rnnt_beam_decoding.BeamRNNTInferConfig(beam_size=4)
    )

    # can be used to change temperature for decoding
    temperature: float = 1.0

    # config for TDT decoding.
    durations: Optional[List[int]] = field(default_factory=list)

    # config for multiblank decoding.
    big_blank_durations: Optional[List[int]] = field(default_factory=list)


@dataclass
class RNNTBPEDecodingConfig(RNNTDecodingConfig):
    """
    RNNT BPE Decoding Config
    """

    pass<|MERGE_RESOLUTION|>--- conflicted
+++ resolved
@@ -249,11 +249,7 @@
                     "currently only greedy and greedy_batch inference is supported for multi-blank models"
                 )
 
-<<<<<<< HEAD
-        possible_strategies = ['greedy', 'greedy_batch', 'beam', 'tsd', 'alsd', 'maes', 'malsd_batch', 'maes_batch']
-=======
         possible_strategies = ['greedy', 'greedy_batch', 'beam', 'tsd', 'alsd', 'maes', 'malsd_batch', "maes_batch"]
->>>>>>> a8ed0496
         if self.cfg.strategy not in possible_strategies:
             raise ValueError(f"Decoding strategy must be one of {possible_strategies}")
 
@@ -488,53 +484,27 @@
                         ngram_lm_model=self.cfg.beam.get('ngram_lm_model', None),
                         ngram_lm_alpha=self.cfg.beam.get('ngram_lm_alpha', 0.3),
                     )
-        elif self.cfg.strategy == 'malsd_batch':
-<<<<<<< HEAD
-            self.decoding = rnnt_beam_decoding.Best1BeamBatchedMALSDInfer(
-=======
+elif self.cfg.strategy == 'malsd_batch':
             self.decoding = rnnt_beam_decoding.Best1BeamBatchedInfer(
->>>>>>> a8ed0496
                 decoder_model=decoder,
                 joint_model=joint,
                 blank_index=self.blank_id,
                 beam_size=self.cfg.beam.beam_size,
-<<<<<<< HEAD
-                max_symbols_per_step=self.cfg.beam.get("max_symbols", 10),
-=======
                 search_type='malsd_batch',
                 malsd_max_symbols_per_step=self.cfg.beam.get("max_symbols", 10),
->>>>>>> a8ed0496
                 preserve_alignments=self.preserve_alignments,
                 ngram_lm_model=self.cfg.beam.get('ngram_lm_model', None),
                 ngram_lm_alpha=self.cfg.beam.get('ngram_lm_alpha', 0.0),
                 blank_lm_score_mode=self.cfg.beam.get('blank_lm_score_mode', None),
-<<<<<<< HEAD
-                score_norm=self.cfg.beam.get('score_norm', True),
-            )
-        elif self.cfg.strategy == 'maes_batch':
-            self.decoding = rnnt_beam_decoding.BeamBatchedMAESRNNTInfer(
-=======
                 pruning_mode=self.cfg.beam.get('pruning_mode', None),
                 score_norm=self.cfg.beam.get('score_norm', True),
             )
         elif self.cfg.strategy == 'maes_batch':
             self.decoding = rnnt_beam_decoding.Best1BeamBatchedInfer(
->>>>>>> a8ed0496
                 decoder_model=decoder,
                 joint_model=joint,
                 blank_index=self.blank_id,
                 beam_size=self.cfg.beam.beam_size,
-<<<<<<< HEAD
-                preserve_alignments=self.preserve_alignments,
-                maes_num_steps = self.cfg.beam.get('maes_num_steps', 2),
-                maes_expansion_gamma=self.cfg.beam.get('maes_expansion_gamma', 2.3),
-                maes_expansion_beta=self.cfg.beam.get('maes_expansion_beta', 2),
-                ngram_lm_model=self.cfg.beam.get('ngram_lm_model', None),
-                ngram_lm_alpha=self.cfg.beam.get('ngram_lm_alpha', 0.0),
-                blank_lm_score_mode=self.cfg.beam.get('blank_lm_score_mode', None),
-                pruning_mode=self.cfg.beam.get('pruning_mode', 'early'),
-                score_norm = self.cfg.beam.get('score_norm', True)
-=======
                 search_type='maes_batch',
                 maes_num_steps=self.cfg.beam.get('maes_num_steps', 2),
                 maes_expansion_beta=self.cfg.beam.get('maes_expansion_beta', 2),
@@ -545,7 +515,6 @@
                 blank_lm_score_mode=self.cfg.beam.get('blank_lm_score_mode', None),
                 pruning_mode=self.cfg.beam.get('pruning_mode', None),
                 score_norm=self.cfg.beam.get('score_norm', True),
->>>>>>> a8ed0496
             )
         else:
             raise ValueError(
