# Copyright (c) 2025, NVIDIA CORPORATION.  All rights reserved.
#
# Licensed under the Apache License, Version 2.0 (the "License");
# you may not use this file except in compliance with the License.
# You may obtain a copy of the License at
#
#     http://www.apache.org/licenses/LICENSE-2.0
#
# Unless required by applicable law or agreed to in writing, software
# distributed under the License is distributed on an "AS IS" BASIS,
# WITHOUT WARRANTIES OR CONDITIONS OF ANY KIND, either express or implied.
# See the License for the specific language governing permissions and
# limitations under the License.
import math
from typing import Dict, Optional, Tuple

import numpy as np
import torch
import torch.utils.data
from lhotse.dataset import AudioSamples
from lhotse.dataset.collation import collate_matrices, collate_vectors

from nemo.collections.common.tokenizers.aggregate_tokenizer import AggregateTokenizer
from nemo.collections.common.tokenizers.tokenizer_spec import TokenizerSpec
from nemo.core.neural_types import AudioSignal, LabelsType, LengthsType, NeuralType


class LhotseSpeechToTextBpeDatasetWithPrompt(torch.utils.data.Dataset):
    """
    Dataset class for speech-to-text with prompt vectors.
    Supports both language ID and custom prompts.
    """

    @property
    def output_types(self) -> Optional[Dict[str, NeuralType]]:
        return {
            'audio_signal': NeuralType(('B', 'T'), AudioSignal()),
            'audio_signal_length': NeuralType(tuple('B'), LengthsType()),
            'transcripts': NeuralType(('B', 'T'), LabelsType()),
            'transcript_length': NeuralType(tuple('B'), LengthsType()),
            'prompt': NeuralType(('B', 'T', 'D'), LabelsType()),
        }

    def __init__(self, tokenizer, cfg):
        super().__init__()
        self.tokenizer = TokenizerWrapper(tokenizer)
        self.load_audio = AudioSamples(fault_tolerant=True)
        self.cfg = cfg

        # Calculate num_sample_per_mel_frame from config
        sample_rate = cfg.get('sample_rate', 16000)
        window_stride = cfg.get('window_stride', 0.01)
        self.num_sample_per_mel_frame = int(sample_rate * window_stride)

        self.subsampling_factor = cfg.get('subsampling_factor', 8)

        # Load prompt dictionary from config if provided
        self.prompt_dict = cfg.get('prompt_dictionary')
        if self.prompt_dict:
            # Set num_prompts based on the length of prompt_dictionary or a minimum value
            # This ensures we have enough dimensions in our embedding space to add scale up without changing the model
            self.num_prompts = cfg.get('num_prompts', 128)

        # Field to use for prompt key (default to 'language')
        self.prompt_field = cfg.get('prompt_field', 'language')

    def _get_prompt_index(self, prompt_key: str) -> int:
        """
        Maps prompt keys to indices using the prompt dictionary.
        """
        if not self.prompt_dict:
            raise ValueError("Prompt dictionary is empty. Please provide a valid prompt_dictionary in the config.")

        if prompt_key not in self.prompt_dict:
            available_keys = list(self.prompt_dict.keys())
            raise ValueError(
                f"Unknown prompt key: '{prompt_key}'. Available prompts: {available_keys[:10]}{'...' if len(available_keys) > 10 else ''}"
            )

        return self.prompt_dict[prompt_key]

    def prompt_to_target(self, cut, num_prompts: int, window_stride: int, subsampling_factor: int):
        """
        Create prompt target tensor for the sequence.
        """
        # Calculate encoder output length based on subsampling factor
        encoder_hidden_len = self.get_hidden_length_from_sample_length(cut.num_samples)

        # Initialize prompt target matrix
        mask = np.zeros((num_prompts, encoder_hidden_len))

        # Get prompt index - default to language if prompt not specified
        # revise supervisions to include prompt key
        # prompt_key = getattr(cut.supervisions[0].custom_fields, cut.supervisions[0].language)cut.supervisions[0].custom_fields,
        prompt_id = self._get_prompt_index(cut.supervisions[0].language)

        # Set the corresponding prompt ID to 1 for all time steps
        mask[prompt_id, :] = 1

        return mask

    def get_hidden_length_from_sample_length(self, num_samples: int) -> int:
        """
        Calculate the hidden length from the given number of samples.

        Parameters:
            num_samples (int): The total number of audio samples.

        Returns:
            hidden_length (int): The calculated hidden length in terms of the number of frames.
        """
        mel_frame_count = math.ceil((num_samples + 1) / self.num_sample_per_mel_frame)
        hidden_length = math.ceil(mel_frame_count / self.subsampling_factor)
        return int(hidden_length)

    def __getitem__(self, cuts) -> Tuple[torch.Tensor, ...]:
<<<<<<< HEAD
        audio, audio_lens, cuts = self.load_audio(cuts)
        tokens = [torch.as_tensor(self.tokenizer(c.supervisions[0].text, c.supervisions[0].language)) for c in cuts]

        # Create prompt targets
        prompt_targets = [
            torch.transpose(
                torch.as_tensor(
                    self.prompt_to_target(
                        c,
                        self.num_prompts,
                        self.num_sample_per_mel_frame,
                        self.subsampling_factor,
                    ),
                    dtype=torch.float32,
                ),
                0,
                1,
=======
        try:
            # Handle CutSet objects by converting to list
            if hasattr(cuts, '__iter__') and not isinstance(cuts, (list, tuple)):
                cuts = list(cuts)
            
            audio, audio_lens, cuts = collate_audio(cuts, fault_tolerant=True)
            
            # Filter out cuts with invalid audio lengths or extremely long sequences
            valid_indices = []
            valid_cuts = []
            
            for i, (cut, audio_len) in enumerate(zip(cuts, audio_lens)):
                if audio_len > 0 and cut.supervisions and len(cut.supervisions) > 0:
                    text = cut.supervisions[0].text
                    if text and len(text.strip()) > 0:
                        # Pre-tokenize to check length before processing
                        try:
                            tokens = torch.as_tensor(self.tokenizer(text, cut.supervisions[0].language))
                            token_len = tokens.size(0)
                            
                            if token_len > self.max_token_length:
                                continue
                            
                            valid_indices.append(i)
                            valid_cuts.append(cut)
                        except Exception as e:
                            pass  # Skip cuts with tokenization errors
                    elif text == "":
                        valid_indices.append(i)
                        valid_cuts.append(cut)
                    else:
                        pass  # Skip cuts with empty text
                else:
                    pass  # Skip cuts with invalid audio length
            
            if len(valid_indices) == 0:
                raise ValueError("No valid cuts found in batch")
            
            # Filter tensors to keep only valid samples
            if len(valid_indices) < len(cuts):
                audio = audio[valid_indices]
                audio_lens = audio_lens[valid_indices]
                cuts = valid_cuts
            
            # Tokenize the filtered cuts (we already pre-tokenized during filtering)
            tokens = []
            for c in cuts:
                try:
                    token_tensor = torch.as_tensor(self.tokenizer(c.supervisions[0].text, c.supervisions[0].language))
                    tokens.append(token_tensor)
                except Exception as e:
                    # Create a minimal token tensor as fallback
                    tokens.append(torch.tensor([0], dtype=torch.long))

            # Create prompt targets
            prompt_targets = []
            for i, c in enumerate(cuts):
                try:
                    prompt_target = torch.transpose(
                        torch.as_tensor(
                            self.prompt_to_target(
                                c,
                                self.num_prompts,
                                self.num_sample_per_mel_frame,
                                self.subsampling_factor,
                            ),
                            dtype=torch.float32,
                        ),
                        0,
                        1,
                    )
                    prompt_targets.append(prompt_target)
                except Exception as e:
                    # Create a default prompt target with minimum valid dimensions
                    encoder_hidden_len = max(1, self.get_hidden_length_from_sample_length(c.num_samples))
                    default_target = torch.zeros((encoder_hidden_len, self.num_prompts), dtype=torch.float32)
                    # Set default prompt (first one) to 1
                    default_target[:, 0] = 1.0
                    prompt_targets.append(default_target)

            # Create final tensors
            token_lens = torch.tensor([t.size(0) for t in tokens], dtype=torch.long)
            tokens = collate_vectors(tokens, padding_value=0)
            prompt_targets = collate_matrices(prompt_targets)

            return (
                audio,  # Audio signal
                audio_lens,  # Audio lengths
                tokens,  # Text tokens
                token_lens,  # Token lengths
                prompt_targets,  # Prompt targets
>>>>>>> 3bc89289
            )
            for c in cuts
        ]

        # Create final tensors
        token_lens = torch.tensor([t.size(0) for t in tokens], dtype=torch.long)
        tokens = collate_vectors(tokens, padding_value=0)
        prompt_targets = collate_matrices(prompt_targets)

        return (
            audio,  # Audio signal
            audio_lens,  # Audio lengths
            tokens,  # Text tokens
            token_lens,  # Token lengths
            prompt_targets,  # Prompt targets
        )


class TokenizerWrapper:
    """
    Provide a unified interface for NeMo Tokenizer, AggregateTokenizer, and (char) Parser.
    """

    def __init__(self, tokenizer):
        self._tokenizer = tokenizer
        if isinstance(tokenizer, AggregateTokenizer):
            self._impl = self._call_agg_tokenizer
        elif isinstance(tokenizer, TokenizerSpec):
            self._impl = self._call_tokenizer
        else:
            self._impl = self._call_parser

    def __call__(self, text: str, lang: Optional[str] = None):
        return self._impl(text, lang)

    def _call_agg_tokenizer(self, text: str, lang: Optional[str] = None):
        assert lang is not None, "Expected 'lang' to be set for AggregateTokenizer."
        return self._tokenizer.text_to_ids(text, lang)

    def _call_tokenizer(self, text: str, lang: Optional[str] = None):
        return self._tokenizer.text_to_ids(text)

    def _call_parser(self, text: str, lang: Optional[str] = None):
        return self._tokenizer(text)<|MERGE_RESOLUTION|>--- conflicted
+++ resolved
@@ -114,25 +114,8 @@
         return int(hidden_length)
 
     def __getitem__(self, cuts) -> Tuple[torch.Tensor, ...]:
-<<<<<<< HEAD
         audio, audio_lens, cuts = self.load_audio(cuts)
         tokens = [torch.as_tensor(self.tokenizer(c.supervisions[0].text, c.supervisions[0].language)) for c in cuts]
-
-        # Create prompt targets
-        prompt_targets = [
-            torch.transpose(
-                torch.as_tensor(
-                    self.prompt_to_target(
-                        c,
-                        self.num_prompts,
-                        self.num_sample_per_mel_frame,
-                        self.subsampling_factor,
-                    ),
-                    dtype=torch.float32,
-                ),
-                0,
-                1,
-=======
         try:
             # Handle CutSet objects by converting to list
             if hasattr(cuts, '__iter__') and not isinstance(cuts, (list, tuple)):
@@ -187,44 +170,20 @@
                     # Create a minimal token tensor as fallback
                     tokens.append(torch.tensor([0], dtype=torch.long))
 
-            # Create prompt targets
-            prompt_targets = []
-            for i, c in enumerate(cuts):
-                try:
-                    prompt_target = torch.transpose(
-                        torch.as_tensor(
-                            self.prompt_to_target(
-                                c,
-                                self.num_prompts,
-                                self.num_sample_per_mel_frame,
-                                self.subsampling_factor,
-                            ),
-                            dtype=torch.float32,
-                        ),
-                        0,
-                        1,
-                    )
-                    prompt_targets.append(prompt_target)
-                except Exception as e:
-                    # Create a default prompt target with minimum valid dimensions
-                    encoder_hidden_len = max(1, self.get_hidden_length_from_sample_length(c.num_samples))
-                    default_target = torch.zeros((encoder_hidden_len, self.num_prompts), dtype=torch.float32)
-                    # Set default prompt (first one) to 1
-                    default_target[:, 0] = 1.0
-                    prompt_targets.append(default_target)
-
-            # Create final tensors
-            token_lens = torch.tensor([t.size(0) for t in tokens], dtype=torch.long)
-            tokens = collate_vectors(tokens, padding_value=0)
-            prompt_targets = collate_matrices(prompt_targets)
-
-            return (
-                audio,  # Audio signal
-                audio_lens,  # Audio lengths
-                tokens,  # Text tokens
-                token_lens,  # Token lengths
-                prompt_targets,  # Prompt targets
->>>>>>> 3bc89289
+        # Create prompt targets
+        prompt_targets = [
+            torch.transpose(
+                torch.as_tensor(
+                    self.prompt_to_target(
+                        c,
+                        self.num_prompts,
+                        self.num_sample_per_mel_frame,
+                        self.subsampling_factor,
+                    ),
+                    dtype=torch.float32,
+                ),
+                0,
+                1,
             )
             for c in cuts
         ]
