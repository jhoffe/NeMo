--- conflicted
+++ resolved
@@ -132,10 +132,6 @@
 
 import torch.nn.functional as F
 import wandb
-<<<<<<< HEAD
-=======
-
->>>>>>> 2a7b9690
 
 @cache
 def mcore_supports_moe() -> bool:
@@ -283,36 +279,6 @@
         return ['logits']
 
 
-<<<<<<< HEAD
-#from mend
-def kl_loc_loss(pre, post, mask=None, use_absolute_kl=False, use_log_softmax_kl=True):
-    pre_ = pre.to(torch.float32)
-    post_ = post.to(torch.float32)
-
-    # sequence = pre.dim() == 3
-    # pre_ = pre.view(-1, pre.shape[-1])
-    # post_ = post.view(pre_.shape)
-    # assert pre_.shape[0] == post_.shape[0]
-
-    # if not sequence:
-    #     if pre_.shape[-1] == 1:  # No masking needed for binary classification
-    #         return (pre.sigmoid() * (F.logsigmoid(pre) - F.logsigmoid(post))).mean() + (
-    #             (-pre).sigmoid() * (F.logsigmoid(-pre) - F.logsigmoid(-post))
-    #         ).mean()
-    # else:  # We have sequences of predictions; masking needed
-        # if pre_.shape[-1] > 1:
-    assert mask is not None
-    mask_ = mask.view(pre.shape[-1])
-    if use_log_softmax_kl:
-        _kl = (pre_.softmax(-1) * (pre_.log_softmax(-1) - post_.log_softmax(-1)))
-    else:
-        _kl = pre_ - post_
-    if use_absolute_kl:
-        kl = _kl.abs().sum(0) * -1
-    else:
-        kl = _kl.sum(0)
-    return (kl * mask_).sum() / mask_.sum()
-=======
 def simple_kl_div(probs_P, probs_Q):
     epsilon = 1e-10
     return ((probs_P + epsilon) * (torch.log(probs_P + epsilon) - torch.log(probs_Q + epsilon))).sum(dim=-1).mean()
@@ -348,7 +314,6 @@
     assert kl_value >= 0, 'KL should not be negative!'
 
     return kl_value
->>>>>>> 2a7b9690
 
 
 class MegatronGPTModel(MegatronBaseModel, TextGeneration):
@@ -1333,14 +1298,6 @@
             output_tensor = model(**forward_args)
 
             loss_mask = batch['loss_mask']
-<<<<<<< HEAD
-            kl_div = torch.tensor(0., device=loss_mask.device)
-            if self.c_kl > 0 and previous_logits is not None and previous_forward_args is not None and previous_loss_mask is not None:
-                post_logits = model(**previous_forward_args)
-                kl_div = kl_loc_loss(previous_logits, post_logits, 
-                                     previous_loss_mask,
-                                    self.use_absolute_kl, self.use_log_softmax_kl)
-=======
             kl_div = torch.tensor(0.0, device=loss_mask.device)
             if self.c_kl > 0:
                 # print(forward_args)
@@ -1363,7 +1320,6 @@
                     self.use_absolute_kl,
                     self.use_log_softmax_kl,
                 )
->>>>>>> 2a7b9690
                 if wandb.run:
                     wandb.log({'kl-div': kl_div})
 
