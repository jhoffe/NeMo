--- conflicted
+++ resolved
@@ -125,10 +125,6 @@
         init_method_std=0.02,
         use_scaled_init_method=True,
         fp16_lm_cross_entropy=False,
-<<<<<<< HEAD
-        megatron_amp_O2=False,
-=======
->>>>>>> 1fede572
         hidden_dropout=0.1,
         attention_dropout=0.1,
         ffn_dropout=0.0,
@@ -169,10 +165,7 @@
         ub_tp_comm_overlap=False,
         use_flash_attention=False,
         seq_len_interpolation_factor=None,
-<<<<<<< HEAD
-=======
         rotary_base=10000,
->>>>>>> 1fede572
     ):
         super(GPTModel, self).__init__(config=config, share_token_embeddings=share_embeddings_and_output_weights)
 
@@ -182,10 +175,6 @@
         self.fp16_lm_cross_entropy = fp16_lm_cross_entropy
         self.sequence_parallel = self.config.sequence_parallel
         self.share_embeddings_and_output_weights = share_embeddings_and_output_weights
-<<<<<<< HEAD
-        self.dtype = utils_funcs.torch_dtype_from_precision(precision, megatron_amp_O2)
-=======
->>>>>>> 1fede572
 
         if kv_channels is None:
             assert (
@@ -219,10 +208,6 @@
             pre_process=self.pre_process,
             post_process=self.post_process,
             init_method_std=init_method_std,
-<<<<<<< HEAD
-            megatron_amp_O2=megatron_amp_O2,
-=======
->>>>>>> 1fede572
             precision=precision,
             fp32_residual_connection=fp32_residual_connection,
             activations_checkpoint_granularity=activations_checkpoint_granularity,
@@ -260,10 +245,7 @@
             ub_tp_comm_overlap=ub_tp_comm_overlap,
             use_flash_attention=use_flash_attention,
             seq_len_interpolation_factor=seq_len_interpolation_factor,
-<<<<<<< HEAD
-=======
             rotary_base=rotary_base,
->>>>>>> 1fede572
         )
 
         if self.share_embeddings_and_output_weights:
