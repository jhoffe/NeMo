--- conflicted
+++ resolved
@@ -141,37 +141,6 @@
         example = self.indexed_dataset[idx]
         return self._process_example(example)
 
-    def _calculate_total_ids(self, example):
-        context = example[self.context_key]
-        output = example[self.label_key]
-        if self.prompt_template is not None:
-            assert '{input}' in self.prompt_template
-            assert '{output}' in self.prompt_template
-            assert self.prompt_template.index('{output}') == len(self.prompt_template) - len('{output}')
-            original_context = context
-            context = self.prompt_template.replace('{input}', context).replace('{output}', '').strip(' ')
-            text = self.prompt_template.replace('{input}', original_context).replace('{output}', output)
-        elif self.separate_prompt_and_response_with_newline:
-            text = context + '\n' + output
-        else:
-            text = context + ' ' + output
-
-        tokenized_text = self.tokenizer.text_to_ids(text)
-        context_ids = self.tokenizer.text_to_ids(context)
-        answer_ids = tokenized_text[len(context_ids) :]
-        total_ids = (
-            self.virtual_tokens
-            + len(context_ids)
-            + max(len(answer_ids), self.tokens_to_generate)
-            + self.add_bos
-            + self.add_sep
-        )
-        # Only training need to consider eos token
-        if self.tokens_to_generate == 0:
-            total_ids += self.add_eos
-
-        return total_ids
-
     def _process_example(self, example):
         """
         Create an example by concatenating text and answer.
@@ -181,23 +150,6 @@
         context = example[self.context_key]
         output = example[self.label_key]
 
-<<<<<<< HEAD
-        total_ids = self._calculate_total_ids(example)
-
-        if total_ids > self.max_seq_length:
-            truncation_length = total_ids - self.max_seq_length
-            if self.truncation_field == "answer":
-                answer_ids = self.tokenizer.text_to_ids(output)
-                assert len(answer_ids) >= truncation_length, 'answer is not long enough to truncate.'
-                answer_ids = answer_ids[: -min(truncation_length, len(answer_ids))]
-                output = self.tokenizer.ids_to_text(answer_ids)
-            elif self.truncation_field == "context":
-                context_ids = self.tokenizer.text_to_ids(context)
-                assert len(context_ids) >= truncation_length, 'context is not long enough to truncate.'
-                context_ids = context_ids[: -min(truncation_length, len(context_ids))]
-                context = self.tokenizer.ids_to_text(context_ids)
-
-=======
         # TODO to make configurabel via config
         TOKEN_START = "<extra_id_1>"
         TOKEN_END = "<extra_id_2>"
@@ -205,7 +157,6 @@
         question = TOKEN_START + context[:context_idx] + TOKEN_END
         context_only = context[context_idx + len(TOKEN_START):]
         
->>>>>>> 896f02c3
         if self.prompt_template is not None:
             assert '{input}' in self.prompt_template
             assert '{output}' in self.prompt_template
@@ -216,9 +167,10 @@
             context = self.prompt_template.replace('{input}', context).replace('{output}', '').strip(' ')
             # Replace the input and output placeholders with the actual input and output
             text = self.prompt_template.replace('{input}', original_context).replace('{output}', output)
-        elif self.separate_prompt_and_response_with_newline:
+
+        if self.separate_prompt_and_response_with_newline and self.prompt_template is None:
             text = context + '\n' + output
-        else:
+        elif not self.separate_prompt_and_response_with_newline and self.prompt_template is None:
             text = context + ' ' + output
 
         if self.virtual_tokens:
@@ -227,12 +179,6 @@
             pre_pad = [self.tokenizer.eos_id] * self.virtual_tokens
         else:
             pre_pad = []
-<<<<<<< HEAD
-
-        tokenized_text = pre_pad + self.tokenizer.text_to_ids(text)
-        context_ids = pre_pad + self.tokenizer.text_to_ids(context)
-        answer_ids = tokenized_text[len(context_ids) :]
-=======
         
         tokenized_text = pre_pad + self.tokenizer.text_to_ids(text)
         context_ids = pre_pad + self.tokenizer.text_to_ids(context)
@@ -260,34 +206,23 @@
         context_ids += question_ids
 
         assert len(context_ids) <= self.max_seq_length
->>>>>>> 896f02c3
         input_ids = context_ids
 
         answer_start_idx = len(input_ids)
         # Adds sep token between text/prompt and answer
         if self.add_sep:
-            context_ids = context_ids + [self.sep_id]
             input_ids = input_ids + [self.sep_id]
             answer_start_idx += 1
 
         input_ids = input_ids + answer_ids
 
         if self.add_bos:
-            context_ids = [self.tokenizer.bos_id] + context_ids
             input_ids = [self.tokenizer.bos_id] + input_ids
             answer_start_idx += 1
-
-        # Only training need to consider eos token
-        if self.add_eos and self.tokens_to_generate == 0:
+        if self.add_eos:
             input_ids = input_ids + [self.tokenizer.eos_id]
 
-<<<<<<< HEAD
-        assert len(input_ids) <= self.max_seq_length
-
-        # store metadata in dataset
         metadata = {k: v for k, v in example.items() if k not in [self.context_key, self.label_key]}
-=======
->>>>>>> 896f02c3
         processed_example = {
             'input_ids': input_ids,
             'answer_start_idx': answer_start_idx,
@@ -296,6 +231,7 @@
             'metadata': metadata,
         }
         return processed_example
+    
 
     def _maybe_cast_to_list(self, x):
         if isinstance(x, np.ndarray):
