# Copyright (c) 2022, NVIDIA CORPORATION.  All rights reserved.
#
# Licensed under the Apache License, Version 2.0 (the "License");
# you may not use this file except in compliance with the License.
# You may obtain a copy of the License at
#
#     http://www.apache.org/licenses/LICENSE-2.0
#
# Unless required by applicable law or agreed to in writing, software
# distributed under the License is distributed on an "AS IS" BASIS,
# WITHOUT WARRANTIES OR CONDITIONS OF ANY KIND, either express or implied.
# See the License for the specific language governing permissions and
# limitations under the License.

import abc
import base64
import json
import logging
import pickle
import threading
import time
from typing import List, Union

import faiss
import numpy as np
import requests
import torch
from flask import Flask, jsonify, request
from flask_restful import Api, Resource
from sentence_transformers import SentenceTransformer

from nemo.collections.common.tokenizers.tokenizer_spec import TokenizerSpec
from nemo.collections.nlp.data.language_modeling.megatron.indexed_retrieval_dataset import MMapRetrievalIndexedDataset

log = logging.getLogger('werkzeug')
log.setLevel(logging.ERROR)

lock = threading.Lock()
headers = {"Content-Type": "application/json"}

PORT_NUM = 17179
PORT_NUM_DYN = 17180
PORT_NUM_BERT = 17181


def request_data(data, port=PORT_NUM):
    resp = requests.put('http://localhost:{}/knn'.format(port), data=json.dumps(data), headers=headers)
    return resp.json()


class RetrievalService:
    """
    Abstract class for Retrieval Service. 
    """

    @abc.abstractmethod
    def get_knn(self, query: Union[List[str], str, torch.Tensor], neighbors: int):
        pass

    @abc.abstractmethod
    def add_docs_to_index(self, docs: List[str], add_eos: bool = True):
        """
        Add documents to the Faiss index
        Args:
            docs: List[str], list of documents that is going to be added to the index
            add_eos: bool, whether add the eos in the end
        """
        raise NotImplementedError()
<<<<<<< HEAD


class ChunkStore:
    def __init__(self, chunk_size, pad_id):
        self.store = {}
        self._count = 0
        self.no_retrieval = np.ones(2 * chunk_size, dtype=np.int64) * pad_id
        self.store[-1] = self.no_retrieval

    def add(self, chunk):
        self.store[self._count] = chunk
        self._count += 1

    def get_chunk(self, neighbor_id):
        return self.store[neighbor_id]

    def reset(self):
        self._count = 0
        self.store = {}
        self.store[-1] = self.no_retrieval


class SentenceBertResource(Resource):
    def __init__(
        self, bert_model, tokenizer, pool, sentence_bert_batch,
    ):
        # server
        self.bert_model = bert_model
        self.tokenizer = tokenizer
        self.pool = pool
        self.sentence_bert_batch = sentence_bert_batch
        self.embedding_dim = self.bert_model.get_sentence_embedding_dimension()

    def put(self):
        # logging.info("request IP: " + str(request.remote_addr))
        # logging.info(json.dumps(request.get_json()))
        data = request.get_json()
        if isinstance(data, dict):
            return jsonify({'dim': self.embedding_dim})
        sentences = data
        emb = self.get_emb(sentences)
        str_emb = base64.b64encode(pickle.dumps(emb))
        return str_emb.decode('ascii')

    def get_emb(self, query: Union[List[str], str, torch.Tensor]):
        if isinstance(query, str):
            query = [query]
        elif isinstance(query, torch.Tensor):
            sentence_list = []
            for q in query:
                text = self.tokenizer.ids_to_text(q)
                sentence_list.append(text)
            query = sentence_list
        emb = self.bert_model.encode_multi_process(
            sentences=query, pool=self.pool, batch_size=self.sentence_bert_batch
        )
        return emb


class SentenceBertServer(object):
=======


class ChunkStore:
    """
    ChunkStore maps chunk id to tokens. It is used as an in memory storage for dynamic retrieval DB.
    """

    def __init__(self, chunk_size, pad_id):
        self.store = {}
        self._count = 0
        self.no_retrieval = np.ones(2 * chunk_size, dtype=np.int64) * pad_id
        self.store[-1] = self.no_retrieval

    def add(self, chunk):
        self.store[self._count] = chunk
        self._count += 1

    def get_chunk(self, neighbor_id):
        return self.store[neighbor_id]

    def reset(self):
        self._count = 0
        self.store = {}
        self.store[-1] = self.no_retrieval


class SentenceBertResource(Resource):
    """
    SentenceBERT Flask resource.
    The PUT method is to get token/str embedding.
    """

    def __init__(
        self, bert_model, tokenizer, pool, sentence_bert_batch,
    ):
        # server
        self.bert_model = bert_model
        self.tokenizer = tokenizer
        self.pool = pool
        self.sentence_bert_batch = sentence_bert_batch
        self.embedding_dim = self.bert_model.get_sentence_embedding_dimension()

    def put(self):
        data = request.get_json()
        if isinstance(data, dict):
            return jsonify({'dim': self.embedding_dim})
        sentences = data
        emb = self.get_emb(sentences)
        str_emb = base64.b64encode(pickle.dumps(emb))
        return str_emb.decode('ascii')

    def get_emb(self, query: Union[List[str], str, torch.Tensor]):
        if isinstance(query, str):
            query = [query]
        elif isinstance(query, torch.Tensor):
            sentence_list = []
            for q in query:
                text = self.tokenizer.ids_to_text(q)
                sentence_list.append(text)
            query = sentence_list
        emb = self.bert_model.encode_multi_process(
            sentences=query, pool=self.pool, batch_size=self.sentence_bert_batch
        )
        return emb


class SentenceBertServer(object):
    """
    Flask SentenceBERT server, which helps to calculate str/token embeddings
    """

>>>>>>> 21db90dc
    def __init__(
        self,
        devices: str,
        tokenizer: TokenizerSpec,
        sentence_bert: str = 'all-mpnet-base-v2',
        sentence_bert_batch: int = 4,
    ):
        self.app = Flask(__name__, static_url_path='')

        if devices is None or not torch.cuda.is_available():
            device_list = None
        else:
            device_list = ['cuda:' + str(device) for device in devices.split(',')]

        self.bert_model = SentenceTransformer(sentence_bert)
        self.tokenizer = tokenizer
        self.pool = self.bert_model.start_multi_process_pool(device_list)
        self.sentence_bert_batch = sentence_bert_batch
        api = Api(self.app)
        api.add_resource(
            SentenceBertResource,
            '/knn',
            resource_class_args=[self.bert_model, self.tokenizer, self.pool, self.sentence_bert_batch,],
        )
<<<<<<< HEAD

    def run(self, url, port=PORT_NUM_BERT):
        threading.Thread(target=lambda: self.app.run(host=url, threaded=True, port=port)).start()


def start_sentence_bert_server(
    devices: str, tokenizer: TokenizerSpec, sentence_bert: str = 'all-mpnet-base-v2', sentence_bert_batch: int = 4
):
    if torch.distributed.get_rank() == 0:
        server = SentenceBertServer(devices, tokenizer, sentence_bert, sentence_bert_batch,)
        server.run("0.0.0.0")
    torch.distributed.barrier()


class FaissRetrievalResource(Resource):
    def __init__(
        self, index, tokenizer, ds,
    ):
        # server
        self.index = index
        self.tokenizer = tokenizer
        self.ds = ds

    def put(self):
        # logging.info("request IP: " + str(request.remote_addr))
        # logging.info(json.dumps(request.get_json()))
=======

    def run(self, url, port=PORT_NUM_BERT):
        threading.Thread(target=lambda: self.app.run(host=url, threaded=True, port=port)).start()


def start_sentence_bert_server(
    devices: str, tokenizer: TokenizerSpec, sentence_bert: str = 'all-mpnet-base-v2', sentence_bert_batch: int = 4
):
    """
    Start the sentence bert server method.
    It only starts the server at rank 0 worker.
    Doesn't support multiple nodes yet.
    """

    if torch.distributed.get_rank() == 0:
        server = SentenceBertServer(devices, tokenizer, sentence_bert, sentence_bert_batch,)
        server.run("0.0.0.0")
    torch.distributed.barrier()


class FaissRetrievalResource(Resource):
    """
    Static Faiss Retrieval Flask resource.
    The PUT method is to get KNN tokens.
    """

    def __init__(
        self, index, tokenizer, ds,
    ):
        # server
        self.index = index
        self.tokenizer = tokenizer
        self.ds = ds

    def put(self):
>>>>>>> 21db90dc
        data = request.get_json()
        sentences = data['sentences']
        num_neighbors = data['neighbors']
        with lock:  # Need to get lock to keep multiple threads from hitting code
            neighbors = self.get_knn(sentences, num_neighbors)
        return jsonify(neighbors.tolist())
        # check keys

    def get_knn(self, query: Union[List[str], str, torch.Tensor], neighbors: int):
        single_sentence = False
        if isinstance(query, str):
            single_sentence = True
            query = [query]
        elif isinstance(query, torch.Tensor):
            sentence_list = []
            for q in query:
                text = self.tokenizer.ids_to_text(q)
                sentence_list.append(text)
            query = sentence_list
        emb = request_data(query, PORT_NUM_BERT)
        emb_data = base64.b64decode(emb.encode())
        emb = pickle.loads(emb_data)
        D, knn = self.index.search(emb, neighbors)
        results = []
        for sentence_neighbors in knn:
            chunks = []
            for neighbor_chunk_id in sentence_neighbors:
                chunk_id = self.ds.get_chunk(neighbor_chunk_id)
                chunks.append(chunk_id)
            chunks = np.stack(chunks, axis=0).astype(np.int64)
            results.append(chunks)
        if single_sentence:
            # unpack the single sentence input
            return results[0]
        return np.stack(results, axis=0).astype(np.int64)


class RetrievalServer(object):
<<<<<<< HEAD
=======
    """
    Flask Retrieval server, which helps to get the KNN tokens given the query chunk
    """

>>>>>>> 21db90dc
    def __init__(
        self, faiss_index: str, faiss_devices: str, nprobe: int, retrieval_index: str, tokenizer: TokenizerSpec,
    ):
        self.app = Flask(__name__, static_url_path='')
        # server
        has_gpu = torch.cuda.is_available() and hasattr(faiss, "index_gpu_to_cpu")

        if faiss_devices is None or not torch.cuda.is_available():
            device_list = None
        else:
            device_list = ['cuda:' + str(device) for device in faiss_devices.split(',')]

        self.index = faiss.read_index(faiss_index)
        if has_gpu and device_list is not None:
            beg = time.time()
            co = faiss.GpuMultipleClonerOptions()
            co.useFloat16 = True
            co.usePrecomputed = False
            co.shard = True
            self.index = faiss.index_cpu_to_all_gpus(self.index, co, ngpu=len(device_list))
            end = time.time()
            logging.info('convert Faiss db to GPU takes', end - beg)
        self.index.nprobe = nprobe
        self.tokenizer = tokenizer
        self.ds = MMapRetrievalIndexedDataset(retrieval_index)
        api = Api(self.app)
        api.add_resource(
            FaissRetrievalResource, '/knn', resource_class_args=[self.index, self.tokenizer, self.ds,],
        )

    def run(self, url, port=PORT_NUM):
        threading.Thread(target=lambda: self.app.run(host=url, threaded=True, port=port)).start()


class DynamicRetrievalResource(FaissRetrievalResource):
<<<<<<< HEAD
=======
    """
    Dynamic Faiss Retrieval Flask resource.
    The PUT method is to get KNN tokens, add new chunks, reset index.
    """

>>>>>>> 21db90dc
    def __init__(
        self, index, tokenizer, chunk_size, stride, store,
    ):
        self.index = index
        self.tokenizer = tokenizer
        self.chunk_size = chunk_size
        self.stride = stride
        self.pad_id = self.tokenizer.pad_id
        self.ds = store

    def put(self):
        data = request.get_json()
        if 'neighbors' in data:
            sentences = data['sentences']
            # do knn query
            num_neighbors = data['neighbors']
            with lock:  # Need to get lock to keep multiple threads from hitting code
                neighbors = self.get_knn(sentences, num_neighbors)
            return jsonify(neighbors.tolist())
        elif 'reset' in data:
            with lock:  # Need to get lock to keep multiple threads from hitting code
                self.reset()
            return "success"
        else:
            sentences = data['sentences']
            add_eos = data['add_eos']
            # update the index
            with lock:  # Need to get lock to keep multiple threads from hitting code
                self.add_docs_to_index(sentences, add_eos)
            return "success"

    def reset(self):
        self.index.reset()
        self.ds.reset()

    def add_docs_to_index(self, docs: List[str], add_eos: bool = True):
        """
        Add documents to the Faiss index
        Args:
            docs: List[str], list of documents that is going to be added to the index
            add_eos: bool, whether add the eos in the end
        """
        for doc in docs:
            token_ids = self.tokenizer.text_to_ids(doc)
            # append eos in the end
            if add_eos:
                token_ids.append(self.tokenizer.eos_id)
            np_array = np.array(token_ids, dtype=np.int32)
            padded_size = self.chunk_size - (len(np_array) % self.chunk_size)
            # for retrieval database, added one more chunk in the end as padding
            padded_size += self.chunk_size
            np_array = np.pad(np_array, (0, padded_size), 'constant', constant_values=self.pad_id)
            chunk_texts = []
            for i in range(0, len(np_array), self.stride):
                if i + 2 * self.chunk_size <= len(np_array):
                    chunk = np_array[i : i + 2 * self.chunk_size]
                    self.ds.add(chunk)
                    chunk_texts.append(self.tokenizer.ids_to_text(chunk))
            emb = request_data(chunk_texts, PORT_NUM_BERT)
            emb_data = base64.b64decode(emb.encode())
            emb = pickle.loads(emb_data)
            self.index.add(emb)  # add vectors to the index


class DynamicRetrievalServer(object):
<<<<<<< HEAD
=======
    """
    Flask Dynamic Retrieval server, which helps to build dynamic retrieval index.
    """

>>>>>>> 21db90dc
    def __init__(
        self, faiss_devices: str, tokenizer: TokenizerSpec, chunk_size: int = 64, stride: int = 32,
    ):
        self.app = Flask(__name__, static_url_path='')
        has_gpu = torch.cuda.is_available() and hasattr(faiss, "index_gpu_to_cpu")
        embedding_dim = request_data({}, PORT_NUM_BERT)['dim']
        self.index = faiss.IndexFlatL2(embedding_dim)  # build the index
        self.pad_id = tokenizer.pad_id
        self.chunk_size = chunk_size
        self.stride = stride
        self.store = ChunkStore(chunk_size, self.pad_id)

        if faiss_devices is None or not torch.cuda.is_available():
            device_list = None
        else:
            device_list = ['cuda:' + str(device) for device in faiss_devices.split(',')]

        if has_gpu and device_list is not None:
            beg = time.time()
            co = faiss.GpuMultipleClonerOptions()
            co.useFloat16 = True
            co.usePrecomputed = False
            co.shard = True
            self.index = faiss.index_cpu_to_all_gpus(self.index, co, ngpu=len(device_list))
            end = time.time()
            logging.info('convert Faiss db to GPU takes', end - beg)

        self.tokenizer = tokenizer

        api = Api(self.app)
        api.add_resource(
            DynamicRetrievalResource,
            '/knn',
            resource_class_args=[self.index, self.tokenizer, self.chunk_size, self.stride, self.store,],
        )

    def run(self, url, port=PORT_NUM_DYN):
        threading.Thread(target=lambda: self.app.run(host=url, threaded=True, port=port)).start()


class FaissRetrievalService(RetrievalService):
<<<<<<< HEAD
=======
    """
    Top level static retrieval service class.
    It starts the server at rank 0 worker, currently doesn't support multiple nodes yet.
    It implements the retrieval services interface, has a simple client to do KNN queries.
    """

>>>>>>> 21db90dc
    def __init__(
        self, faiss_index: str, faiss_devices: str, nprobe: int, retrieval_index: str, tokenizer: TokenizerSpec,
    ):
        self.updatable = False
        self.tokenizer = tokenizer
        ds = MMapRetrievalIndexedDataset(retrieval_index)
        self.chunk_size = ds.chunk_size
        pad_id = self.tokenizer.pad_id
        # batch, neighbors, 2*chunk_size
        self.no_retrieval = np.ones((1, 1, 2 * self.chunk_size), dtype=ds._index.dtype) * pad_id
        if torch.distributed.get_rank() == 0:
            server = RetrievalServer(faiss_index, faiss_devices, nprobe, retrieval_index, tokenizer)
            server.run("0.0.0.0")
        torch.distributed.barrier()

    def get_knn(self, query: Union[List[str], str, torch.Tensor], neighbors):
        if isinstance(query, torch.Tensor):
            sentence_list = []
            for q in query:
                text = self.tokenizer.ids_to_text(q)
                sentence_list.append(text)
            query = sentence_list
        if neighbors == 0:
            # use padding
            return np.repeat(self.no_retrieval, len(query), 0).astype(np.int64)
        data = {'sentences': query}
        data['neighbors'] = neighbors
        result = request_data(data, PORT_NUM)
        result = np.array(result)
        return result


class DynamicFaissRetrievalService(RetrievalService):
<<<<<<< HEAD
=======
    """
    Top level dynamic retrieval service class.
    It starts the server at rank 0 worker, currently doesn't support multiple nodes yet.
    It implements the retrieval services interface, has a simple client to add, reset and query
    the dynamic retrieval index.
    """

>>>>>>> 21db90dc
    def __init__(
        self, faiss_devices: str, tokenizer: TokenizerSpec, chunk_size: int, stride: int,
    ):
        self.updatable = True
        self.tokenizer = tokenizer
        self.chunk_size = chunk_size
        pad_id = self.tokenizer.pad_id
        # batch, neighbors, 2*chunk_size
        self.no_retrieval = np.ones((1, 1, 2 * self.chunk_size), dtype=np.int64) * pad_id
        if torch.distributed.get_rank() == 0:
            server = DynamicRetrievalServer(faiss_devices, tokenizer, chunk_size, stride)
            server.run("0.0.0.0")
        torch.distributed.barrier()

    def get_knn(self, query: Union[List[str], str, torch.Tensor], neighbors):
        if isinstance(query, torch.Tensor):
            sentence_list = []
            for q in query:
                text = self.tokenizer.ids_to_text(q)
                sentence_list.append(text)
            query = sentence_list
        if neighbors == 0:
            # use padding
            return np.repeat(self.no_retrieval, len(query), 0).astype(np.int64)
        data = {'sentences': query}
        data['neighbors'] = neighbors
        result = request_data(data, PORT_NUM_DYN)
        result = np.array(result)
        return result

    def add_docs_to_index(self, query: List[str], add_eos: bool = True):
        """
        Add documents to the Faiss index
        Args:
            docs: List[str], list of documents that is going to be added to the index
            add_eos: bool, whether add the eos in the end
        """
        if isinstance(query, torch.Tensor):
            sentence_list = []
            for q in query:
                text = self.tokenizer.ids_to_text(q)
                sentence_list.append(text)
            query = sentence_list
        data = {'sentences': query, 'add_eos': add_eos}
        return request_data(data, PORT_NUM_DYN)


class ComboRetrievalService(RetrievalService):
<<<<<<< HEAD
=======
    """
    Top level retrieval service class.
    It combines other retrieval services as a combo retrieval service.
    It uses `weights` to determine the number of neighbors for each of the retrieval service members.
    """

>>>>>>> 21db90dc
    def __init__(self, retrieval_services, weights):
        self.retrieval_services = retrieval_services
        self.updatable = any([service.updatable for service in retrieval_services])
        weights = np.array(weights)
        # normalize the weights
        self.weights = weights / weights.sum()
        self.chunk_size = self.retrieval_services[0].chunk_size

    def update_weights(self, weights):
        weights = np.array(weights)
        # normalize the weights
        self.weights = weights / weights.sum()

    def get_knn(self, query: Union[List[str], str, torch.Tensor], neighbors):
        if neighbors == 0:
            return self.retrieval_services[0].get_knn(query, 0)
        total_neighbors = 0
        results = []
        for i, service in enumerate(self.retrieval_services):
            k = int(neighbors * self.weights[i])
            if i == len(self.retrieval_services) - 1:
                k = neighbors - total_neighbors
            total_neighbors += k
            if k == 0:
                # empty, skip it
                continue
            result = service.get_knn(query, k)
            results.append(result)
        return np.concatenate(results, axis=1)

    def add_docs_to_index(self, query: List[str], add_eos: bool = True):
        """
        Add documents to the Faiss index
        Args:
            docs: List[str], list of documents that is going to be added to the index
            add_eos: bool, whether add the eos in the end
        """
        output = 'success'
        if not self.updatable:
            return output
        for i, service in enumerate(self.retrieval_services):
            if service.updatable:
                service.add_docs_to_index(query, add_eos)
        return output<|MERGE_RESOLUTION|>--- conflicted
+++ resolved
@@ -66,10 +66,13 @@
             add_eos: bool, whether add the eos in the end
         """
         raise NotImplementedError()
-<<<<<<< HEAD
 
 
 class ChunkStore:
+    """
+    ChunkStore maps chunk id to tokens. It is used as an in memory storage for dynamic retrieval DB.
+    """
+
     def __init__(self, chunk_size, pad_id):
         self.store = {}
         self._count = 0
@@ -90,6 +93,11 @@
 
 
 class SentenceBertResource(Resource):
+    """
+    SentenceBERT Flask resource.
+    The PUT method is to get token/str embedding.
+    """
+
     def __init__(
         self, bert_model, tokenizer, pool, sentence_bert_batch,
     ):
@@ -101,8 +109,6 @@
         self.embedding_dim = self.bert_model.get_sentence_embedding_dimension()
 
     def put(self):
-        # logging.info("request IP: " + str(request.remote_addr))
-        # logging.info(json.dumps(request.get_json()))
         data = request.get_json()
         if isinstance(data, dict):
             return jsonify({'dim': self.embedding_dim})
@@ -127,79 +133,10 @@
 
 
 class SentenceBertServer(object):
-=======
-
-
-class ChunkStore:
-    """
-    ChunkStore maps chunk id to tokens. It is used as an in memory storage for dynamic retrieval DB.
-    """
-
-    def __init__(self, chunk_size, pad_id):
-        self.store = {}
-        self._count = 0
-        self.no_retrieval = np.ones(2 * chunk_size, dtype=np.int64) * pad_id
-        self.store[-1] = self.no_retrieval
-
-    def add(self, chunk):
-        self.store[self._count] = chunk
-        self._count += 1
-
-    def get_chunk(self, neighbor_id):
-        return self.store[neighbor_id]
-
-    def reset(self):
-        self._count = 0
-        self.store = {}
-        self.store[-1] = self.no_retrieval
-
-
-class SentenceBertResource(Resource):
-    """
-    SentenceBERT Flask resource.
-    The PUT method is to get token/str embedding.
-    """
-
-    def __init__(
-        self, bert_model, tokenizer, pool, sentence_bert_batch,
-    ):
-        # server
-        self.bert_model = bert_model
-        self.tokenizer = tokenizer
-        self.pool = pool
-        self.sentence_bert_batch = sentence_bert_batch
-        self.embedding_dim = self.bert_model.get_sentence_embedding_dimension()
-
-    def put(self):
-        data = request.get_json()
-        if isinstance(data, dict):
-            return jsonify({'dim': self.embedding_dim})
-        sentences = data
-        emb = self.get_emb(sentences)
-        str_emb = base64.b64encode(pickle.dumps(emb))
-        return str_emb.decode('ascii')
-
-    def get_emb(self, query: Union[List[str], str, torch.Tensor]):
-        if isinstance(query, str):
-            query = [query]
-        elif isinstance(query, torch.Tensor):
-            sentence_list = []
-            for q in query:
-                text = self.tokenizer.ids_to_text(q)
-                sentence_list.append(text)
-            query = sentence_list
-        emb = self.bert_model.encode_multi_process(
-            sentences=query, pool=self.pool, batch_size=self.sentence_bert_batch
-        )
-        return emb
-
-
-class SentenceBertServer(object):
     """
     Flask SentenceBERT server, which helps to calculate str/token embeddings
     """
 
->>>>>>> 21db90dc
     def __init__(
         self,
         devices: str,
@@ -224,7 +161,6 @@
             '/knn',
             resource_class_args=[self.bert_model, self.tokenizer, self.pool, self.sentence_bert_batch,],
         )
-<<<<<<< HEAD
 
     def run(self, url, port=PORT_NUM_BERT):
         threading.Thread(target=lambda: self.app.run(host=url, threaded=True, port=port)).start()
@@ -233,6 +169,12 @@
 def start_sentence_bert_server(
     devices: str, tokenizer: TokenizerSpec, sentence_bert: str = 'all-mpnet-base-v2', sentence_bert_batch: int = 4
 ):
+    """
+    Start the sentence bert server method.
+    It only starts the server at rank 0 worker.
+    Doesn't support multiple nodes yet.
+    """
+
     if torch.distributed.get_rank() == 0:
         server = SentenceBertServer(devices, tokenizer, sentence_bert, sentence_bert_batch,)
         server.run("0.0.0.0")
@@ -240,6 +182,11 @@
 
 
 class FaissRetrievalResource(Resource):
+    """
+    Static Faiss Retrieval Flask resource.
+    The PUT method is to get KNN tokens.
+    """
+
     def __init__(
         self, index, tokenizer, ds,
     ):
@@ -249,45 +196,6 @@
         self.ds = ds
 
     def put(self):
-        # logging.info("request IP: " + str(request.remote_addr))
-        # logging.info(json.dumps(request.get_json()))
-=======
-
-    def run(self, url, port=PORT_NUM_BERT):
-        threading.Thread(target=lambda: self.app.run(host=url, threaded=True, port=port)).start()
-
-
-def start_sentence_bert_server(
-    devices: str, tokenizer: TokenizerSpec, sentence_bert: str = 'all-mpnet-base-v2', sentence_bert_batch: int = 4
-):
-    """
-    Start the sentence bert server method.
-    It only starts the server at rank 0 worker.
-    Doesn't support multiple nodes yet.
-    """
-
-    if torch.distributed.get_rank() == 0:
-        server = SentenceBertServer(devices, tokenizer, sentence_bert, sentence_bert_batch,)
-        server.run("0.0.0.0")
-    torch.distributed.barrier()
-
-
-class FaissRetrievalResource(Resource):
-    """
-    Static Faiss Retrieval Flask resource.
-    The PUT method is to get KNN tokens.
-    """
-
-    def __init__(
-        self, index, tokenizer, ds,
-    ):
-        # server
-        self.index = index
-        self.tokenizer = tokenizer
-        self.ds = ds
-
-    def put(self):
->>>>>>> 21db90dc
         data = request.get_json()
         sentences = data['sentences']
         num_neighbors = data['neighbors']
@@ -326,13 +234,10 @@
 
 
 class RetrievalServer(object):
-<<<<<<< HEAD
-=======
     """
     Flask Retrieval server, which helps to get the KNN tokens given the query chunk
     """
 
->>>>>>> 21db90dc
     def __init__(
         self, faiss_index: str, faiss_devices: str, nprobe: int, retrieval_index: str, tokenizer: TokenizerSpec,
     ):
@@ -368,14 +273,11 @@
 
 
 class DynamicRetrievalResource(FaissRetrievalResource):
-<<<<<<< HEAD
-=======
     """
     Dynamic Faiss Retrieval Flask resource.
     The PUT method is to get KNN tokens, add new chunks, reset index.
     """
 
->>>>>>> 21db90dc
     def __init__(
         self, index, tokenizer, chunk_size, stride, store,
     ):
@@ -441,13 +343,10 @@
 
 
 class DynamicRetrievalServer(object):
-<<<<<<< HEAD
-=======
     """
     Flask Dynamic Retrieval server, which helps to build dynamic retrieval index.
     """
 
->>>>>>> 21db90dc
     def __init__(
         self, faiss_devices: str, tokenizer: TokenizerSpec, chunk_size: int = 64, stride: int = 32,
     ):
@@ -489,15 +388,12 @@
 
 
 class FaissRetrievalService(RetrievalService):
-<<<<<<< HEAD
-=======
     """
     Top level static retrieval service class.
     It starts the server at rank 0 worker, currently doesn't support multiple nodes yet.
     It implements the retrieval services interface, has a simple client to do KNN queries.
     """
 
->>>>>>> 21db90dc
     def __init__(
         self, faiss_index: str, faiss_devices: str, nprobe: int, retrieval_index: str, tokenizer: TokenizerSpec,
     ):
@@ -531,8 +427,6 @@
 
 
 class DynamicFaissRetrievalService(RetrievalService):
-<<<<<<< HEAD
-=======
     """
     Top level dynamic retrieval service class.
     It starts the server at rank 0 worker, currently doesn't support multiple nodes yet.
@@ -540,7 +434,6 @@
     the dynamic retrieval index.
     """
 
->>>>>>> 21db90dc
     def __init__(
         self, faiss_devices: str, tokenizer: TokenizerSpec, chunk_size: int, stride: int,
     ):
@@ -589,15 +482,12 @@
 
 
 class ComboRetrievalService(RetrievalService):
-<<<<<<< HEAD
-=======
     """
     Top level retrieval service class.
     It combines other retrieval services as a combo retrieval service.
     It uses `weights` to determine the number of neighbors for each of the retrieval service members.
     """
 
->>>>>>> 21db90dc
     def __init__(self, retrieval_services, weights):
         self.retrieval_services = retrieval_services
         self.updatable = any([service.updatable for service in retrieval_services])
