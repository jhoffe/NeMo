--- conflicted
+++ resolved
@@ -7,14 +7,6 @@
 from typing import Any, Callable, Dict, List, Optional, Type, TypeVar, Union
 
 import fiddle as fdl
-<<<<<<< HEAD
-import fiddle._src.experimental.dataclasses as fdl_dc
-from cloudpickle import dump
-from cloudpickle import load as pickle_load
-from fiddle._src import config as config_lib
-from fiddle._src import partial
-=======
->>>>>>> c097c8e1
 from fiddle._src.experimental import serialization
 from typing_extensions import Self
 
@@ -39,37 +31,6 @@
 _thread_local = threading.local()
 
 
-def _ordered_arguments_with_default(data: config_lib.Config) -> Dict[Union[int, str], Any]:
-    result = config_lib.ordered_arguments(data, include_defaults=True)
-    for key, arg in result.items():
-        if isinstance(arg, config_lib.Config):
-            ordered_arg = _ordered_arguments_with_default(arg)
-            result[key] = ordered_arg
-
-    if "__fn_or_cls__" in result:
-        raise ValueError(
-            "It is not supported to dump objects of functions/classes " "that have a __fn_or_cls__ parameter."
-        )
-
-    result["_target_"] = (
-        f"{inspect.getmodule(config_lib.get_callable(data)).__name__}.{config_lib.get_callable(data).__qualname__}"  # type: ignore
-    )
-    if isinstance(data, partial.Partial):
-        result["_partial_"] = True
-
-    return result
-
-
-def _config_representer_with_defaults(dumper, data, type_name="Config"):
-    """Returns a YAML representation of `data`."""
-    value = _ordered_arguments_with_default(data)
-    return dumper.represent_data(value)
-
-
-def _partial_representer_with_defaults(dumper, data):
-    return _config_representer_with_defaults(dumper, data, type_name="Partial")
-
-
 class IOMixin:
     """
     A mixin class designed to capture the arguments passed to the `__init__` method,
@@ -167,7 +128,7 @@
     def io_artifacts(cls) -> List[Artifact]:
         return []
 
-    def io_dump(self, output: Path, yaml_attrs: list[str]):
+    def io_dump(self, output: Path):
         """
         Serializes the configuration object (`__io__`) to a file, allowing the object state to be
         saved and later restored. Also creates an artifacts directory and stores it in a thread-local
@@ -193,11 +154,6 @@
             json = serialization.dump_json(io)
             f.write(json)
 
-        yaml_configs = self._io_dump_yaml(io, attrs=yaml_attrs)
-        for attr, serialized_str in yaml_configs.items():
-            _path = output_path / f"{attr}.yaml"
-            _path.write_text(serialized_str)
-
         # Clear thread-local storage after io_dump is complete
         del _thread_local.local_artifacts_dir
         del _thread_local.output_path
@@ -205,29 +161,6 @@
         # Check if artifacts directory is empty and delete if so
         if not any(artifacts_dir.iterdir()):
             shutil.rmtree(artifacts_dir)
-
-    def _io_dump_yaml(self, io: config_lib.Config, attrs: list[str]):
-        import yaml
-
-        original_representers = yaml.SafeDumper.yaml_representers.copy()
-
-        from nemo_run.config import Config, Partial
-        from nemo_run.core.serialization.yaml import YamlSerializer, _function_representer
-
-        yaml.SafeDumper.add_representer(config_lib.Config, _config_representer_with_defaults)
-        yaml.SafeDumper.add_representer(partial.Partial, _partial_representer_with_defaults)
-        yaml.SafeDumper.add_representer(Config, _config_representer_with_defaults)
-        yaml.SafeDumper.add_representer(Partial, _partial_representer_with_defaults)
-
-        yaml.SafeDumper.add_multi_representer(object, _function_representer)
-
-        serializer = YamlSerializer()
-        result = {}
-        for attr in attrs:
-            result[attr] = serializer.serialize(getattr(io, attr))
-
-        yaml.SafeDumper.yaml_representers = original_representers
-        return result
 
 
 class ConnectorMixin:
