--- conflicted
+++ resolved
@@ -47,12 +47,8 @@
 from lightning.pytorch.strategies.ddp import DDPStrategy
 from lightning.pytorch.trainer.states import RunningStage, TrainerFn
 from lightning.pytorch.utilities.types import STEP_OUTPUT
-<<<<<<< HEAD
-from megatron.core import tensor_parallel
-=======
-from megatron.core import Timers
+from megatron.core import tensor_parallel, Timers
 from megatron.core.dist_checkpointing.validation import StrictHandling
->>>>>>> 1934487c
 from megatron.core.distributed import DistributedDataParallelConfig
 from megatron.core.models.common.embeddings.language_model_embedding import LanguageModelEmbedding
 from megatron.core.models.common.embeddings.rotary_pos_embedding import RotaryEmbedding
@@ -208,9 +204,7 @@
             that prints the metrics to stdout. Suitable for non-interactive settings.
         progress_interval (int): How frequently to print progress to stdout. Only used when
             replace_progress_bar is True.
-<<<<<<< HEAD
         fsdp_sub_modules_to_wrap (List[torch.nn.Module]): A list of submodules to wrap with FSDP.
-=======
         megatron_log_level (int): Granularity level to measure and report timing.
             0: report only iteration time and make sure timing does not introduce extra overhead.
             1: report timing for operations that are executed very limited times (basically once) during
@@ -219,7 +213,6 @@
             Note that setting the level to 1 or 2 might cause increase in iteration time.
         use_tp_pp_dp_mapping (bool): Whether to use TP-PP-DP mapping instead of TP-DP-PP mapping.
             Defaults to False.
->>>>>>> 1934487c
         **kwargs: Additional keyword arguments.
 
     Note:
@@ -271,17 +264,14 @@
         replace_progress_bar: bool = True,
         progress_interval: int = 1,
         restore_config: Optional[RestoreConfig] = None,
-<<<<<<< HEAD
         fsdp_sub_modules_to_wrap: List[torch.nn.Module] = [
             TransformerLayer,
             LanguageModelEmbedding,
             RotaryEmbedding,
             tensor_parallel.ColumnParallelLinear,
         ],
-=======
         megatron_log_level: int = 0,
         use_tp_pp_dp_mapping: bool = False,
->>>>>>> 1934487c
         **kwargs,
     ) -> None:
         super().__init__(
