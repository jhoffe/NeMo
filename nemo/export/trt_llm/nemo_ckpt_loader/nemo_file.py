# Copyright (c) 2024, NVIDIA CORPORATION.  All rights reserved.
#
# Licensed under the Apache License, Version 2.0 (the "License");
# you may not use this file except in compliance with the License.
# You may obtain a copy of the License at
#
#     http://www.apache.org/licenses/LICENSE-2.0
#
# Unless required by applicable law or agreed to in writing, software
# distributed under the License is distributed on an "AS IS" BASIS,
# WITHOUT WARRANTIES OR CONDITIONS OF ANY KIND, either express or implied.
# See the License for the specific language governing permissions and
# limitations under the License.


import functools
import json
import logging
import os
import shutil
from io import BytesIO
from pathlib import Path
from typing import Dict, List, Optional, Tuple, Union

import numpy as np
import tensorstore  # This is important even though not used. Otherwise zarr raises error.
import torch
import yaml
import zarr
from tensorrt_llm._utils import np_bfloat16, str_dtype_to_torch
from torch.distributed.checkpoint import FileSystemReader
from torch.distributed.checkpoint.metadata import BytesStorageMetadata, TensorStorageMetadata
from torch.distributed.checkpoint.state_dict_loader import load_state_dict
from transformers import AutoTokenizer, PreTrainedTokenizer

from nemo.export.sentencepiece_tokenizer import SentencePieceTokenizer
from nemo.export.tarutils import TarPath, ZarrPathStore

LOGGER = logging.getLogger("NeMo")


def is_nemo_file(path):
    flag = False

    if path is not None:
        if len(path) > 5:
            pc = Path(path)
            if pc.exists():
                if pc.is_file():
                    if path[-5 : len(path)] == ".nemo":
                        flag = True

    return flag


class TarFileSystemReader(FileSystemReader):
    """Reader that accepts both Path and TarPath checkpoint directory.

    The FileSystemReader works with TarPath, but expects a pure Path.
    It's enough to skip the Path check in __init__.
    """

    def __init__(self, path: Union[Path, TarPath]) -> None:
        """Makes sure that super().__init__ gets a pure path as expected."""
        super_path = str(path) if isinstance(path, TarPath) else path
        super().__init__(super_path)
        if isinstance(path, TarPath):
            self.path = path  # overwrites path set in super().__init__ call


def get_extra_state_key(state_dict: dict) -> Optional[str]:
    for key in state_dict.keys():
        if '_extra_state/' in key:
            return key
    return None


def unpack_extra_state_key(key: str) -> Tuple[str, int]:
    basename = key.split('/')[0]
    size = int(key.split('/')[1].split('_')[-1])
    return basename, size


def clear_loaded_extra_states(state_dict: dict, basename: str) -> dict:
    """The scaling factors are originally saved to state_dict under the keynames 'basename/*'
    The standardized representation is saved to 'basename.*'. This function clears the former from the state.
    """
    to_remove = [k for k in state_dict.keys() if basename + '/' in k]
    for key in to_remove:
        state_dict.pop(key)
    return state_dict


def retrieve_scale(bytes: BytesIO) -> Optional[torch.Tensor]:
    bytes.seek(0)
    extra_state = torch.load(bytes)
    if not extra_state or 'scale_fwd' not in extra_state:
        return None
    return extra_state['scale_fwd'].cpu()


def load_scales_from_bytes(bytes_list: List[BytesIO]) -> Optional[torch.Tensor]:
    scales = []
    for bytes in bytes_list:
        scale = retrieve_scale(bytes)
        if scale is None:
            return None
        scales.append(scale)
    return torch.stack(scales)


def load_scaling_factors(state_dict: dict, basename: str, size: int) -> Optional[torch.Tensor]:
    keynames = [f'{basename}/shard_{layer}_{size}' for layer in range(size)]
    bytes_list = [state_dict[keyname][0] for keyname in keynames]
    return load_scales_from_bytes(bytes_list)


def standarize_distributed_scaling_factors(state_dict: dict) -> dict:
    while key := get_extra_state_key(state_dict):
        basename, size = unpack_extra_state_key(key)
        scaling_factors = load_scaling_factors(state_dict, basename, size)
        if scaling_factors is not None:
            state_dict[basename + '.scale_fwd'] = scaling_factors
        state_dict = clear_loaded_extra_states(state_dict, basename)

    return state_dict


def load_sharded_metadata_torch_dist(checkpoint_dir: Union[Path, TarPath], torch_tensor: bool = True):
    fs_reader = TarFileSystemReader(checkpoint_dir)
    metadata = fs_reader.read_metadata()

    state_dict = {
        k: torch.empty(tp.size, dtype=tp.properties.dtype)
        for k, tp in metadata.state_dict_metadata.items()
        if isinstance(tp, TensorStorageMetadata)
    }

    state_dict.update(
        {k: [] for k, tp in metadata.state_dict_metadata.items() if isinstance(tp, BytesStorageMetadata)}
    )

    load_state_dict(
        state_dict,
        storage_reader=fs_reader,
        no_dist=True,
    )
    state_dict = standarize_distributed_scaling_factors(state_dict)

    if not torch_tensor:
        for k, v in state_dict.items():
            if v.dtype == torch.bfloat16:
                state_dict[k] = v.view(torch.int16).numpy().view(np_bfloat16)
            else:
                state_dict[k] = v.numpy()
    return state_dict


def get_sharded_file(dir: dict, layer_number: int) -> Optional[os.PathLike]:
    pt_file_list = list(dir.glob(f'shard_{layer_number}_*.pt'))
    if pt_file_list == []:
        return None
    return pt_file_list[0]


def load_sharded_pickle_extra_state_scale(dir: Union[Path, TarPath]):
    def _get_layer_number(file):
        basename = os.path.basename(str(file))
        return int(basename.split('_')[1])

    pt_files = list(dir.glob('shard_*_*.pt'))
    bytes_list = []
    for file in sorted(pt_files, key=_get_layer_number):
        with file.open('rb') as opened_file:
            bytes_list.append(torch.load(opened_file))

    return load_scales_from_bytes(bytes_list)


def contains_extra_states(subdir: Union[Path, TarPath]):
    return list(subdir.glob('shard_0_*.pt')) != []


def load_extra_state_from_pickle(sharded_state_dict: dict, subdir: Union[Path, TarPath]):
    scales = load_sharded_pickle_extra_state_scale(subdir)
    if scales is not None:
        key = subdir.name + '.scale_fwd'
        sharded_state_dict[key] = scales

    return sharded_state_dict


def load_sharded_metadata_zarr(checkpoint_dir: Union[Path, TarPath], torch_tensor=True):
    sharded_state_dict = {}
    for subdir in checkpoint_dir.iterdir():
        if not subdir.is_dir():
            continue

        if contains_extra_states(subdir):
            sharded_state_dict = load_extra_state_from_pickle(sharded_state_dict, subdir)
        elif (subdir / '.zarray').exists():
            key = subdir.name
            zstore = ZarrPathStore(subdir)
            arr = zarr.open(zstore, 'r')

            if torch_tensor:
                # sharded_state_dict[key] = torch.from_numpy(arr[:].astype("float32")).to(dtype=torch.bfloat16)
                if arr.dtype.name == "bfloat16":
                    sharded_state_dict[key] = torch.from_numpy(arr[:].view(np.int16)).view(torch.bfloat16)
                else:
                    sharded_state_dict[key] = torch.from_numpy(arr[:]).view(str_dtype_to_torch(arr.dtype.name))
            else:
                sharded_state_dict[key] = arr[:]

    return sharded_state_dict


def load_sharded_metadata(checkpoint_dir: Union[Path, TarPath], torch_tensor=True):
    with (checkpoint_dir / 'metadata.json').open(mode='r') as f:
        config_dict = json.load(f)
    if config_dict['sharded_backend'] == 'zarr':
        return load_sharded_metadata_zarr(checkpoint_dir, torch_tensor)
    elif config_dict['sharded_backend'] == 'torch_dist':
        return load_sharded_metadata_torch_dist(checkpoint_dir, torch_tensor)
    else:
        raise NotImplementedError(f'Distributed checkpoint backend {config_dict["sharded_backend"]} not supported')


def update_tokenizer_paths(tokenizer_config: Dict, unpacked_checkpoints_dir):
    def _update_config_entry(key, file_pattern):
        old_path = tokenizer_config[key]
        if old_path is None:
            return
        old_path = Path(old_path)
        new_path = unpacked_checkpoints_dir.get_tokenizer_file_path("tokenizer", key, file_pattern)
        if new_path:
            LOGGER.debug(f"Update tokenizer {key} {old_path} -> {new_path}")
            tokenizer_config[key] = new_path
        elif not old_path.exists():
            LOGGER.warning(f"Tokenizer {key}'s path {old_path} does not exists: set it to None")
            tokenizer_config[key] = None

    _update_config_entry("model", "*.model")
    _update_config_entry("vocab_file", "*vocab*")
    _update_config_entry("merge_file", "*merge*.txt")

    return tokenizer_config


def copy_tokenizer_files(config, out_dir):
    basenames = {
        "model": "tokenizer",
        "vocab_file": "vocab",
        "merge_file": "merges",
    }

    for key in basenames.keys():
        if config[key] is None:
            continue

        path = config[key]

        if isinstance(path, str):
            path = Path(path)

        if not path.exists():
            LOGGER.debug(f"Tokenizer {key}: {path} file not found")
            continue

        dst_path = out_dir / f"{basenames[key]}{path.suffix}"
        LOGGER.debug(f"Copy tokenizer {key}: {path}->{dst_path}")

        # Copy 'path' to 'dst_path' without shutil.copy(...) because 'path' may be a TarPath
        with path.open('rb') as infile:
            with open(dst_path, 'wb') as outfile:
                outfile.write(infile.read())


def get_tokenzier(tokenizer_dir_or_path: Path) -> PreTrainedTokenizer:
    """Loads the tokenizer from the decoded NEMO weights dir."""
    if (tokenizer_dir_or_path / "nemo_context").exists():
        from nemo.lightning import io

        tokenizer_spec = io.load_context((tokenizer_dir_or_path / "nemo_context")).model.tokenizer
        return build_tokenizer(tokenizer_spec)
    else:
        if os.path.isdir(os.path.join(tokenizer_dir_or_path, "huggingface_tokenizer")):
            return AutoTokenizer.from_pretrained(os.path.join(tokenizer_dir_or_path, "huggingface_tokenizer"))

        model_path = (
            tokenizer_dir_or_path / "tokenizer.model" if tokenizer_dir_or_path.is_dir() else tokenizer_dir_or_path
        )
        tokenizer_config = {"library": "sentencepiece", "model": str(model_path)}
        return build_tokenizer(tokenizer_config)


def build_tokenizer(tokenizer):
    if isinstance(tokenizer, dict):
        tokenizer_config = tokenizer
        if tokenizer_config["library"] == "sentencepiece":
            return SentencePieceTokenizer(model_path=tokenizer_config["model"])
        elif "GPT2" in tokenizer_config["type"]:
            tokenizer = GPT2Tokenizer(tokenizer_config["vocab_file"], tokenizer_config["merge_file"])
        else:
            raise ValueError(f'Tokenizer type {tokenizer_config["library"]} not handled')

        if tokenizer.bos_token_id is None:
            tokenizer.add_special_tokens({"bos_token": "<s>"})
        if tokenizer.eos_token_id is None:
            tokenizer.add_special_tokens({"eos_token": "</s>"})
    else:
        try:
            # If NeMo tokenizer, monkey patch interface
            from nemo.collections.common.tokenizers.tokenizer_spec import TokenizerSpec

            if isinstance(tokenizer, TokenizerSpec):

                def batch_encode_patch(self, ids):
                    if torch.is_tensor(ids):
                        ids = ids.cpu().numpy()
                        ids = ids[0] if len(ids.shape) > 1 else ids
                    return self.ids_to_text(ids)

                tokenizer.bos_token_id = tokenizer.bos_id
                tokenizer.eos_token_id = tokenizer.eos_id
                tokenizer.encode = tokenizer.text_to_ids
                TokenizerSpec.batch_decode = batch_encode_patch
        except:
            raise TypeError(f'Unsupported tokenizer build input: {type(tokenizer)}')

    return tokenizer


def load_nemo_model(nemo_ckpt: Union[str, Path], nemo_export_dir: Union[str, Path]):

    if not os.path.exists(nemo_ckpt):
        raise TypeError("%s does not exist", nemo_ckpt)

    if os.path.isdir(nemo_ckpt):
        nemo_dir = Path(nemo_ckpt)
    else:
        nemo_dir = TarPath(nemo_ckpt)

    try:
        unpacked_checkpoint_dir = UnpackedNemoCheckpointDir(nemo_dir, load_checkpoints_to_cpu=True)

        if (nemo_dir / "model_weights").exists():
            dist_ckpt_folder = nemo_dir / "model_weights"

            model = load_sharded_metadata(dist_ckpt_folder)
            nemo_model_config = unpacked_checkpoint_dir.model_config

            if nemo_model_config["tokenizer"].get("library", None) == "huggingface":
                tokenizer = AutoTokenizer.from_pretrained(
                    nemo_model_config["tokenizer"]["type"],
                    use_fast=nemo_model_config["tokenizer"].get("use_fast", False),
                )
            else:
                tokenizer_config = update_tokenizer_paths(nemo_model_config["tokenizer"], unpacked_checkpoint_dir)
                copy_tokenizer_files(tokenizer_config, nemo_export_dir)

                tokenizer_config["model"] = os.path.join(nemo_export_dir, "tokenizer.model")
                tokenizer = build_tokenizer(tokenizer_config)
        elif (nemo_dir / "weights").exists():
            dist_ckpt_folder = nemo_dir / "weights"
            model = load_sharded_metadata(dist_ckpt_folder)
            io_folder = nemo_dir / "context"

            with open(io_folder / "model.yaml", 'r') as stream:
                config = yaml.safe_load(stream)

            config_dict = {}
            for k, v in config["config"].items():
                if isinstance(v, (float, int, str, bool)):
                    config_dict[k] = v
                elif k == "activation_func":
                    config_dict["activation"] = v["_target_"].rsplit('.', 1)[-1]

            if config_dict.get("num_moe_experts") is None:
                config_dict["num_moe_experts"] = 0
                config_dict["moe_router_topk"] = 0
            if config_dict["activation"] == "silu":
                config_dict["activation"] = "fast-swiglu"
            elif config_dict["activation"] == "openai_gelu":
                config_dict["activation"] = "geglu"

            config_dict["mcore_gpt"] = True
<<<<<<< HEAD
            config_dict["max_position_embeddings"] = config_dict.get("seq_length")
            nemo_model_config = config_dict

            tokenizer = None
            if (
                config["tokenizer"]["_target_"]
                == "nemo.collections.common.tokenizers.huggingface.auto_tokenizer.AutoTokenizer"
            ):
                tokenizer = AutoTokenizer.from_pretrained(
                    io_folder / config["tokenizer"]["pretrained_model_name"],
                    use_fast=config["tokenizer"]["use_fast"],
                )
=======
            config_dict["max_position_embeddings"] = config_dict.get("seq_length", 4096)
            nemo_model_config = OmegaConf.create(config_dict)
>>>>>>> 3e2842ca

            shutil.copytree(io_folder, nemo_export_dir / "nemo_context")
        else:
            raise Exception("Not a supported NeMo file format: only distributed MCore NeMo checkpoints are supported.")
    finally:
        if isinstance(nemo_dir, TarPath):
            nemo_dir.tarobject.close()

    return model, nemo_model_config, tokenizer


def cpu_map_location(storage, loc):
    return storage.cpu()


def gpu_map_location(storage, loc):
    if loc.startswith("cuda"):
        training_gpu_idx = int(loc.split(":")[1])
        inference_gpu_idx = training_gpu_idx % torch.cuda.device_count()
        return storage.cuda(inference_gpu_idx)
    elif loc.startswith("cpu"):
        return storage.cpu()
    else:
        raise ValueError(f"Not handled {loc}")


class UnpackedNemoCheckpointDir:
    def __init__(
        self,
        checkpoints_dir: Union[Path, TarPath],
        load_checkpoints_to_cpu: bool = False,
    ):
        assert isinstance(checkpoints_dir, (Path, TarPath))
        self._checkpoints_dir = checkpoints_dir
        self._load_checkpoints_to_cpu = load_checkpoints_to_cpu

    @property
    @functools.lru_cache
    def model_config(self):
        model_config = None

        model_config_filename = "model_config.yaml"
        model_configs_paths = list(self._checkpoints_dir.rglob(model_config_filename))
        if model_configs_paths:
            if len(model_configs_paths) > 1:
                LOGGER.debug(f"There are more than single {model_config_filename} in" f" {self._checkpoints_dir}")
            model_config_path = model_configs_paths[0]
            LOGGER.debug("Loading model config from %s", model_config_path)
            with model_config_path.open("r") as model_config_file:
                model_config = yaml.load(model_config_file, Loader=yaml.SafeLoader)
        else:
            LOGGER.debug("Searching model config in checkpoints")
            # try to obtain from checkpoint
            checkpoint_name = self.checkpoint_name
            checkpoints_paths = sorted(self._checkpoints_dir.rglob(checkpoint_name))
            if checkpoints_paths:
                # assume that parallel ranks 0 checkpoint should have model config embedded
                checkpoint_path = checkpoints_paths[0]

                map_location_fn = cpu_map_location if self._load_checkpoints_to_cpu else gpu_map_location

                model_00 = torch.load(checkpoint_path, map_location=map_location_fn)
                if "hyper_parameters" in model_00 and "cfg" in model_00["hyper_parameters"]:
                    model_config = model_00["hyper_parameters"]["cfg"]
                    LOGGER.debug("Loaded model config from checkpoint %s", checkpoint_path)
                else:
                    LOGGER.debug("Could not find model config in checkpoint %s", checkpoint_path)

                del model_00

        if model_config is None:
            LOGGER.warning("Could not find checkpoint with NeMo model config in %s", self._checkpoints_dir)

        LOGGER.debug("Loaded model config %s", model_config)

        return model_config

    @property
    def checkpoints_dir(self):
        return self._checkpoints_dir

    def get_checkpoints_paths(self, tensor_model_parallel_size=1, pipeline_model_parallel_size=1):
        """Injects tensor/pipeline model parallel ranks into the filepath.
        Does nothing if not using model parallelism.
        """
        checkpoint_path_without_rank = self.checkpoints_dir / self.checkpoint_name

        def _inject_parallel_ranks(tp_rank, pp_rank):
            if tensor_model_parallel_size > 1 or pipeline_model_parallel_size > 1:
                if pipeline_model_parallel_size is None or pipeline_model_parallel_size == 1:
                    checkpoint_path = (
                        checkpoint_path_without_rank.parent
                        / f"mp_rank_{tp_rank:02d}"
                        / checkpoint_path_without_rank.name
                    )
                else:
                    checkpoint_path = (
                        checkpoint_path_without_rank.parent
                        / f"tp_rank_{tp_rank:02d}_pp_rank_{pp_rank:03d}"
                        / checkpoint_path_without_rank.name
                    )
                return checkpoint_path
            else:
                return checkpoint_path_without_rank

        return [
            [
                _inject_parallel_ranks(tp_rank=tp_rank, pp_rank=pp_rank)
                for pp_rank in range(pipeline_model_parallel_size)
            ]
            for tp_rank in range(tensor_model_parallel_size)
        ]

    @property
    @functools.lru_cache
    def checkpoint_name(self):
        patterns = [
            "model_weights.ckpt",  # older megatron checkpoints
            "*last.ckpt",  # newer format of checkpoints
        ]
        for pattern in patterns:
            model_files = sorted(list(self._checkpoints_dir.rglob(pattern)))
            if model_files:
                return model_files[0].name

        raise ValueError(f"Could not find checkpoint files in {self._checkpoints_dir}")

    @functools.lru_cache
    def get_tokenizer_file_path(self, tokenizer_key, file_key, default_filename_pattern):
        model_config = self.model_config
        file_property = None
        if tokenizer_key in model_config and file_key in model_config[tokenizer_key]:
            file_property = model_config[tokenizer_key][file_key]
        elif file_key in model_config:
            file_property = model_config[file_key]

        LOGGER.debug("model_config[%s][%s]=%s", tokenizer_key, file_key, file_property)

        if file_property and file_property.startswith("nemo:"):
            filename = file_property.split("nemo:")[1]
            filename_pattern = f"*{filename}"
        elif file_property and file_property.startswith("/artifacts/"):
            filename = Path(file_property).name
            filename_pattern = f"*{filename}"
        elif file_property is None or file_property == "None":
            filename_pattern = None
        else:
            filename_pattern = default_filename_pattern
            LOGGER.warning(
                f"Tokenizer file from config: {tokenizer_key}.{file_key}={file_property} "
                f"looks like unsupported path. Pattern {filename_pattern} will be used."
            )

        file_path = None
        if filename_pattern is not None:
            files_paths = list(self._checkpoints_dir.glob(filename_pattern))
            if files_paths:
                assert len(files_paths) == 1
                file_path = files_paths[0]

        return file_path<|MERGE_RESOLUTION|>--- conflicted
+++ resolved
@@ -385,10 +385,13 @@
                 config_dict["activation"] = "geglu"
 
             config_dict["mcore_gpt"] = True
-<<<<<<< HEAD
-            config_dict["max_position_embeddings"] = config_dict.get("seq_length")
+            config_dict["max_position_embeddings"] = config_dict.get("seq_length", 4096)
+
             nemo_model_config = config_dict
 
+            from nemo.lightning import io
+            tokenizer = io.load_context(io_folder).model.tokenizer
+            '''
             tokenizer = None
             if (
                 config["tokenizer"]["_target_"]
@@ -398,10 +401,7 @@
                     io_folder / config["tokenizer"]["pretrained_model_name"],
                     use_fast=config["tokenizer"]["use_fast"],
                 )
-=======
-            config_dict["max_position_embeddings"] = config_dict.get("seq_length", 4096)
-            nemo_model_config = OmegaConf.create(config_dict)
->>>>>>> 3e2842ca
+            '''
 
             shutil.copytree(io_folder, nemo_export_dir / "nemo_context")
         else:
