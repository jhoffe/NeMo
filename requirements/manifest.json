--- conflicted
+++ resolved
@@ -11,11 +11,7 @@
         },
         "megatron-lm": {
             "repo": "https://github.com/NVIDIA/Megatron-LM",
-<<<<<<< HEAD
             "ref": "bcee0521dc886545a6af88a4e268715d99e03143"
-=======
-            "ref": "0dd78ddcdb117ce4f2e9761449274d87af717674"
->>>>>>> 4e33264e
         }
     },
     "pypi-dependencies": {}
