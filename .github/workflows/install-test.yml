name: CI-Install-Check

on:
  pull_request:
    branches:
      - main

concurrency:
  group: ${{ github.workflow }}-${{ github.event.pull_request.number || github.ref }}
  cancel-in-progress: true

jobs:
  test-installs-macos:
    name: ${{ matrix.os }}-py${{ matrix.python }}-${{ matrix.installer }}
    runs-on: ${{ matrix.os }}
    strategy:
      fail-fast: false
      matrix:
        os: [macos-latest]
        python: ["3.10", "3.11", "3.12"]
        installer: ["pip-install", "nemo-install"]
    steps:
      - name: Checkout repo
        uses: actions/checkout@v2

      - uses: actions/setup-python@v5
        with:
          python-version: "${{ matrix.python }}"

      - name: Install NeMo
        env:
          INSTALLER: ${{ matrix.installer }}
          NEMO_TAG: ${{ github.sha }}
          NEMO_REPO: ${{ github.server_url }}/${{ github.repository }}
        run: |
          if [[ "$INSTALLER" == "pip-install" ]]; then
            pip install --no-cache-dir -U pip
            pip install --no-cache-dir ".[all]"
          else
            export NEMO_TAG
            export NEMO_REPO
            export INSTALL_DIR=$(pwd)

<<<<<<< HEAD
            bash reinstall.sh --library all --mode install
=======
            bash docker/common/install_dep.sh --library all --mode install
            pip install --no-cache-dir ".[all]"
>>>>>>> ddcb75fb
          fi

      - name: Run import checks
        run: |
          # Run import checks
          for collection in "asr" "tts" "nlp" "lightning" "core"; do
            python tests/core_ptl/check_imports.py --domain "$collection"
          done

  test-installs-linux-amd:
    name: ubuntu-22.04-amd-py${{ matrix.python }}-${{ matrix.installer }}
    runs-on: ubuntu-22.04
    strategy:
      fail-fast: false
      matrix:
        python: ["3.10", "3.11", "3.12"]
        installer: ["pip-install", "nemo-install"]
    steps:
      - name: Checkout repo
        uses: actions/checkout@v2

      - name: Install Python
        uses: actions/setup-python@v5
        with:
          python-version: ${{ matrix.python }}

      - name: Install NeMo
        env:
          INSTALLER: ${{ matrix.installer }}
        run: |
          if [ "$INSTALLER" = "pip-install" ]; then
            pip install --upgrade pip
            pip install ".[all]"
          else
            export INSTALL_DIR=$(pwd)
            bash docker/common/install_dep.sh --library all --mode install
            pip install --no-cache-dir ".[all]"
          fi

      - name: Run import checks
        run: |
          # Run import checks
          for collection in "asr" "tts" "nlp" "lightning" "core"; do
            python tests/core_ptl/check_imports.py --domain "$collection"
          done

  test-installs-linux-arm:
    name: ubuntu-22.04-arm-py${{ matrix.python }}-${{ matrix.installer }}
    runs-on: ubuntu-22.04-arm
    strategy:
      fail-fast: false
      matrix:
        python: ["3.10", "3.11", "3.12"]
        installer: ["pip-install", "nemo-install"]
    steps:
      - name: Checkout repo
        uses: actions/checkout@v2

      - name: Install Python
        uses: actions/setup-python@v5
        with:
          python-version: ${{ matrix.python }}

      - name: Install NeMo
        env:
          INSTALLER: ${{ matrix.installer }}
        run: |
          if [ "$INSTALLER" = "pip-install" ]; then
            pip install --upgrade pip
            pip install -vvv ".[all]"
          else
            export INSTALL_DIR=$(pwd)
            bash docker/common/install_dep.sh --library all --mode install
            pip install --no-cache-dir ".[all]"
          fi

      - name: Run import checks
        run: |
          # Run import checks
          for collection in "asr" "tts" "nlp" "lightning" "core"; do
            python tests/core_ptl/check_imports.py --domain "$collection"
          done<|MERGE_RESOLUTION|>--- conflicted
+++ resolved
@@ -41,12 +41,8 @@
             export NEMO_REPO
             export INSTALL_DIR=$(pwd)
 
-<<<<<<< HEAD
-            bash reinstall.sh --library all --mode install
-=======
             bash docker/common/install_dep.sh --library all --mode install
             pip install --no-cache-dir ".[all]"
->>>>>>> ddcb75fb
           fi
 
       - name: Run import checks
