# Copyright (c) 2020-2021, NVIDIA CORPORATION.
#
# Licensed under the Apache License, Version 2.0 (the "License");
# you may not use this file except in compliance with the License.
# You may obtain a copy of the License at
#
#     http://www.apache.org/licenses/LICENSE-2.0
#
# Unless required by applicable law or agreed to in writing, software
# distributed under the License is distributed on an "AS IS" BASIS,
# WITHOUT WARRANTIES OR CONDITIONS OF ANY KIND, either express or implied.
# See the License for the specific language governing permissions and
# limitations under the License.
name: "CICD NeMo"
on:
  pull_request:
    branches:
      - 'main'
      - 'r**'
    types: [ labeled ]

  workflow_dispatch:
    inputs:
      test_to_run:
        required: false
        default: all
        type: string
        description: Comma-separated list of tests to run. Use "all" to run the full test suite.

concurrency:
  group: ${{ github.workflow }}-${{ github.event.pull_request.number || github.ref }}
  cancel-in-progress: true


jobs:
  pre-flight:
    runs-on: ubuntu-latest
    outputs:
      test_to_run: ${{ steps.test_to_run.outputs.main }}
      all: ${{ steps.all.outputs.main }}
      event_name: ${{ steps.github-event.outputs.main }}
    steps:
      - name: Parse test_to_run
        id: test_to_run
        run: |
          parsed_string=$(echo ${{ inputs.test_to_run || 'all' }} | jq -c --raw-input 'split(",")')
          echo "main=${parsed_string}" | tee -a "$GITHUB_OUTPUT"
      - name: Parse all
        id: all
        run: |
          echo "main=${{ contains(fromJSON(steps.test_to_run.outputs.main), 'all') }}" | tee -a "$GITHUB_OUTPUT"
      - name: Infer github event
        id: github-event
        run: |
          echo "main=${{ github.event_name }}" | tee -a "$GITHUB_OUTPUT"
  
  cicd-test-container-build:
    if: ${{ github.event.label.name == 'Run CICD' || needs.pre-flight.outputs.event_name == 'workflow_dispatch' }}
    uses: NVIDIA/NeMo-FW-CI-templates/.github/workflows/_build_container.yml@v0.14.0
    needs: pre-flight
    with:
      image-name: nemo_container
      dockerfile: Dockerfile.ci
      image-label: nemo-core
      build-args: |
        IMAGE_LABEL=nemo-core
      prune-filter-timerange: 24h
      
  cicd-test-container-setup:
    needs: [cicd-test-container-build, pre-flight]
    runs-on: self-hosted-azure-builder
    if: ${{ github.event.label.name == 'Run CICD' || github.event_name == 'workflow_dispatch' }}
    outputs:
      test_to_run: ${{ needs.pre-flight.outputs.test_to_run }}
      all: ${{ needs.pre-flight.outputs.all }}
    steps:
    - name: Run some checks
      run: |
        docker run --rm --device=/dev/nvidia0 --gpus all --shm-size=8g --env TRANSFORMERS_OFFLINE=0 --env HYDRA_FULL_ERROR=1 --env PYTHONUNBUFFERED=1 nemoci.azurecr.io/nemo_container:${{ github.run_id }} bash -c '\
          # PyTorch Lightning version
          python -c "import lightning.pytorch; print(lightning.pytorch.__version__)"

          # PyTorch Lightning DDP Checks
          CUDA_VISIBLE_DEVICES="0,1" python "tests/core_ptl/check_for_ranks.py"

          # Basic Import Checks
          python -c "import nemo.collections.asr as nemo_asr"
          python -c "import nemo.collections.nlp as nemo_nlp"
          python -c "import nemo.collections.nlp as nemo_nlp; nemo_nlp.modules.get_tokenizer_list()"
          python -c "import nemo.collections.tts as nemo_tts"

          python setup.py style
          python tests/check_copyright_header.py --dir .

          # These checks are not crucial
          exit 0
        '
        ### \'\'
  
  # L0: GPU unit tests
  L0_Unit_Tests_GPU_ASR:
     needs: [cicd-test-container-setup]
     uses: ./.github/workflows/_test_template.yml
     if: contains(fromJSON(needs.cicd-test-container-setup.outputs.test_to_run), 'L0_Unit_Tests_GPU_ASR') || needs.cicd-test-container-setup.outputs.all == 'true'
     with:
       RUNNER: self-hosted-azure
       TIMEOUT: 20
       # TODO: remove this hack
       SCRIPT: |
         python -c "from nemo.collections.asr.models import ASRModel" && NEMO_NUMBA_MINVER=0.53 pytest tests/collections/asr -m "not pleasefixme" --with_downloads

  L0_Unit_Tests_GPU_Audio:
     needs: [cicd-test-container-setup]
     uses: ./.github/workflows/_test_template.yml
     if: contains(fromJSON(needs.cicd-test-container-setup.outputs.test_to_run), 'L0_Unit_Tests_GPU_Audio') || needs.cicd-test-container-setup.outputs.all == 'true'
     with:
       RUNNER: self-hosted-azure
       TIMEOUT: 20
       SCRIPT: |
         NEMO_NUMBA_MINVER=0.53 pytest tests/collections/audio -m "not pleasefixme" --with_downloads

  L0_Unit_Tests_GPU_Common:
     needs: [cicd-test-container-setup]
     uses: ./.github/workflows/_test_template.yml
     if: contains(fromJSON(needs.cicd-test-container-setup.outputs.test_to_run), 'L0_Unit_Tests_GPU_Common') || needs.cicd-test-container-setup.outputs.all == 'true'
     with:
       RUNNER: self-hosted-azure
       SCRIPT: |
         NEMO_NUMBA_MINVER=0.53 pytest tests/collections/common -m "not pleasefixme" --with_downloads

  L0_Unit_Tests_GPU_LLM:
     needs: [cicd-test-container-setup]
     uses: ./.github/workflows/_test_template.yml
     if: contains(fromJSON(needs.cicd-test-container-setup.outputs.test_to_run), 'L0_Unit_Tests_GPU_LLM') || needs.cicd-test-container-setup.outputs.all == 'true'
     with:
       RUNNER: self-hosted-azure
       SCRIPT: |
         NEMO_NUMBA_MINVER=0.53 pytest tests/collections/llm -m "not pleasefixme" --with_downloads

  L0_Unit_Tests_GPU_Multimodal:
     needs: [cicd-test-container-setup]
     uses: ./.github/workflows/_test_template.yml
     if: contains(fromJSON(needs.cicd-test-container-setup.outputs.test_to_run), 'L0_Unit_Tests_GPU_Multimodal') || needs.cicd-test-container-setup.outputs.all == 'true'
     with:
       RUNNER: self-hosted-azure
       SCRIPT: |
         NEMO_NUMBA_MINVER=0.53 pytest tests/collections/multimodal -m "not pleasefixme" --with_downloads

  L0_Unit_Tests_GPU_NLP:
     needs: [cicd-test-container-setup]
     uses: ./.github/workflows/_test_template.yml
     if: contains(fromJSON(needs.cicd-test-container-setup.outputs.test_to_run), 'L0_Unit_Tests_GPU_NLP') || needs.cicd-test-container-setup.outputs.all == 'true'
     with:
       RUNNER: self-hosted-azure
       SCRIPT: |
         NEMO_NUMBA_MINVER=0.53 pytest tests/collections/nlp -m "not pleasefixme" --with_downloads

  L0_Unit_Tests_GPU_TTS:
     needs: [cicd-test-container-setup]
     uses: ./.github/workflows/_test_template.yml
     if: contains(fromJSON(needs.cicd-test-container-setup.outputs.test_to_run), 'L0_Unit_Tests_GPU_TTS') || needs.cicd-test-container-setup.outputs.all == 'true'
     with:
       RUNNER: self-hosted-azure
       SCRIPT: |
         NEMO_NUMBA_MINVER=0.53 pytest tests/collections/tts -m "not pleasefixme" --with_downloads

  OPTIONAL_L0_Unit_Tests_GPU_Core:
     needs: [cicd-test-container-setup]
     uses: ./.github/workflows/_test_template.yml
     if: contains(fromJSON(needs.cicd-test-container-setup.outputs.test_to_run), 'OPTIONAL_L0_Unit_Tests_GPU_Core') || needs.cicd-test-container-setup.outputs.all == 'true'
     with:
       RUNNER: self-hosted-azure
       TIMEOUT: 20
       SCRIPT: |
         NEMO_NUMBA_MINVER=0.53 pytest tests/core -m "not pleasefixme" --with_downloads
       IS_OPTIONAL: true

  L0_Unit_Tests_GPU_Hydra:
     needs: [cicd-test-container-setup]
     uses: ./.github/workflows/_test_template.yml
     if: contains(fromJSON(needs.cicd-test-container-setup.outputs.test_to_run), 'L0_Unit_Tests_GPU_Hydra') || needs.cicd-test-container-setup.outputs.all == 'true'
     with:
       RUNNER: self-hosted-azure
       SCRIPT: |
         NEMO_NUMBA_MINVER=0.53 pytest tests/hydra -m "not pleasefixme" --with_downloads

  L0_Unit_Tests_GPU_Lightning:
     needs: [cicd-test-container-setup]
     uses: ./.github/workflows/_test_template.yml
     if: contains(fromJSON(needs.cicd-test-container-setup.outputs.test_to_run), 'L0_Unit_Tests_GPU_Lightning') || needs.cicd-test-container-setup.outputs.all == 'true'
     with:
       RUNNER: self-hosted-azure
       SCRIPT: |
         NEMO_NUMBA_MINVER=0.53 pytest tests/lightning -m "not pleasefixme" --with_downloads

  L0_Unit_Tests_GPU_Others:
     needs: [cicd-test-container-setup]
     uses: ./.github/workflows/_test_template.yml
     if: contains(fromJSON(needs.cicd-test-container-setup.outputs.test_to_run), 'L0_Unit_Tests_GPU_Others') || needs.cicd-test-container-setup.outputs.all == 'true'
     with:
       RUNNER: self-hosted-azure
       SCRIPT: |
         NEMO_NUMBA_MINVER=0.53 pytest -m "not pleasefixme" --with_downloads \
         --ignore=tests/collections/asr \
         --ignore=tests/collections/audio \
         --ignore=tests/collections/common \
         --ignore=tests/collections/llm \
         --ignore=tests/collections/multimodal \
         --ignore=tests/collections/nlp \
         --ignore=tests/collections/tts \
         --ignore=tests/core \
         --ignore=tests/core_ptl \
         --ignore=tests/hydra \
         --ignore=tests/lightning \
         --ignore=tests/utils

  # L0: CPU unit tests
  L0_Unit_Tests_CPU_ASR:
     needs: [cicd-test-container-setup]
     uses: ./.github/workflows/_test_template.yml
     if: contains(fromJSON(needs.cicd-test-container-setup.outputs.test_to_run), 'L0_Unit_Tests_CPU_ASR') || needs.cicd-test-container-setup.outputs.all == 'true'
     with:
       RUNNER: self-hosted-azure-cpu
       TIMEOUT: 20
       SCRIPT: |
         CUDA_VISIBLE_DEVICES="" NEMO_NUMBA_MINVER=0.53 pytest tests/collections/asr -m "not pleasefixme" --cpu --with_downloads --relax_numba_compat

  L0_Unit_Tests_CPU_Audio:
     needs: [cicd-test-container-setup]
     uses: ./.github/workflows/_test_template.yml
     if: contains(fromJSON(needs.cicd-test-container-setup.outputs.test_to_run), 'L0_Unit_Tests_CPU_Audio') || needs.cicd-test-container-setup.outputs.all == 'true'
     with:
       RUNNER: self-hosted-azure-cpu
       SCRIPT: |
         CUDA_VISIBLE_DEVICES="" NEMO_NUMBA_MINVER=0.53 pytest tests/collections/audio -m "not pleasefixme" --cpu --with_downloads --relax_numba_compat

  L0_Unit_Tests_CPU_Common:
     needs: [cicd-test-container-setup]
     uses: ./.github/workflows/_test_template.yml
     if: contains(fromJSON(needs.cicd-test-container-setup.outputs.test_to_run), 'L0_Unit_Tests_CPU_Common') || needs.cicd-test-container-setup.outputs.all == 'true'
     with:
       RUNNER: self-hosted-azure-cpu
       TIMEOUT: 20
       SCRIPT: |
         CUDA_VISIBLE_DEVICES="" NEMO_NUMBA_MINVER=0.53 pytest tests/collections/common -m "not pleasefixme" --cpu --with_downloads --relax_numba_compat

  L0_Unit_Tests_CPU_LLM:
     needs: [cicd-test-container-setup]
     uses: ./.github/workflows/_test_template.yml
     if: contains(fromJSON(needs.cicd-test-container-setup.outputs.test_to_run), 'L0_Unit_Tests_CPU_LLM') || needs.cicd-test-container-setup.outputs.all == 'true'
     with:
       RUNNER: self-hosted-azure-cpu
       SCRIPT: |
         CUDA_VISIBLE_DEVICES="" NEMO_NUMBA_MINVER=0.53 pytest tests/collections/llm -m "not pleasefixme" --cpu --with_downloads --relax_numba_compat

  L0_Unit_Tests_CPU_Multimodal:
     needs: [cicd-test-container-setup]
     uses: ./.github/workflows/_test_template.yml
     if: contains(fromJSON(needs.cicd-test-container-setup.outputs.test_to_run), 'L0_Unit_Tests_CPU_Multimodal') || needs.cicd-test-container-setup.outputs.all == 'true'
     with:
       RUNNER: self-hosted-azure-cpu
       SCRIPT: |
         CUDA_VISIBLE_DEVICES="" NEMO_NUMBA_MINVER=0.53 pytest tests/collections/multimodal -m "not pleasefixme" --cpu --with_downloads --relax_numba_compat

  L0_Unit_Tests_CPU_NLP:
     needs: [cicd-test-container-setup]
     uses: ./.github/workflows/_test_template.yml
     if: contains(fromJSON(needs.cicd-test-container-setup.outputs.test_to_run), 'L0_Unit_Tests_CPU_NLP') || needs.cicd-test-container-setup.outputs.all == 'true'
     with:
       RUNNER: self-hosted-azure
       TIMEOUT: 20
       SCRIPT: |
         CUDA_VISIBLE_DEVICES="" NEMO_NUMBA_MINVER=0.53 pytest tests/collections/nlp -m "not pleasefixme" --cpu --with_downloads --relax_numba_compat

  L0_Unit_Tests_CPU_TTS:
     needs: [cicd-test-container-setup]
     uses: ./.github/workflows/_test_template.yml
     if: contains(fromJSON(needs.cicd-test-container-setup.outputs.test_to_run), 'L0_Unit_Tests_CPU_TTS') || needs.cicd-test-container-setup.outputs.all == 'true'
     with:
       RUNNER: self-hosted-azure-cpu
       SCRIPT: |
         CUDA_VISIBLE_DEVICES="" NEMO_NUMBA_MINVER=0.53 pytest tests/collections/tts -m "not pleasefixme" --cpu --with_downloads --relax_numba_compat

  L0_Unit_Tests_CPU_Core:
     needs: [cicd-test-container-setup]
     uses: ./.github/workflows/_test_template.yml
     if: contains(fromJSON(needs.cicd-test-container-setup.outputs.test_to_run), 'L0_Unit_Tests_CPU_Core') || needs.cicd-test-container-setup.outputs.all == 'true'
     with:
       RUNNER: self-hosted-azure-cpu
       TIMEOUT: 20
       SCRIPT: |
         CUDA_VISIBLE_DEVICES="" NEMO_NUMBA_MINVER=0.53 pytest tests/core tests/core_ptl -m "not pleasefixme" --cpu --with_downloads --relax_numba_compat

  L0_Unit_Tests_CPU_Hydra:
     needs: [cicd-test-container-setup]
     uses: ./.github/workflows/_test_template.yml
     if: contains(fromJSON(needs.cicd-test-container-setup.outputs.test_to_run), 'L0_Unit_Tests_CPU_Hydra') || needs.cicd-test-container-setup.outputs.all == 'true'
     with:
       RUNNER: self-hosted-azure-cpu
       SCRIPT: |
         CUDA_VISIBLE_DEVICES="" NEMO_NUMBA_MINVER=0.53 pytest tests/hydra -m "not pleasefixme" --cpu --with_downloads --relax_numba_compat

  L0_Unit_Tests_CPU_Lightning:
     needs: [cicd-test-container-setup]
     uses: ./.github/workflows/_test_template.yml
     if: contains(fromJSON(needs.cicd-test-container-setup.outputs.test_to_run), 'L0_Unit_Tests_CPU_Lightning') || needs.cicd-test-container-setup.outputs.all == 'true'
     with:
       RUNNER: self-hosted-azure-cpu
       SCRIPT: |
         CUDA_VISIBLE_DEVICES="" NEMO_NUMBA_MINVER=0.53 pytest tests/lightning -m "not pleasefixme" --cpu --with_downloads --relax_numba_compat

  L0_Unit_Tests_CPU_Others:
     needs: [cicd-test-container-setup]
     uses: ./.github/workflows/_test_template.yml
     if: contains(fromJSON(needs.cicd-test-container-setup.outputs.test_to_run), 'L0_Unit_Tests_CPU_Others') || needs.cicd-test-container-setup.outputs.all == 'true'
     with:
       RUNNER: self-hosted-azure-cpu
       SCRIPT: |
         CUDA_VISIBLE_DEVICES="" NEMO_NUMBA_MINVER=0.53 pytest -m "not pleasefixme" --cpu --with_downloads --relax_numba_compat \
         --ignore=tests/collections/asr \
         --ignore=tests/collections/audio \
         --ignore=tests/collections/common \
         --ignore=tests/collections/llm \
         --ignore=tests/collections/multimodal \
         --ignore=tests/collections/nlp \
         --ignore=tests/collections/tts \
         --ignore=tests/core \
         --ignore=tests/core_ptl \
         --ignore=tests/hydra \
         --ignore=tests/lightning \
         --ignore=tests/utils


  L0_Setup_Test_Data_And_Models:
    needs: [cicd-test-container-setup]
    uses: ./.github/workflows/_test_template.yml
    if: contains(fromJSON(needs.cicd-test-container-setup.outputs.test_to_run), 'L0_Setup_Test_Data_And_Models') || needs.cicd-test-container-setup.outputs.all == 'true'
    with:
      RUNNER: self-hosted-azure
      SCRIPT: |
        python -m tests.setup --save_dir /home/TestData/nlp

  #     - name: L2: Multimodal Imagen Train

  # L2: Community LLM Checkpoints tests
  L2_Community_LLM_Checkpoints_tests_Bert:
    needs: [cicd-test-container-setup]
    uses: ./.github/workflows/_test_template.yml
    if: contains(fromJSON(needs.cicd-test-container-setup.outputs.test_to_run), 'L2_Community_LLM_Checkpoints_tests_Bert') || needs.cicd-test-container-setup.outputs.all == 'true'
    with:
      RUNNER: self-hosted-azure
      SCRIPT: |
          python scripts/checkpoint_converters/convert_bert_hf_to_nemo.py  \
          --input_name_or_path /home/TestData/nlp/megatron_ir/sbert/hf_model/bert-base-uncased \
          --output_path /tmp/nlp_megatron_ir_sbert/sbert.nemo

  L2_Community_LLM_Checkpoints_tests_Mamba2:
    needs: [cicd-test-container-setup]
    uses: ./.github/workflows/_test_template.yml
    if: contains(fromJSON(needs.cicd-test-container-setup.outputs.test_to_run), 'L2_Community_LLM_Checkpoints_tests_Mamba2') || needs.cicd-test-container-setup.outputs.all == 'true'
    with:
      RUNNER: self-hosted-azure
      SCRIPT: |
          python scripts/checkpoint_converters/convert_mamba2_pyt_to_nemo.py  \
          --input_name_or_path /home/TestData/nlp/megatron_mamba/model_optim_rng.pt \
          --output_path /tmp/nlp_megatron_mamba/converted_mamba.nemo \
          --precision=bf16 \
          --mamba_ssm_ngroups 1

  L2_Community_LLM_Checkpoints_tests_Llama:
    needs: [cicd-test-container-setup]
    uses: ./.github/workflows/_test_template.yml
    if: contains(fromJSON(needs.cicd-test-container-setup.outputs.test_to_run), 'L2_Community_LLM_Checkpoints_tests_Llama') || needs.cicd-test-container-setup.outputs.all == 'true'
    with:
      RUNNER: self-hosted-azure
      SCRIPT: |
        CUDA_VISIBLE_DEVICES=0 python scripts/checkpoint_converters/convert_llama_hf_to_nemo.py \
          --input_name_or_path=/home/TestData/nlp/megatron_llama/llama-ci-hf-tiny \
          --output_path=/tmp/nlp_megatron_llama/llama_ci.nemo \
          --precision=16

  L2_Community_LLM_Checkpoints_tests_Llama3:
    needs: [cicd-test-container-setup]
    uses: ./.github/workflows/_test_template.yml
    if: contains(fromJSON(needs.cicd-test-container-setup.outputs.test_to_run), 'L2_Community_LLM_Checkpoints_tests_Llama3') || needs.cicd-test-container-setup.outputs.all == 'true'
    with:
      RUNNER: self-hosted-azure
      SCRIPT: |
        CUDA_VISIBLE_DEVICES=0 python scripts/checkpoint_converters/convert_llama_hf_to_nemo.py \
          --input_name_or_path=/home/TestData/nlp/megatron_llama/llama3-ci-hf \
          --output_path=/tmp/nlp_megatron_llama_llama3-ci-hf/llama3_ci.nemo \
          --precision=16

  L2_Community_LLM_Checkpoints_tests_StarCoder:
    needs: [cicd-test-container-setup]
    uses: ./.github/workflows/_test_template.yml
    if: contains(fromJSON(needs.cicd-test-container-setup.outputs.test_to_run), 'L2_Community_LLM_Checkpoints_tests_StarCoder') || needs.cicd-test-container-setup.outputs.all == 'true'
    with:
      RUNNER: self-hosted-azure
      SCRIPT: |
        mkdir -p /tmp/nlp_megatron_gpt_starcoder-ci-hf/
        python scripts/checkpoint_converters/convert_starcoder_hf_to_nemo.py \
        --input_name_or_path /home/TestData/nlp/megatron_gpt/starcoder-ci-hf \
        --output_path /tmp/nlp_megatron_gpt_starcoder-ci-hf/

  L2_Community_LLM_Checkpoints_tests_Falcon:
    needs: [cicd-test-container-setup]
    uses: ./.github/workflows/_test_template.yml
    if: contains(fromJSON(needs.cicd-test-container-setup.outputs.test_to_run), 'L2_Community_LLM_Checkpoints_tests_Falcon') || needs.cicd-test-container-setup.outputs.all == 'true'
    with:
      RUNNER: self-hosted-azure
      SCRIPT: |
          python scripts/checkpoint_converters/convert_falcon_hf_to_nemo.py \
          --input_name_or_path /home/TestData/nlp/megatron_gpt/falcon-ci-hf \
          --output_path /tmp/nlp_megatron_gpt_falcon-ci-hf/falcon_ci.nemo
  
  # L2: Community llava multimodal Checkpoints tests
  L2_Community_vita_Checkpoints_tests_Llama3:
    needs: [cicd-test-container-setup]
    uses: ./.github/workflows/_test_template.yml
    if: contains(fromJSON(needs.cicd-test-container-setup.outputs.test_to_run), 'L2_Community_vita_Checkpoints_tests_Llama3') || needs.cicd-test-container-setup.outputs.all == 'true'
    with:
      RUNNER: self-hosted-azure
      SCRIPT: |
        mkdir /tmp/${{ github.run_id }}
        export PYTHONPATH=/home/TestData/multimodal/video_neva/LLaVA:$PYTHONPATH
        CUDA_VISIBLE_DEVICES=0 python examples/multimodal/multimodal_llm/neva/convert_llava_to_neva.py \
          --in-file /home/TestData/multimodal/video_neva/Llama-3-VILA1.5-8B/llm \
          --mm-projector-ckpt-dir /home/TestData/multimodal/video_neva/Llama-3-VILA1.5-8B/mm_projector \
          --mm-vision-tower /home/TestData/multimodal/video_neva/Llama-3-VILA1.5-8B/vision_tower \
          --tokenizer-model /home/TestData/multimodal/video_neva/vita-tokenizer/ \
          --config-file vita_config.yaml \
          --out-file=/tmp/${{ github.run_id }}/llama3_ci.nemo \
          --model-type VITA \
          --conv-template llama_3

  # this test is using a 7B model which is too large for GitHub CI
  # replace the model in this test with a toy model or move the test
  # to the nightly CI
  # OPTIONAL_L2_Community_LLM_Checkpoints_tests_Baichuan2:
  #   needs: [cicd-test-container-setup]
  #   runs-on: self-hosted-azure
  #   container:
  #     image: nemoci.azurecr.io/nemo_container:${{ github.run_id }}
  #     options: 
  #       # --user 0:128
  #       --device=/dev/nvidia0
  #       --gpus all
  #       --shm-size=8g
  #       --env TRANSFORMERS_OFFLINE=0 
  #       --env HYDRA_FULL_ERROR=1
  #       --volume /mnt/datadrive/TestData:/home/TestData
  #   steps:
  #       - name: Checkout repository
  #         uses: actions/checkout@v4
  #       - run: |
  #           python scripts/checkpoint_converters/convert_baichuan2_hf_to_nemo.py \
  #           --input_name_or_path=/home/TestData/nlp/megatron_gpt/Baichuan2-7B-Base \
  #           --output_path=/home/TestData/nlp/megatron_gpt/Baichuan2-7B-Base/ci.nemo
  #           rm -f /home/TestData/nlp/megatron_gpt/Baichuan2-7B-Base/ci.nemo
  #       - uses: "NVIDIA/NeMo/.github/actions/cancel-workflow@main"
  #         if: "failure()"

  L2_PTQ_Llama2_FP8:
    needs: [cicd-test-container-setup]
    uses: ./.github/workflows/_test_template.yml
    if: contains(fromJSON(needs.cicd-test-container-setup.outputs.test_to_run), 'L2_PTQ_Llama2_FP8') || needs.cicd-test-container-setup.outputs.all == 'true'
    with:
      RUNNER: self-hosted-azure
      SCRIPT: |
        CUDA_VISIBLE_DEVICES=0 python scripts/checkpoint_converters/convert_llama_hf_to_nemo.py \
          --input_name_or_path=/home/TestData/nlp/megatron_llama/llama-ci-hf-tiny \
          --output_path=/tmp/nlp_megatron_llama/llama_ci.nemo \
          --precision=16

        python examples/nlp/language_modeling/megatron_gpt_ptq.py \
          model.restore_from_path=/tmp/nlp_megatron_llama/llama_ci.nemo \
          model.tensor_model_parallel_size=2 \
          trainer.devices=2 \
          quantization.calib_dataset=/home/TestData/nlp/test_quantization/test.json \
          quantization.algorithm=fp8 \
          quantization.num_calib_size=8 \
          inference.batch_size=2 \
          export.inference_tensor_parallel=2 \
          export.sample_output=False \
          export.save_path=/tmp/nlp_megatron_llama_eo/ci_fp8.qnemo

      AFTER_SCRIPT: |
        rm -rf /tmp/nlp_megatron_llama_eo/ci_fp8.qnemo

  # OPTIONAL_L2_QAT_Llama2_INT4:
  #    needs: [cicd-test-container-setup]
  #    runs-on: self-hosted-azure
  #    timeout-minutes: 10
  #    container:
  #      image: nemoci.azurecr.io/nemo_container:${{ github.run_id }}
  #      options:
  #        # --user 0:128
  #        --device=/dev/nvidia0
  #        --gpus all
  #        --shm-size=8g
  #        --env TRANSFORMERS_OFFLINE=0
  #        --env HYDRA_FULL_ERROR=1
  #        --volume /mnt/datadrive/TestData:/home/TestData
  #    steps:
  #        - name: Checkout repository
  #          uses: actions/checkout@v4
  #        - run: |
  #           python examples/nlp/language_modeling/tuning/megatron_gpt_qat.py \
  #           quantization.algorithm=int4 \
  #           quantization.num_calib_size=8 \
  #           trainer.devices=1 \
  #           trainer.num_nodes=1 \
  #           trainer.max_steps=4 \
  #           trainer.val_check_interval=4 \
  #           +trainer.limit_val_batches=2 \
  #           exp_manager.explicit_log_dir=llama2_qat_results \
  #           model.restore_from_path=/home/TestData/nlp/megatron_llama/llama_ci.nemo \
  #           model.tensor_model_parallel_size=1 \
  #           model.pipeline_model_parallel_size=1 \
  #           model.global_batch_size=2 \
  #           model.data.train_ds.file_names=[/home/TestData/nlp/megatron_sft/quarel.jsonl] \
  #           model.data.train_ds.concat_sampling_probabilities=[1.0] \
  #           model.data.validation_ds.file_names=[/home/TestData/nlp/megatron_sft/quarel.jsonl]

  #           rm -rf llama2_qat_results

  L2_Distill_Llama2:
    needs: [cicd-test-container-setup]
    uses: ./.github/workflows/_test_template.yml
    if: contains(fromJSON(needs.cicd-test-container-setup.outputs.test_to_run), 'L2_Distill_Llama2') || needs.cicd-test-container-setup.outputs.all == 'true'
    with:
      RUNNER: self-hosted-azure
      SCRIPT: |
        python examples/nlp/language_modeling/megatron_gpt_distillation.py \
          trainer.devices=2 \
          trainer.num_nodes=1 \
          trainer.precision=bf16 \
          trainer.max_steps=5 \
          trainer.log_every_n_steps=5 \
          trainer.val_check_interval=5 \
          trainer.limit_val_batches=2 \
          model.restore_from_path=/home/TestData/nlp/megatron_llama/llama_ci.nemo \
          model.kd_teacher_restore_from_path=/home/TestData/nlp/megatron_llama/llama_ci.nemo \
          model.tensor_model_parallel_size=2 \
          model.pipeline_model_parallel_size=1 \
          model.micro_batch_size=1 \
          model.global_batch_size=4 \
          model.optim.name=distributed_fused_adam \
          model.optim.sched.warmup_steps=1 \
          model.data.data_prefix=[1.0,/home/TestData/nlp/megatron_gpt/data/gpt/simple_wiki_gpt_preproc_text_document] \
          model.data.index_mapping_dir=examples/nlp/language_modeling/gpt_index_mappings \
          exp_manager.exp_dir=/tmp/megatron_llama_distill

  L2_Prune_Width_Llama2:
    needs: [cicd-test-container-setup]
    uses: ./.github/workflows/_test_template.yml
    if: contains(fromJSON(needs.cicd-test-container-setup.outputs.test_to_run), 'L2_Prune_Width_Llama2') || needs.cicd-test-container-setup.outputs.all == 'true'
    with:
      RUNNER: self-hosted-azure
      SCRIPT: |
        python examples/nlp/language_modeling/megatron_gpt_prune.py \
          trainer.devices=2 \
          trainer.num_nodes=1 \
          trainer.precision=bf16 \
          model.restore_from_path=/home/TestData/nlp/megatron_llama/llama_ci.nemo \
          model.tensor_model_parallel_size=1 \
          model.pipeline_model_parallel_size=2 \
          prune.num_calib_size=8 \
          prune.ffn_hidden_size=192 \
          prune.num_attention_heads=2 \
          prune.num_query_groups=2 \
          prune.hidden_size=null \
          export.save_path=examples/nlp/language_modeling/ci_prune_width.nemo
      AFTER_SCRIPT: |
          rm -rf examples/nlp/language_modeling/ci_prune_width.nemo

  # L2: ASR dev run
  ASR_dev_run_Speech_to_Text:
    needs: [cicd-test-container-setup]
    uses: ./.github/workflows/_test_template.yml
    if: contains(fromJSON(needs.cicd-test-container-setup.outputs.test_to_run), 'ASR_dev_run_Speech_to_Text') || needs.cicd-test-container-setup.outputs.all == 'true'
    with:
      RUNNER: self-hosted-azure-gpus-1
      SCRIPT: |
        python examples/asr/asr_ctc/speech_to_text_ctc.py \
          model.train_ds.manifest_filepath=/home/TestData/an4_dataset/an4_train.json \
          model.validation_ds.manifest_filepath=/home/TestData/an4_dataset/an4_val.json \
          trainer.devices=1 \
          trainer.accelerator="gpu" \
          +trainer.fast_dev_run=True \
          exp_manager.exp_dir=/tmp/speech_to_text_results

  ASR_dev_run_Speech_to_Text_WPE_-_CitriNet:
    needs: [cicd-test-container-setup]
    uses: ./.github/workflows/_test_template.yml
    if: contains(fromJSON(needs.cicd-test-container-setup.outputs.test_to_run), 'ASR_dev_run_Speech_to_Text_WPE_-_CitriNet') || needs.cicd-test-container-setup.outputs.all == 'true'
    with:
      RUNNER: self-hosted-azure-gpus-1
      SCRIPT: |
        python examples/asr/asr_ctc/speech_to_text_ctc_bpe.py \
          --config-path="../conf/citrinet/" --config-name="config_bpe" \
          model.train_ds.manifest_filepath=/home/TestData/an4_dataset/an4_train.json \
          model.validation_ds.manifest_filepath=/home/TestData/an4_dataset/an4_val.json \
          model.tokenizer.dir="/home/TestData/asr_tokenizers/an4_wpe_128/" \
          model.tokenizer.type="wpe" \
          trainer.devices=1 \
          trainer.accelerator="gpu" \
          +trainer.fast_dev_run=True \
          exp_manager.exp_dir=/tmp/speech_to_text_wpe_results

  ASR_dev_run_Speech_Pre-training_-_CitriNet:
    needs: [cicd-test-container-setup]
    uses: ./.github/workflows/_test_template.yml
    if: contains(fromJSON(needs.cicd-test-container-setup.outputs.test_to_run), 'ASR_dev_run_Speech_Pre-training_-_CitriNet') || needs.cicd-test-container-setup.outputs.all == 'true'
    with:
      RUNNER: self-hosted-azure-gpus-1
      SCRIPT: |
        python examples/asr/speech_pretraining/speech_pre_training.py \
        --config-path="../conf/ssl/citrinet/" --config-name="citrinet_ssl_ci" \
        model.train_ds.manifest_filepath=/home/TestData/an4_dataset/an4_train.json \
        model.validation_ds.manifest_filepath=/home/TestData/an4_dataset/an4_val.json \
        trainer.devices=1 \
        trainer.accelerator="gpu" \
        +trainer.fast_dev_run=True \
        exp_manager.exp_dir=/tmp/speech_pre_training_results

  ASR_dev_run_Speech_To_Text_Finetuning:
    needs: [cicd-test-container-setup]
    uses: ./.github/workflows/_test_template.yml
    if: contains(fromJSON(needs.cicd-test-container-setup.outputs.test_to_run), 'ASR_dev_run_Speech_To_Text_Finetuning') || needs.cicd-test-container-setup.outputs.all == 'true'
    with:
      RUNNER: self-hosted-azure-gpus-1
      SCRIPT: |
        python examples/asr/speech_to_text_finetune.py \
        --config-path="conf/asr_finetune" --config-name="speech_to_text_finetune" \
        model.train_ds.manifest_filepath=/home/TestData/an4_dataset/an4_train.json \
        model.validation_ds.manifest_filepath=/home/TestData/an4_dataset/an4_val.json \
        init_from_nemo_model=/home/TestData/asr/stt_en_fastconformer_transducer_large.nemo \
        model.tokenizer.update_tokenizer=False \
        trainer.devices=1 \
        trainer.accelerator="gpu" \
        +trainer.fast_dev_run=True \
        exp_manager.exp_dir=/tmp/speech_finetuning_results

  ASR_dev_run_Speech_To_Text_HF_Finetuning:
    needs: [cicd-test-container-setup]
    uses: ./.github/workflows/_test_template.yml
    if: contains(fromJSON(needs.cicd-test-container-setup.outputs.test_to_run), 'ASR_dev_run_Speech_To_Text_HF_Finetuning') || needs.cicd-test-container-setup.outputs.all == 'true'
    with:
      RUNNER: self-hosted-azure-gpus-1
      SCRIPT: |-
        python examples/asr/speech_to_text_finetune.py \
        --config-path="conf/asr_finetune" --config-name="speech_to_text_hf_finetune" \
        ~model.train_ds.hf_data_cfg \
        model.train_ds.num_workers=1 \
        model.train_ds.batch_size=2 model.validation_ds.batch_size=2 \
        model.train_ds.streaming=true \
        +model.train_ds.hf_data_cfg.path="librispeech_asr" \
        +model.train_ds.hf_data_cfg.name=null \
        +model.train_ds.hf_data_cfg.split="test.clean" \
        +model.train_ds.hf_data_cfg.streaming=true \
        +model.train_ds.hf_data_cfg.trust_remote_code=True \
        ~model.validation_ds.hf_data_cfg \
        model.validation_ds.streaming=true \
        +model.validation_ds.hf_data_cfg.path="librispeech_asr" \
        +model.validation_ds.hf_data_cfg.name=null \
        +model.validation_ds.hf_data_cfg.split="test.clean" \
        +model.validation_ds.hf_data_cfg.streaming=true \
        +model.validation_ds.hf_data_cfg.trust_remote_code=True \
        ~model.test_ds \
        init_from_nemo_model=/home/TestData/asr/stt_en_fastconformer_transducer_large.nemo \
        model.tokenizer.update_tokenizer=False \
        model.optim.sched.warmup_steps=0 \
        +model.optim.sched.max_steps=3 \
        trainer.max_epochs=null \
        trainer.devices=1 \
        trainer.accelerator="gpu" \
        +trainer.fast_dev_run=True \
        exp_manager.exp_dir=/tmp/speech_finetuning_results

  ASR_dev_run_Speech_to_Text_WPE_-_Conformer:
    needs: [cicd-test-container-setup]
    uses: ./.github/workflows/_test_template.yml
    if: contains(fromJSON(needs.cicd-test-container-setup.outputs.test_to_run), 'ASR_dev_run_Speech_to_Text_WPE_-_Conformer') || needs.cicd-test-container-setup.outputs.all == 'true'
    with:
      RUNNER: self-hosted-azure-gpus-1
      SCRIPT: |
        python examples/asr/asr_ctc/speech_to_text_ctc_bpe.py \
        --config-path="../conf/conformer" --config-name="conformer_ctc_bpe" \
        model.train_ds.manifest_filepath=/home/TestData/an4_dataset/an4_train.json \
        model.validation_ds.manifest_filepath=/home/TestData/an4_dataset/an4_val.json \
        model.tokenizer.dir="/home/TestData/asr_tokenizers/an4_wpe_128/" \
        model.tokenizer.type="wpe" \
        model.train_ds.batch_size=4 \
        model.validation_ds.batch_size=4 \
        trainer.devices=1 \
        trainer.accelerator="gpu" \
        +trainer.fast_dev_run=True \
        exp_manager.exp_dir=/tmp/speech_to_text_wpe_conformer_results

  # L2: ASR dev run - part two
  ASR_dev_run-part_two_Speech_to_Text_WPE_-_Squeezeformer:
    needs: [cicd-test-container-setup]
    uses: ./.github/workflows/_test_template.yml
    if: contains(fromJSON(needs.cicd-test-container-setup.outputs.test_to_run), 'ASR_dev_run-part_two_Speech_to_Text_WPE_-_Squeezeformer') || needs.cicd-test-container-setup.outputs.all == 'true'
    with:
      RUNNER: self-hosted-azure-gpus-1
      SCRIPT: |
        python examples/asr/asr_ctc/speech_to_text_ctc_bpe.py \
        --config-path="../conf/squeezeformer" --config-name="squeezeformer_ctc_bpe" \
        model.train_ds.manifest_filepath=/home/TestData/an4_dataset/an4_train.json \
        model.validation_ds.manifest_filepath=/home/TestData/an4_dataset/an4_val.json \
        model.tokenizer.dir="/home/TestData/asr_tokenizers/an4_wpe_128/" \
        model.tokenizer.type="wpe" \
        model.encoder.d_model=144 \
        model.train_ds.batch_size=4 \
        model.validation_ds.batch_size=4 \
        trainer.devices=1 \
        trainer.accelerator="gpu" \
        +trainer.fast_dev_run=True \
        exp_manager.exp_dir=/tmp/speech_to_text_wpe_squeezeformer_results

  L2_Speech_to_Text_EMA:
    needs: [cicd-test-container-setup]
    uses: ./.github/workflows/_test_template.yml
    if: contains(fromJSON(needs.cicd-test-container-setup.outputs.test_to_run), 'L2_Speech_to_Text_EMA') || needs.cicd-test-container-setup.outputs.all == 'true'
    with:
      RUNNER: self-hosted-azure
      SCRIPT: |
        python examples/asr/asr_ctc/speech_to_text_ctc.py \
        model.train_ds.manifest_filepath=/home/TestData/an4_dataset/an4_train.json \
        model.validation_ds.manifest_filepath=/home/TestData/an4_dataset/an4_val.json \
        trainer.devices=2 \
        trainer.accelerator="gpu" \
        +trainer.fast_dev_run=True \
        +exp_manager.ema.enable=True \
        exp_manager.exp_dir=/tmp/speech_to_text_results

  L2_Speech_to_Text_AED:
    needs: [cicd-test-container-setup]
    uses: ./.github/workflows/_test_template.yml
    if: contains(fromJSON(needs.cicd-test-container-setup.outputs.test_to_run), 'L2_Speech_to_Text_AED') || needs.cicd-test-container-setup.outputs.all == 'true'
    with:
      RUNNER: self-hosted-azure-gpus-1
      SCRIPT: |
        python examples/asr/speech_multitask/speech_to_text_aed.py \
        model.prompt_format=canary \
        model.model_defaults.asr_enc_hidden=256 \
        model.model_defaults.lm_dec_hidden=256 \
        model.encoder.n_layers=12 \
        model.transf_encoder.num_layers=0 \
        model.transf_decoder.config_dict.num_layers=12 \
        model.train_ds.manifest_filepath=/home/TestData/asr/manifests/canary/an4_canary_train.json \
        model.train_ds.batch_duration=60 \
        model.train_ds.use_bucketing=false \
        model.train_ds.shuffle_buffer_size=100 \
        model.train_ds.num_workers=0 \
        +model.train_ds.text_field="answer" \
        +model.train_ds.lang_field="target_lang" \
        model.validation_ds.manifest_filepath=/home/TestData/asr/manifests/canary/an4_canary_val.json \
        +model.validation_ds.text_field="answer" \
        +model.validation_ds.lang_field="target_lang" \
        model.validation_ds.num_workers=0 \
        model.test_ds.manifest_filepath=/home/TestData/asr/manifests/canary/an4_canary_val.json \
        +model.test_ds.text_field="answer" \
        +model.test_ds.lang_field="target_lang" \
        model.test_ds.num_workers=0 \
        spl_tokens.model_dir=/home/TestData/asr_tokenizers/canary/canary_spl_tokenizer_v32 \
        model.tokenizer.langs.en.dir=/home/TestData/asr_tokenizers/canary/en/tokenizer_spe_bpe_v1024_max_4 \
        model.tokenizer.langs.en.type=bpe \
        ++model.tokenizer.langs.es.dir=/home/TestData/asr_tokenizers/canary/es/tokenizer_spe_bpe_v1024_max_4 \
        ++model.tokenizer.langs.es.type=bpe \
        trainer.devices=1 \
        trainer.accelerator="gpu" \
        +trainer.fast_dev_run=True \
        exp_manager.exp_dir=/tmp/speech_to_text_aed_results

  # L2: Speaker dev run
  L2_Speaker_dev_run_Speaker_Recognition:
    needs: [cicd-test-container-setup]
    uses: ./.github/workflows/_test_template.yml
    if: contains(fromJSON(needs.cicd-test-container-setup.outputs.test_to_run), 'L2_Speaker_dev_run_Speaker_Recognition') || needs.cicd-test-container-setup.outputs.all == 'true'
    with:
      RUNNER: self-hosted-azure-gpus-1
      SCRIPT: |
        python examples/speaker_tasks/recognition/speaker_reco.py \
        model.train_ds.batch_size=10 \
        model.validation_ds.batch_size=2 \
        model.train_ds.manifest_filepath=/home/TestData/an4_speaker/train.json \
        model.validation_ds.manifest_filepath=/home/TestData/an4_speaker/dev.json \
        model.decoder.num_classes=2 \
        trainer.max_epochs=10 \
        trainer.devices=1 \
        trainer.accelerator="gpu" \
        +trainer.fast_dev_run=True \
        exp_manager.exp_dir=/tmp/speaker_recognition_results

  L2_Speaker_dev_run_Speaker_Diarization:
    needs: [cicd-test-container-setup]
    uses: ./.github/workflows/_test_template.yml
    if: contains(fromJSON(needs.cicd-test-container-setup.outputs.test_to_run), 'L2_Speaker_dev_run_Speaker_Diarization') || needs.cicd-test-container-setup.outputs.all == 'true'
    with:
      RUNNER: self-hosted-azure-gpus-1
      SCRIPT: |
        python examples/speaker_tasks/diarization/neural_diarizer/multiscale_diar_decoder.py \
        model.diarizer.speaker_embeddings.model_path=titanet_large \
        model.train_ds.batch_size=5 \
        model.validation_ds.batch_size=5 \
        model.train_ds.emb_dir=examples/speaker_tasks/diarization/speaker_diarization_results \
        model.validation_ds.emb_dir=examples/speaker_tasks/diarization/speaker_diarization_results \
        model.train_ds.manifest_filepath=/home/TestData/an4_diarizer/simulated_train/msdd_data.50step.json \
        model.validation_ds.manifest_filepath=/home/TestData/an4_diarizer/simulated_valid/msdd_data.50step.json \
        trainer.devices=1 \
        trainer.accelerator="gpu" \
        +trainer.fast_dev_run=True \
        exp_manager.exp_dir=/tmp/speaker_diarization_results

  L2_Speaker_dev_run_Speech_to_Label:
    needs: [cicd-test-container-setup]
    uses: ./.github/workflows/_test_template.yml
    if: contains(fromJSON(needs.cicd-test-container-setup.outputs.test_to_run), 'L2_Speaker_dev_run_Speech_to_Label') || needs.cicd-test-container-setup.outputs.all == 'true'
    with:
      RUNNER: self-hosted-azure-gpus-1
      SCRIPT: |
        python examples/asr/speech_classification/speech_to_label.py \
        model.train_ds.manifest_filepath=/home/TestData/speech_commands/train_manifest.json \
        model.validation_ds.manifest_filepath=/home/TestData/speech_commands/test_manifest.json \
        model.test_ds.manifest_filepath=/home/TestData/speech_commands/test_manifest.json \
        trainer.devices=1 \
        trainer.accelerator="gpu" \
        +trainer.fast_dev_run=True \
        model.preprocessor._target_=nemo.collections.asr.modules.AudioToMelSpectrogramPreprocessor \
        ~model.preprocessor.window_size \
        ~model.preprocessor.window_stride \
        ~model.preprocessor.window \
        ~model.preprocessor.n_mels \
        ~model.preprocessor.n_mfcc \
        ~model.preprocessor.n_fft \
        exp_manager.exp_dir=/tmp/speech_to_label_results

  L2_Speaker_dev_run_Speaker_Diarization_with_ASR_Inference:
    needs: [cicd-test-container-setup]
    uses: ./.github/workflows/_test_template.yml
    if: contains(fromJSON(needs.cicd-test-container-setup.outputs.test_to_run), 'L2_Speaker_dev_run_Speaker_Diarization_with_ASR_Inference') || needs.cicd-test-container-setup.outputs.all == 'true'
    with:
      RUNNER: self-hosted-azure
      SCRIPT: |
        python examples/speaker_tasks/diarization/clustering_diarizer/offline_diar_with_asr_infer.py \
        diarizer.manifest_filepath=/home/TestData/an4_diarizer/an4_manifest.json \
        diarizer.speaker_embeddings.model_path=/home/TestData/an4_diarizer/spkr.nemo \
        diarizer.speaker_embeddings.parameters.save_embeddings=True \
        diarizer.speaker_embeddings.parameters.window_length_in_sec=[1.5] \
        diarizer.speaker_embeddings.parameters.shift_length_in_sec=[0.75] \
        diarizer.speaker_embeddings.parameters.multiscale_weights=[1.0] \
        diarizer.asr.model_path=QuartzNet15x5Base-En \
        diarizer.asr.parameters.asr_based_vad=True \
        diarizer.out_dir=/tmp/speaker_diarization_asr_results

  L2_Speaker_dev_run_Clustering_Diarizer_Inference:
    needs: [cicd-test-container-setup]
    uses: ./.github/workflows/_test_template.yml
    if: contains(fromJSON(needs.cicd-test-container-setup.outputs.test_to_run), 'L2_Speaker_dev_run_Clustering_Diarizer_Inference') || needs.cicd-test-container-setup.outputs.all == 'true'
    with:
      RUNNER: self-hosted-azure
      SCRIPT: |
        python examples/speaker_tasks/diarization/clustering_diarizer/offline_diar_infer.py \
        diarizer.manifest_filepath=/home/TestData/an4_diarizer/an4_manifest.json \
        diarizer.speaker_embeddings.model_path=/home/TestData/an4_diarizer/spkr.nemo \
        diarizer.speaker_embeddings.parameters.save_embeddings=True \
        diarizer.speaker_embeddings.parameters.window_length_in_sec=1.5 \
        diarizer.speaker_embeddings.parameters.shift_length_in_sec=0.75 \
        diarizer.speaker_embeddings.parameters.multiscale_weights=null \
        diarizer.vad.model_path=/home/TestData/an4_diarizer/MatchboxNet_VAD_3x2.nemo \
        diarizer.out_dir=/tmp/clustering_diarizer_results

  L2_Speaker_dev_run_Neural_Diarizer_Inference:
    needs: [cicd-test-container-setup]
    uses: ./.github/workflows/_test_template.yml
    if: contains(fromJSON(needs.cicd-test-container-setup.outputs.test_to_run), 'L2_Speaker_dev_run_Neural_Diarizer_Inference') || needs.cicd-test-container-setup.outputs.all == 'true'
    with:
      RUNNER: self-hosted-azure
      SCRIPT: |
        python examples/speaker_tasks/diarization/neural_diarizer/multiscale_diar_decoder_infer.py \
        diarizer.manifest_filepath=/home/TestData/an4_diarizer/an4_manifest.json \
        diarizer.msdd_model.model_path=/home/TestData/an4_diarizer/diar_msdd_telephonic.nemo \
        diarizer.speaker_embeddings.parameters.save_embeddings=True \
        diarizer.vad.model_path=/home/TestData/an4_diarizer/MatchboxNet_VAD_3x2.nemo \
        diarizer.out_dir=/tmp/neural_diarizer_results

  L2_Speaker_dev_run_Multispeaker_ASR_Data_Simulation:
    needs: [cicd-test-container-setup]
    uses: ./.github/workflows/_test_template.yml
    if: contains(fromJSON(needs.cicd-test-container-setup.outputs.test_to_run), 'L2_Speaker_dev_run_Multispeaker_ASR_Data_Simulation') || needs.cicd-test-container-setup.outputs.all == 'true'
    with:
      RUNNER: self-hosted-azure
      SCRIPT: |
        python tools/speech_data_simulator/multispeaker_simulator.py \
        --config-path=conf --config-name=data_simulator.yaml \
        data_simulator.random_seed=42 \
        data_simulator.manifest_filepath=/home/TestData/LibriSpeechShort/dev-clean-align-short.json \
        data_simulator.outputs.output_dir=/tmp/test_simulator \
        data_simulator.session_config.num_sessions=2 \
        data_simulator.session_config.session_length=60

  # L2: ASR Multi-dataloader dev run
  L2_ASR_Multi-dataloader_dev_run_Speech_to_Text_multi-dataloader:
    needs: [cicd-test-container-setup]
    uses: ./.github/workflows/_test_template.yml
    if: contains(fromJSON(needs.cicd-test-container-setup.outputs.test_to_run), 'L2_ASR_Multi-dataloader_dev_run_Speech_to_Text_multi-dataloader') || needs.cicd-test-container-setup.outputs.all == 'true'
    with:
      RUNNER: self-hosted-azure-gpus-1
      SCRIPT: |
        python examples/asr/asr_ctc/speech_to_text_ctc.py \
        model.train_ds.manifest_filepath=/home/TestData/an4_dataset/an4_train.json \
        model.validation_ds.manifest_filepath=[/home/TestData/an4_dataset/an4_val.json,/home/TestData/an4_dataset/an4_val.json] \
        trainer.devices=1 \
        trainer.accelerator="gpu" \
        trainer.max_epochs=1 \
        trainer.max_steps=1 \
        +trainer.num_sanity_val_steps=1 \
        exp_manager.exp_dir=/tmp/speech_to_text_results

  L2_ASR_Multi-dataloader_dev_run_Speech_to_Label_multi-dataloader:
    needs: [cicd-test-container-setup]
    uses: ./.github/workflows/_test_template.yml
    if: contains(fromJSON(needs.cicd-test-container-setup.outputs.test_to_run), 'L2_ASR_Multi-dataloader_dev_run_Speech_to_Label_multi-dataloader') || needs.cicd-test-container-setup.outputs.all == 'true'
    with:
      RUNNER: self-hosted-azure-gpus-1
      SCRIPT: |
        python examples/asr/speech_classification/speech_to_label.py \
        model.train_ds.manifest_filepath=/home/TestData/speech_commands/train_manifest.json \
        model.validation_ds.manifest_filepath=[/home/TestData/speech_commands/test_manifest.json,/home/TestData/speech_commands/test_manifest.json] \
        trainer.devices=1 \
        trainer.accelerator="gpu" \
        trainer.max_epochs=1 \
        trainer.max_steps=1 \
        +trainer.num_sanity_val_steps=1 \
        model.preprocessor._target_=nemo.collections.asr.modules.AudioToMelSpectrogramPreprocessor \
        ~model.preprocessor.window_size \
        ~model.preprocessor.window_stride \
        ~model.preprocessor.window \
        ~model.preprocessor.n_mels \
        ~model.preprocessor.n_mfcc \
        ~model.preprocessor.n_fft \
        exp_manager.exp_dir=/tmp/speech_to_label_results

  # L2: ASR Adapters
  L2_ASR_Adapters_Linear_Adapters:
    needs: [cicd-test-container-setup]
    uses: ./.github/workflows/_test_template.yml
    if: contains(fromJSON(needs.cicd-test-container-setup.outputs.test_to_run), 'L2_ASR_Adapters_Linear_Adapters') || needs.cicd-test-container-setup.outputs.all == 'true'
    with:
      RUNNER: self-hosted-azure-gpus-1
      SCRIPT: |
        python examples/asr/asr_adapters/train_asr_adapter.py \
        model.pretrained_model="stt_en_conformer_ctc_small" \
        model.adapter.adapter_name="an4" \
        model.adapter.linear.in_features=176 \
        model.train_ds.manifest_filepath=/home/TestData/an4_dataset/an4_train.json \
        model.validation_ds.manifest_filepath=/home/TestData/an4_dataset/an4_val.json \
        trainer.max_steps=5 \
        trainer.devices=1 \
        trainer.accelerator="gpu" \
        +trainer.fast_dev_run=True \
        exp_manager.exp_dir=/tmp/speech_to_text_adapters_results

  L2_ASR_Adapters_RelPos_MHA_Adapters:
    needs: [cicd-test-container-setup]
    uses: ./.github/workflows/_test_template.yml
    if: contains(fromJSON(needs.cicd-test-container-setup.outputs.test_to_run), 'L2_ASR_Adapters_RelPos_MHA_Adapters') || needs.cicd-test-container-setup.outputs.all == 'true'
    with:
      RUNNER: self-hosted-azure-gpus-1
      SCRIPT: |
        python examples/asr/asr_adapters/train_asr_adapter.py \
        model.pretrained_model="stt_en_conformer_ctc_small" \
        model.adapter.adapter_name="encoder:an4" \
        model.adapter.adapter_type="tiny_attn" \
        model.adapter.tiny_attn.n_feat=176 \
        model.train_ds.manifest_filepath=/home/TestData/an4_dataset/an4_train.json \
        model.validation_ds.manifest_filepath=/home/TestData/an4_dataset/an4_val.json \
        trainer.max_steps=5 \
        trainer.devices=1 \
        trainer.accelerator="gpu" \
        +trainer.fast_dev_run=True \
        exp_manager.exp_dir=/tmp/speech_to_text_adapters_mha_results

  # L2: OOMptimizer
  L2_Speech_Estimate_Duration_Bins:
    needs: [cicd-test-container-setup]
    uses: ./.github/workflows/_test_template.yml
    if: contains(fromJSON(needs.cicd-test-container-setup.outputs.test_to_run), 'L2_Speech_Estimate_Duration_Bins') || needs.cicd-test-container-setup.outputs.all == 'true'
    with:
      RUNNER: self-hosted-azure
      SCRIPT: |
        set -x
        # 1D buckets [SSL, CTC]
        python scripts/speech_recognition/estimate_duration_bins.py \
          /home/TestData/an4_dataset/an4_train.json \
          --buckets 5 
        # 2D buckets [CTC, RNNT, TDT] / with tokenizer
        python scripts/speech_recognition/estimate_duration_bins_2d.py \
          /home/TestData/an4_dataset/an4_train_lang.json \
          --tokenizer /home/TestData/asr_tokenizers/canary/en/tokenizer_spe_bpe_v1024_max_4/tokenizer.model \
          --buckets 5 \
          --sub-buckets 2
        # TODO(pzelasko): Figure out how to quote the value in the test properly for CI to accept it...
        # 2D buckets with prompt [AED/Canary, SpeechLM] / with aggregate tokenizer + prompt format 
        # python scripts/speech_recognition/estimate_duration_bins_2d.py \
        #   /home/TestData/an4_dataset/an4_train_lang.json \
        #   --tokenizer /home/TestData/asr_tokenizers/canary/canary_spl_tokenizer_v32/tokenizer.model \
        #      /home/TestData/asr_tokenizers/canary/en/tokenizer_spe_bpe_v1024_max_4/tokenizer.model \
        #      /home/TestData/asr_tokenizers/canary/es/tokenizer_spe_bpe_v1024_max_4/tokenizer.model \
        #   --langs spl_tokens en es \
        #   --prompt-format canary \
        #   --prompt '[{"role":"user","slots":{"source_lang":"en","target_lang":"en","task":"asr","pnc":"yes"}}]' \
        #   --buckets 5 \
        #   --sub-buckets 2

  # L2: OOMptimizer
  L2_Speech_Batch_Size_OOMptimizer:
    needs: [cicd-test-container-setup]
    uses: ./.github/workflows/_test_template.yml
    if: contains(fromJSON(needs.cicd-test-container-setup.outputs.test_to_run), 'L2_Speech_Batch_Size_OOMptimizer') || needs.cicd-test-container-setup.outputs.all == 'true'
    with:
      RUNNER: self-hosted-azure
      SCRIPT: |
        # 1D bucketing
        python scripts/speech_recognition/oomptimizer.py \
          -c /home/TestData/oomptimizer/fast-conformer_ctc_bpe.yaml \
          -m nemo.collections.asr.models.EncDecCTCModelBPE \
          -b "[5.0,10.0]"
        # 2D bucketing
        python scripts/speech_recognition/oomptimizer.py \
          -c /home/TestData/oomptimizer/fast-conformer_ctc_bpe.yaml \
          -m nemo.collections.asr.models.EncDecCTCModelBPE \
          -b "[[5.0,30],[5.0,45],[10.0,57],[10.0,71]]"

  # L2: OOMptimizer Canary (has a different batch schema)
  L2_Speech_Batch_Size_OOMptimizer_Canary:
    needs: [cicd-test-container-setup]
    uses: ./.github/workflows/_test_template.yml
    if: contains(fromJSON(needs.cicd-test-container-setup.outputs.test_to_run), 'L2_Speech_Batch_Size_OOMptimizer_Canary') || needs.cicd-test-container-setup.outputs.all == 'true'
    with:
      RUNNER: self-hosted-azure
      SCRIPT: |
        python scripts/speech_recognition/oomptimizer.py \
          -c /home/TestData/oomptimizer/fast-conformer_aed.yaml \
          -m nemo.collections.asr.models.EncDecMultiTaskModel \
          -b "[[5.0,30],[5.0,45],[10.0,57],[10.0,71]]"

  # L2: Speech Transcription
  L2_Speech_Transcription_Speech_to_Text_Transcribe:
    needs: [cicd-test-container-setup]
    uses: ./.github/workflows/_test_template.yml
    if: contains(fromJSON(needs.cicd-test-container-setup.outputs.test_to_run), 'L2_Speech_Transcription_Speech_to_Text_Transcribe') || needs.cicd-test-container-setup.outputs.all == 'true'
    with:
      RUNNER: self-hosted-azure
      SCRIPT: |
        python examples/asr/transcribe_speech.py \
        pretrained_name="QuartzNet15x5Base-En" \
        audio_dir="/home/TestData/an4_transcribe/test_subset/" \
        output_filename="/tmp/stt_test_res.json" \
        amp=true

  # L2: Speech Transcription
  L2_Speech_Transcription_Canary_Transcribe_Full_Manifest:
    needs: [cicd-test-container-setup]
    uses: ./.github/workflows/_test_template.yml
    if: contains(fromJSON(needs.cicd-test-container-setup.outputs.test_to_run), 'L2_Speech_Transcription_Canary_Transcribe_Full_Manifest') || needs.cicd-test-container-setup.outputs.all == 'true'
    with:
      RUNNER: self-hosted-azure
      SCRIPT: |
        python examples/asr/transcribe_speech.py \
        dataset_manifest=/home/TestData/asr/canary/dev-other-wav-10-canary-fields.json \
        output_filename=/tmp/preds.json \
        batch_size=10 \
        pretrained_name=nvidia/canary-1b \
        num_workers=0 \
        amp=false \
        compute_dtype=bfloat16 \
        matmul_precision=medium
      AFTER_SCRIPT: |
        rm -rf /tmp/preds.json transcribe.log

  L2_Speech_Transcription_Canary_Transcribe_With_Prompt:
    needs: [cicd-test-container-setup]
    uses: ./.github/workflows/_test_template.yml
    if: contains(fromJSON(needs.cicd-test-container-setup.outputs.test_to_run), 'L2_Speech_Transcription_Canary_Transcribe_With_Prompt') || needs.cicd-test-container-setup.outputs.all == 'true'
    with:
      RUNNER: self-hosted-azure
      SCRIPT: |
        python examples/asr/transcribe_speech.py \
        dataset_manifest=/home/TestData/asr/canary/dev-other-wav-10.json \
        output_filename=preds.json \
        batch_size=10 \
        pretrained_name=nvidia/canary-1b \
        num_workers=0 \
        amp=false \
        compute_dtype=bfloat16 \
        matmul_precision=medium \
        +prompt.source_lang="en" \
        +prompt.target_lang="en" \
        +prompt.task="asr" \
        +prompt.pnc="no"
      AFTER_SCRIPT: |
        rm -rf preds.json transcribe.log

  L2_Speech_Transcription_Canary_Transcribe_Audio_Dir:
    needs: [cicd-test-container-setup]
    uses: ./.github/workflows/_test_template.yml
    if: contains(fromJSON(needs.cicd-test-container-setup.outputs.test_to_run), 'L2_Speech_Transcription_Canary_Transcribe_Audio_Dir') || needs.cicd-test-container-setup.outputs.all == 'true'
    with:
      RUNNER: self-hosted-azure
      SCRIPT: |
        python examples/asr/transcribe_speech.py \
        audio_dir=/home/TestData/asr/canary/dev-other-wav \
        output_filename=preds.json \
        batch_size=10 \
        pretrained_name=nvidia/canary-1b \
        num_workers=0 \
        amp=false \
        compute_dtype=bfloat16 \
        matmul_precision=medium
      AFTER_SCRIPT: |
        rm -rf preds.json

  # L2: Segmentation Tool
  L2_Segmentation_Tool_Parallel_ctc_segmentation_test_L2_Eng_CitriNet_with_wav:
    needs: [cicd-test-container-setup]
    uses: ./.github/workflows/_test_template.yml
    if: contains(fromJSON(needs.cicd-test-container-setup.outputs.test_to_run), 'L2_Segmentation_Tool_Parallel_ctc_segmentation_test_L2_Eng_CitriNet_with_wav') || needs.cicd-test-container-setup.outputs.all == 'true'
    with:
      RUNNER: self-hosted-azure
      SCRIPT: |
        cd tools/ctc_segmentation && \
        TIME=`date +"%Y-%m-%d-%T"` && \
        /bin/bash run_segmentation.sh \
        --MODEL_NAME_OR_PATH="stt_en_citrinet_512_gamma_0_25" \
        --DATA_DIR=/home/TestData/ctc_segmentation/eng \
        --OUTPUT_DIR=/tmp/ctc_seg_en/output${TIME} \
        --LANGUAGE=en \
        --USE_NEMO_NORMALIZATION="TRUE" && \
        python /home/TestData/ctc_segmentation/verify_alignment.py \
        -r /home/TestData/ctc_segmentation/eng/eng_valid_segments_1.7.txt \
        -g /tmp/ctc_seg_en/output${TIME}/verified_segments/nv_test_segments.txt;

  L2_Segmentation_Tool_Parallel_ctc_segmentation_test_L2_Ru_QN_with_mp3:
    needs: [cicd-test-container-setup]
    uses: ./.github/workflows/_test_template.yml
    if: contains(fromJSON(needs.cicd-test-container-setup.outputs.test_to_run), 'L2_Segmentation_Tool_Parallel_ctc_segmentation_test_L2_Ru_QN_with_mp3') || needs.cicd-test-container-setup.outputs.all == 'true'
    with:
      RUNNER: self-hosted-azure
      SCRIPT: |
        cd tools/ctc_segmentation && \
        TIME=`date +"%Y-%m-%d-%T"` && \
        /bin/bash run_segmentation.sh \
        --MODEL_NAME_OR_PATH=/home/TestData/ctc_segmentation/QuartzNet15x5-Ru-e512-wer14.45.nemo \
        --DATA_DIR=/home/TestData/ctc_segmentation/ru \
        --OUTPUT_DIR=/tmp/ctc_seg_ru/output${TIME} \
        --LANGUAGE=ru \
        --ADDITIONAL_SPLIT_SYMBOLS=";" && \
        python /home/TestData/ctc_segmentation/verify_alignment.py \
        -r /home/TestData/ctc_segmentation/ru/valid_ru_segments_1.7.txt \
        -g /tmp/ctc_seg_ru/output${TIME}/verified_segments/ru_segments.txt;

  # L2: G2P Models
  L2_G2P_Models_G2P_Conformer_training_evaluation_and_inference:
    needs: [cicd-test-container-setup]
    uses: ./.github/workflows/_test_template.yml
    if: contains(fromJSON(needs.cicd-test-container-setup.outputs.test_to_run), 'L2_G2P_Models_G2P_Conformer_training_evaluation_and_inference') || needs.cicd-test-container-setup.outputs.all == 'true'
    with:
      RUNNER: self-hosted-azure
      SCRIPT: |
        cd examples/tts/g2p && \
            TIME=`date +"%Y-%m-%d-%T"` && OUTPUT_DIR_CONFORMER=output_ctc_${TIME} && \
            python g2p_train_and_evaluate.py \
                train_manifest=/home/TestData/g2p/g2p.json \
                validation_manifest=/home/TestData/g2p/g2p.json \
                model.test_ds.manifest_filepath=/home/TestData/g2p/g2p.json \
                model.tokenizer.dir=/home/TestData/g2p/tokenizer_spe_unigram_v512 \
                trainer.max_epochs=1 \
                model.max_source_len=64 \
                trainer.devices=1 \
                do_training=True \
                do_testing=True \
                exp_manager.exp_dir=${OUTPUT_DIR_CONFORMER} \
                +exp_manager.use_datetime_version=False\
                +exp_manager.version=test \
                --config-name=g2p_conformer_ctc && \
            python g2p_inference.py \
                pretrained_model=${OUTPUT_DIR_CONFORMER}/G2P-Conformer-CTC/test/checkpoints/G2P-Conformer-CTC.nemo \
                manifest_filepath=/home/TestData/g2p/g2p.json \
                phoneme_field=text

    # TODO: pleasefixme @redoctopus
    # - name: ByT5G2P training, evaluation and inference
    #   run: |
    #     cd examples/tts/g2p && \
    #         TIME=`date +"%Y-%m-%d-%T"` && OUTPUT_DIR_T5=output_byt5_${TIME} && \
    #         python g2p_train_and_evaluate.py \
    #             train_manifest=/home/TestData/g2p/g2p.json \
    #             validation_manifest=/home/TestData/g2p/g2p.json \
    #             model.test_ds.manifest_filepath=/home/TestData/g2p/g2p.json \
    #             trainer.max_epochs=1 \
    #             model.max_source_len=64 \
    #             trainer.devices=1 \
    #             do_training=True \
    #             do_testing=True \
    #             exp_manager.exp_dir=${OUTPUT_DIR_T5} \
    #             +exp_manager.use_datetime_version=False\
    #             +exp_manager.version=test && \
    #         python g2p_inference.py \
    #             pretrained_model=${OUTPUT_DIR_T5}/T5G2P/test/checkpoints/T5G2P.nemo \
    #             manifest_filepath=/home/TestData/g2p/g2p.json \
    #             phoneme_field=text
    #   }
    # }
    # - uses: "NVIDIA/NeMo/.github/actions/cancel-workflow@main"
    # if: "failure()"

  L2_G2P_Models_HeteronymClassificationModel_training_evaluation_and_inference:
    needs: [cicd-test-container-setup]
    uses: ./.github/workflows/_test_template.yml
    if: contains(fromJSON(needs.cicd-test-container-setup.outputs.test_to_run), 'L2_G2P_Models_HeteronymClassificationModel_training_evaluation_and_inference') || needs.cicd-test-container-setup.outputs.all == 'true'
    with:
      RUNNER: self-hosted-azure
      SCRIPT: |
        cd examples/tts/g2p && \
            TIME=`date +"%Y-%m-%d-%T"` && OUTPUT_DIR=output_${TIME} && \
            python g2p_heteronym_classification_train_and_evaluate.py \
                train_manifest=/home/TestData/g2p/manifest.json \
                validation_manifest=/home/TestData/g2p/manifest.json \
                test_manifest=/home/TestData/g2p/manifest.json \
                model.wordids=/home/TestData/g2p/wordids.tsv \
                trainer.max_epochs=1 \
                model.max_seq_length=64 \
                do_training=True \
                do_testing=True \
                exp_manager.exp_dir=${OUTPUT_DIR} \
                +exp_manager.use_datetime_version=False\
                +exp_manager.version=test && \
            python g2p_heteronym_classification_inference.py \
                manifest=/home/TestData/g2p/manifest.json \
                pretrained_model=${OUTPUT_DIR}/HeteronymClassification/test/checkpoints/HeteronymClassification.nemo \
                output_manifest=preds.json

  # L2: Parallel Pretraining BERT pretraining from Text/Preprocessed
  L2_Pretraining_BERT_pretraining_from_Text:
    needs: [cicd-test-container-setup]
    uses: ./.github/workflows/_test_template.yml
    if: contains(fromJSON(needs.cicd-test-container-setup.outputs.test_to_run), 'L2_Pretraining_BERT_pretraining_from_Text') || needs.cicd-test-container-setup.outputs.all == 'true'
    with:
      RUNNER: self-hosted-azure-gpus-1
      SCRIPT: |
        cd examples/nlp/language_modeling && \
        python bert_pretraining.py \
        --config-name=bert_pretraining_from_text_config.yaml \
        trainer.devices=1 \
        trainer.accelerator="gpu" \
        trainer.precision=16 \
        +trainer.fast_dev_run=true \
        model.train_ds.data_file=/home/TestData/nlp/wikitext-2/train.txt  \
        model.train_ds.batch_size=32 \
        model.validation_ds.data_file=/home/TestData/nlp/wikitext-2/valid.txt  \
        model.validation_ds.batch_size=32 \
        model.language_model.config_file=/home/TestData/nlp/bert_configs/bert_3200.json \
        model.optim.lr=0.01 \
        model.optim.sched.warmup_ratio=0.1 \
        model.tokenizer.tokenizer_name=sentencepiece \
        model.tokenizer.tokenizer_model=/home/TestData/nlp/wikitext-2/tokenizer_bpe_v3193/tokenizer.model \
        model.mask_prob=0.15 \
        model.short_seq_prob=0.1 \
        exp_manager.exp_dir=/tmp/PretrainingBERTFromText;
#      AFTER_SCRIPT: |
#        rm -f /home/TestData/nlp/wikitext-2/*.pkl
        #rm -rf examples/nlp/language_modeling/PretrainingBERTFromText

  L2_Pretraining_BERT_from_Preprocessed:
    needs: [cicd-test-container-setup]
    uses: ./.github/workflows/_test_template.yml
    if: contains(fromJSON(needs.cicd-test-container-setup.outputs.test_to_run), 'L2_Pretraining_BERT_from_Preprocessed') || needs.cicd-test-container-setup.outputs.all == 'true'
    with:
      RUNNER: self-hosted-azure-gpus-1
      SCRIPT: |
        cd examples/nlp/language_modeling && \
            python bert_pretraining.py \
            --config-name=bert_pretraining_from_preprocessed_config.yaml \
            trainer.devices=1 \
            trainer.accelerator="gpu" \
            trainer.precision=16 \
            +trainer.fast_dev_run=false \
            +trainer.max_epochs=1 \
            +trainer.limit_val_batches=0 \
            +trainer.limit_train_batches=1 \
            model.train_ds.data_file=/home/TestData/nlp/wiki_book_mini/training \
            model.train_ds.batch_size=8 \
            model.language_model.lm_checkpoint=/home/TestData/nlp/bert_ckpts/nemo1.0/bert_base_uncased_mlm_final_1074591_nemo1.0.pt \
            model.language_model.config_file=/home/TestData/nlp/bert_configs/uncased_L-12_H-768_A-12.json \
            model.optim.lr=0.875e-4 \
            model.optim.weight_decay=0.01 \
            model.optim.sched.warmup_ratio=0.01 \
            exp_manager.exp_dir=PretrainingBERTFromPreprocessed \
            exp_manager.create_checkpoint_callback=False  \

            #rm -rf examples/nlp/language_modeling/PretrainingBERTFromPreprocessed


  # TODO: remove +model.optim.capturable=True when Pytorch fix: https://github.com/pytorch/pytorch/pull/81858
  # is in the release container
  # L2: NMT Attention is All You Need Training
  L2_NMT_Attention_is_All_You_Need_Training_NMT_Training_Post-LN:
    needs: [cicd-test-container-setup]
    uses: ./.github/workflows/_test_template.yml
    if: contains(fromJSON(needs.cicd-test-container-setup.outputs.test_to_run), 'L2_NMT_Attention_is_All_You_Need_Training_NMT_Training_Post-LN') || needs.cicd-test-container-setup.outputs.all == 'true'
    with:
      RUNNER: self-hosted-azure-gpus-1
      SCRIPT: |
        python examples/nlp/machine_translation/enc_dec_nmt.py \
          --config-path=conf \
          --config-name=aayn_base \
          do_testing=false \
          model.train_ds.src_file_name=/home/TestData/nlp/nmt/toy_data/wmt14-de-en.src \
          model.train_ds.tgt_file_name=/home/TestData/nlp/nmt/toy_data/wmt14-de-en.ref \
          model.validation_ds.src_file_name=/home/TestData/nlp/nmt/toy_data/wmt14-de-en.src \
          model.validation_ds.tgt_file_name=/home/TestData/nlp/nmt/toy_data/wmt14-de-en.src \
          model.test_ds.src_file_name=/home/TestData/nlp/nmt/toy_data/wmt14-de-en.src \
          model.test_ds.tgt_file_name=/home/TestData/nlp/nmt/toy_data/wmt14-de-en.src \
          model.encoder_tokenizer.tokenizer_model=/home/TestData/nlp/nmt/toy_data/spm_4k_ende.model \
          model.decoder_tokenizer.tokenizer_model=/home/TestData/nlp/nmt/toy_data/spm_4k_ende.model \
          model.encoder.num_layers=1 \
          model.encoder.hidden_size=64 \
          model.encoder.inner_size=256 \
          model.decoder.num_layers=1 \
          model.decoder.hidden_size=64 \
          model.decoder.inner_size=256 \
          +model.optim.capturable=True \
          trainer.devices=1 \
          trainer.accelerator="gpu" \
          +trainer.val_check_interval=2 \
          +trainer.limit_val_batches=1 \
          +trainer.max_steps=2 \
          trainer.precision=16 \
          +exp_manager.explicit_log_dir=examples/nlp/machine_translation/nmt_results \
          +exp_manager.create_checkpoint_callback=true
          
        python examples/nlp/machine_translation/enc_dec_nmt.py \
          --config-path=conf \
          --config-name=aayn_base \
          do_testing=true \
          model.train_ds.src_file_name=/home/TestData/nlp/nmt/toy_data/wmt14-de-en.src \
          model.train_ds.tgt_file_name=/home/TestData/nlp/nmt/toy_data/wmt14-de-en.ref \
          model.validation_ds.src_file_name=/home/TestData/nlp/nmt/toy_data/wmt14-de-en.src \
          model.validation_ds.tgt_file_name=/home/TestData/nlp/nmt/toy_data/wmt14-de-en.src \
          model.test_ds.src_file_name=/home/TestData/nlp/nmt/toy_data/wmt14-de-en.src \
          model.test_ds.tgt_file_name=/home/TestData/nlp/nmt/toy_data/wmt14-de-en.src \
          model.encoder_tokenizer.tokenizer_model=/home/TestData/nlp/nmt/toy_data/spm_4k_ende.model \
          model.decoder_tokenizer.tokenizer_model=/home/TestData/nlp/nmt/toy_data/spm_4k_ende.model \
          model.encoder.num_layers=1 \
          model.encoder.hidden_size=64 \
          model.encoder.inner_size=256 \
          model.decoder.num_layers=1 \
          model.decoder.hidden_size=64 \
          model.decoder.inner_size=256 \
          +model.optim.capturable=True \
          trainer.devices=1 \
          trainer.accelerator="gpu" \
          +trainer.val_check_interval=10 \
          +trainer.limit_val_batches=1 \
          +trainer.limit_test_batches=1 \
          +trainer.max_steps=10 \
          +exp_manager.explicit_log_dir=examples/nlp/machine_translation/nmt_results \
          +exp_manager.create_checkpoint_callback=true \
          +exp_manager.resume_if_exists=True
      AFTER_SCRIPT: |    
        rm -rf examples/nlp/machine_translation/nmt_results
  L2_NMT_Attention_is_All_You_Need_Training_NMT_Training_Pre-LN:
    needs: [cicd-test-container-setup]
    uses: ./.github/workflows/_test_template.yml
    if: contains(fromJSON(needs.cicd-test-container-setup.outputs.test_to_run), 'L2_NMT_Attention_is_All_You_Need_Training_NMT_Training_Pre-LN') || needs.cicd-test-container-setup.outputs.all == 'true'
    with:
      RUNNER: self-hosted-azure-gpus-1
      SCRIPT: |
        cd examples/nlp/machine_translation && \
        python enc_dec_nmt.py \
        --config-path=conf \
        --config-name=aayn_base \
        do_testing=true \
        model.train_ds.src_file_name=/home/TestData/nlp/nmt/toy_data/wmt14-de-en.src \
        model.train_ds.tgt_file_name=/home/TestData/nlp/nmt/toy_data/wmt14-de-en.ref \
        model.validation_ds.src_file_name=/home/TestData/nlp/nmt/toy_data/wmt14-de-en.src \
        model.validation_ds.tgt_file_name=/home/TestData/nlp/nmt/toy_data/wmt14-de-en.src \
        model.test_ds.src_file_name=/home/TestData/nlp/nmt/toy_data/wmt14-de-en.src \
        model.test_ds.tgt_file_name=/home/TestData/nlp/nmt/toy_data/wmt14-de-en.src \
        model.encoder_tokenizer.tokenizer_model=/home/TestData/nlp/nmt/toy_data/spm_4k_ende.model \
        model.decoder_tokenizer.tokenizer_model=/home/TestData/nlp/nmt/toy_data/spm_4k_ende.model \
        model.encoder.pre_ln=true \
        model.decoder.pre_ln=true \
        trainer.devices=1 \
        trainer.accelerator="gpu" \
        +trainer.fast_dev_run=true \
        +trainer.limit_test_batches=2 \
        exp_manager=null

  L2_NMT_Attention_is_All_You_Need_Training_NMT_Multi-Validation:
    needs: [cicd-test-container-setup]
    uses: ./.github/workflows/_test_template.yml
    if: contains(fromJSON(needs.cicd-test-container-setup.outputs.test_to_run), 'L2_NMT_Attention_is_All_You_Need_Training_NMT_Multi-Validation') || needs.cicd-test-container-setup.outputs.all == 'true'
    with:
      RUNNER: self-hosted-azure-gpus-1
      SCRIPT: |
        cd examples/nlp/machine_translation && \
        python enc_dec_nmt.py \
        --config-path=conf \
        --config-name=aayn_base \
        do_testing=true \
        model.train_ds.src_file_name=/home/TestData/nlp/nmt/toy_data/wmt14-en-de.src \
        model.train_ds.tgt_file_name=/home/TestData/nlp/nmt/toy_data/wmt14-en-de.ref \
        model.validation_ds.src_file_name=[/home/TestData/nlp/nmt/toy_data/wmt13-en-de.src,/home/TestData/nlp/nmt/toy_data/wmt14-en-de.src] \
        model.validation_ds.tgt_file_name=[/home/TestData/nlp/nmt/toy_data/wmt13-en-de.ref,/home/TestData/nlp/nmt/toy_data/wmt14-en-de.ref] \
        model.test_ds.src_file_name=[/home/TestData/nlp/nmt/toy_data/wmt13-en-de.src,/home/TestData/nlp/nmt/toy_data/wmt14-en-de.src] \
        model.test_ds.tgt_file_name=[/home/TestData/nlp/nmt/toy_data/wmt13-en-de.ref,/home/TestData/nlp/nmt/toy_data/wmt14-en-de.ref] \
        model.encoder_tokenizer.tokenizer_model=/home/TestData/nlp/nmt/toy_data/spm_4k_ende.model \
        model.decoder_tokenizer.tokenizer_model=/home/TestData/nlp/nmt/toy_data/spm_4k_ende.model \
        trainer.devices=1 \
        trainer.accelerator="gpu" \
        +trainer.fast_dev_run=true \
        +trainer.limit_test_batches=2 \
        exp_manager=null

  # L2: NMT Attention is All You Need Inference
  L2_NMT_Attention_is_All_You_Need_Inference:
    needs: [cicd-test-container-setup]
    uses: ./.github/workflows/_test_template.yml
    if: contains(fromJSON(needs.cicd-test-container-setup.outputs.test_to_run), 'L2_NMT_Attention_is_All_You_Need_Inference') || needs.cicd-test-container-setup.outputs.all == 'true'
    with:
      RUNNER: self-hosted-azure
      SCRIPT: |
        cd examples/nlp/machine_translation && \
        python nmt_transformer_infer.py \
        --model=/home/TestData/nlp/nmt/toy_data/enes_v16k_s100k_6x6.nemo \
        --srctext=/home/TestData/nlp/nmt/toy_data/wmt14-de-en.test.src \
        --tgtout=/home/TestData/nlp/nmt/toy_data/out.txt \
        --target_lang en \
        --source_lang de

  # L2: NMT Attention is All You Need Finetuning
  L2_NMT_Attention_is_All_You_Need_Finetuning:
    needs: [cicd-test-container-setup]
    uses: ./.github/workflows/_test_template.yml
    if: contains(fromJSON(needs.cicd-test-container-setup.outputs.test_to_run), 'L2_NMT_Attention_is_All_You_Need_Finetuning') || needs.cicd-test-container-setup.outputs.all == 'true'
    with:
      RUNNER: self-hosted-azure-gpus-1
      SCRIPT: |
        cd examples/nlp/machine_translation && \
        python enc_dec_nmt_finetune.py \
        model_path=/home/TestData/nlp/nmt/toy_data/enes_v16k_s100k_6x6.nemo \
        trainer.devices=1 \
        ~trainer.max_epochs \
        model.train_ds.src_file_name=/home/TestData/nlp/nmt/toy_data/wmt14-de-en.src \
        model.train_ds.tgt_file_name=/home/TestData/nlp/nmt/toy_data/wmt14-de-en.ref \
        model.validation_ds.src_file_name=/home/TestData/nlp/nmt/toy_data/wmt14-de-en.src \
        model.validation_ds.tgt_file_name=/home/TestData/nlp/nmt/toy_data/wmt14-de-en.src \
        model.test_ds.src_file_name=/home/TestData/nlp/nmt/toy_data/wmt14-de-en.src \
        model.test_ds.tgt_file_name=/home/TestData/nlp/nmt/toy_data/wmt14-de-en.src \
        +trainer.val_check_interval=10 \
        +trainer.limit_val_batches=1 \
        +trainer.limit_test_batches=1 \
        +trainer.max_steps=10 \
        +exp_manager.exp_dir=examples/nlp/machine_translation/nmt_finetune \
        +exp_manager.create_checkpoint_callback=True \
        +exp_manager.checkpoint_callback_params.monitor=val_sacreBLEU \
        +exp_manager.checkpoint_callback_params.mode=max \
        +exp_manager.checkpoint_callback_params.save_best_model=true
      AFTER_SCRIPT: |
        rm -rf examples/nlp/machine_translation/nmt_finetune

  # L2: NMT Tarred Dataset Creation
  L2_NMT_Tarred_Dataset_Creation_Auto_Tarred_Dataset_Creation:
    needs: [cicd-test-container-setup]
    uses: ./.github/workflows/_test_template.yml
    if: contains(fromJSON(needs.cicd-test-container-setup.outputs.test_to_run), 'L2_NMT_Tarred_Dataset_Creation_Auto_Tarred_Dataset_Creation') || needs.cicd-test-container-setup.outputs.all == 'true'
    with:
      RUNNER: self-hosted-azure-gpus-1
      SCRIPT: |
        cd examples/nlp/machine_translation && \
        python enc_dec_nmt.py \
        --config-path=conf \
        --config-name=aayn_base \
        do_training=false \
        model.preproc_out_dir=$PWD/preproc_out_dir \
        model.train_ds.use_tarred_dataset=true \
        model.train_ds.n_preproc_jobs=2 \
        model.train_ds.lines_per_dataset_fragment=500 \
        model.train_ds.num_batches_per_tarfile=10 \
        model.train_ds.src_file_name=/home/TestData/nlp/nmt/toy_data/wmt14-de-en.src \
        model.train_ds.tgt_file_name=/home/TestData/nlp/nmt/toy_data/wmt14-de-en.ref \
        model.validation_ds.src_file_name=/home/TestData/nlp/nmt/toy_data/wmt14-de-en.src \
        model.validation_ds.tgt_file_name=/home/TestData/nlp/nmt/toy_data/wmt14-de-en.src \
        model.encoder_tokenizer.vocab_size=2000 \
        model.decoder_tokenizer.vocab_size=2000 \
        ~model.test_ds \
        trainer.devices=1 \
        trainer.accelerator="gpu" \
        +trainer.fast_dev_run=true \
        exp_manager=null

  L2_NMT_Tarred_Dataset_Creation_Script_Tarred_Dataset_Creation:
    needs: [cicd-test-container-setup]
    uses: ./.github/workflows/_test_template.yml
    if: contains(fromJSON(needs.cicd-test-container-setup.outputs.test_to_run), 'L2_NMT_Tarred_Dataset_Creation_Script_Tarred_Dataset_Creation') || needs.cicd-test-container-setup.outputs.all == 'true'
    with:
      RUNNER: self-hosted-azure
      SCRIPT: |
        cd examples/nlp/machine_translation && \
        python create_tarred_parallel_dataset.py \
        --src_fname /home/TestData/nlp/nmt/toy_data/wmt14-de-en.src \
        --tgt_fname /home/TestData/nlp/nmt/toy_data/wmt14-de-en.ref \
        --out_dir $PWD/out_dir \
        --encoder_tokenizer_vocab_size=2000 \
        --decoder_tokenizer_vocab_size=2000 \
        --tokens_in_batch=1000 \
        --lines_per_dataset_fragment=500 \
        --num_batches_per_tarfile=10 \
        --n_preproc_jobs=2

  L2_Megatron_NMT_Training_TP2:
    needs: [cicd-test-container-setup]
    uses: ./.github/workflows/_test_template.yml
    if: contains(fromJSON(needs.cicd-test-container-setup.outputs.test_to_run), 'L2_Megatron_NMT_Training_TP2') || needs.cicd-test-container-setup.outputs.all == 'true'
    with:
      RUNNER: self-hosted-azure
      SCRIPT: |
        python examples/nlp/machine_translation/megatron_nmt_training.py \
        trainer.devices=2 \
        trainer.accelerator=gpu \
        trainer.log_every_n_steps=1 \
        trainer.val_check_interval=10 \
        +trainer.limit_val_batches=2 \
        trainer.accumulate_grad_batches=1 \
        trainer.max_steps=10 \
        trainer.precision=16 \
        trainer.gradient_clip_val=1.0 \
        exp_manager.exp_dir=examples/nlp/machine_translation/megatron_nmt_results \
        model.tensor_model_parallel_size=2 \
        model.seq_length=128 \
        model.encoder.num_layers=4 \
        model.encoder.hidden_size=64 \
        model.encoder.num_attention_heads=8 \
        model.encoder.activation="swiglu" \
        model.encoder.masked_softmax_fusion=False \
        model.encoder.bias_activation_fusion=False \
        model.encoder.activations_checkpoint_method="block" \
        model.encoder.activations_checkpoint_num_layers=1 \
        model.decoder.num_layers=2 \
        model.decoder.hidden_size=64 \
        model.decoder.num_attention_heads=8 \
        model.decoder.activation="swiglu" \
        model.decoder.masked_softmax_fusion=False \
        model.decoder.bias_activation_fusion=False \
        model.decoder.activations_checkpoint_method="block" \
        model.decoder.activations_checkpoint_num_layers=1 \
        model.micro_batch_size=2 \
        model.global_batch_size=4 \
        model.train_ds.src_file_name=/home/TestData/nlp/nmt/toy_data/wmt14-de-en.src \
        model.train_ds.tgt_file_name=/home/TestData/nlp/nmt/toy_data/wmt14-de-en.ref \
        model.validation_ds.src_file_name=/home/TestData/nlp/nmt/toy_data/wmt14-de-en.src \
        model.validation_ds.tgt_file_name=/home/TestData/nlp/nmt/toy_data/wmt14-de-en.ref \
        model.train_ds.num_workers=1 \
        model.validation_ds.num_workers=1 \
        ~model.test_ds \
        model.train_ds.dataset_type=text_memmap \
        model.encoder_tokenizer.library=sentencepiece \
        model.encoder_tokenizer.model=/home/TestData/nlp/nmt/toy_data/spm_64k_all_langs_plus_en.model \
        model.decoder_tokenizer.library=sentencepiece \
        model.decoder_tokenizer.model=/home/TestData/nlp/nmt/toy_data/spm_64k_all_langs_plus_en.model
        # Change val_check_interval to 1 for resume as the len(dataloder) is 1 due to max_steps being the same as that of training and Lightning 2.0 raises an error
        # if val_check_interval > len(dataloder: https://github.com/Lightning-AI/lightning/blob/2.0.6/src/lightning/pytorch/loops/fit_loop.py#L259 at the beginning of fit_loop.run()
        python examples/nlp/machine_translation/megatron_nmt_training.py \
        trainer.devices=2 \
        trainer.accelerator=gpu \
        trainer.log_every_n_steps=1 \
        trainer.val_check_interval=1 \
        +trainer.limit_val_batches=2 \
        trainer.accumulate_grad_batches=1 \
        trainer.max_steps=10 \
        trainer.precision=16 \
        trainer.gradient_clip_val=1.0 \
        exp_manager.exp_dir=examples/nlp/machine_translation/megatron_nmt_results \
        model.tensor_model_parallel_size=2 \
        model.seq_length=128 \
        model.encoder.num_layers=4 \
        model.encoder.hidden_size=64 \
        model.encoder.num_attention_heads=8 \
        model.encoder.activation="swiglu" \
        model.encoder.masked_softmax_fusion=False \
        model.encoder.bias_activation_fusion=False \
        model.encoder.activations_checkpoint_method="block" \
        model.encoder.activations_checkpoint_num_layers=1 \
        model.decoder.num_layers=2 \
        model.decoder.hidden_size=64 \
        model.decoder.num_attention_heads=8 \
        model.decoder.activation="swiglu" \
        model.decoder.masked_softmax_fusion=False \
        model.decoder.bias_activation_fusion=False \
        model.decoder.activations_checkpoint_method="block" \
        model.decoder.activations_checkpoint_num_layers=1 \
        model.micro_batch_size=2 \
        model.global_batch_size=4 \
        model.train_ds.src_file_name=/home/TestData/nlp/nmt/toy_data/wmt14-de-en.src \
        model.train_ds.tgt_file_name=/home/TestData/nlp/nmt/toy_data/wmt14-de-en.ref \
        model.validation_ds.src_file_name=/home/TestData/nlp/nmt/toy_data/wmt14-de-en.src \
        model.validation_ds.tgt_file_name=/home/TestData/nlp/nmt/toy_data/wmt14-de-en.ref \
        model.train_ds.num_workers=1 \
        model.validation_ds.num_workers=1 \
        ~model.test_ds \
        model.train_ds.dataset_type=text_memmap \
        model.encoder_tokenizer.library=sentencepiece \
        model.encoder_tokenizer.model=/home/TestData/nlp/nmt/toy_data/spm_64k_all_langs_plus_en.model \
        model.decoder_tokenizer.library=sentencepiece \
        model.decoder_tokenizer.model=/home/TestData/nlp/nmt/toy_data/spm_64k_all_langs_plus_en.model
      AFTER_SCRIPT: |
        rm -rf examples/nlp/machine_translation/megatron_nmt_results
        
  L2_Megatron_Bert_Pretraining_and_Resume_Training_with_Pipeline_Parallelism:
    needs: [cicd-test-container-setup]
    uses: ./.github/workflows/_test_template.yml
    if: contains(fromJSON(needs.cicd-test-container-setup.outputs.test_to_run), 'L2_Megatron_Bert_Pretraining_and_Resume_Training_with_Pipeline_Parallelism') || needs.cicd-test-container-setup.outputs.all == 'true'
    with:
      RUNNER: self-hosted-azure
      SCRIPT: |
        python examples/nlp/language_modeling/megatron_bert_pretraining.py \
        trainer.devices=2 \
        trainer.accelerator=gpu \
        trainer.log_every_n_steps=1 \
        trainer.val_check_interval=10 \
        trainer.limit_val_batches=2 \
        trainer.accumulate_grad_batches=1 \
        trainer.max_steps=10 \
        trainer.precision=bf16 \
        model.megatron_amp_O2=True \
        trainer.gradient_clip_val=1.0 \
        exp_manager.exp_dir=examples/nlp/language_modeling/bert_pretrain_results \
        model.tensor_model_parallel_size=2 \
        model.optim.name=fused_adam \
        model.optim.lr=2e-4 \
        model.optim.sched.warmup_steps=2 \
        model.optim.sched.constant_steps=2 \
        model.optim.sched.min_lr=8e-5 \
        model.max_position_embeddings=128 \
        model.encoder_seq_length=128 \
        model.data.seq_length=128 \
        model.tokenizer.vocab_file=/home/TestData/nlp/megatron_bert/data/bert/vocab.txt \
        model.num_layers=8 \
        model.hidden_size=256 \
        model.num_attention_heads=8 \
        model.activations_checkpoint_method=block \
        model.activations_checkpoint_num_layers=1 \
        model.data.data_prefix=[.5,/home/TestData/nlp/megatron_bert/data/bert/simple_wiki_bert_preproc_text_sentence,.5,/home/TestData/nlp/megatron_bert/data/bert/simple_wiki_bert_preproc_text_sentence] \
        model.data.index_mapping_dir=examples/nlp/language_modeling/bert_index_mappings

        python examples/nlp/language_modeling/megatron_bert_pretraining.py \
        trainer.devices=2 \
        trainer.accelerator=gpu \
        trainer.log_every_n_steps=1 \
        trainer.val_check_interval=10 \
        trainer.limit_val_batches=2 \
        trainer.accumulate_grad_batches=1 \
        trainer.max_steps=20 \
        trainer.precision=bf16 \
        model.megatron_amp_O2=True \
        trainer.gradient_clip_val=1.0 \
        exp_manager.exp_dir=examples/nlp/language_modeling/bert_pretrain_results \
        exp_manager.resume_if_exists=True \
        model.tensor_model_parallel_size=2 \
        model.optim.name=fused_adam \
        model.optim.lr=2e-4 \
        model.optim.sched.warmup_steps=2 \
        model.optim.sched.constant_steps=2 \
        model.optim.sched.min_lr=8e-5 \
        model.max_position_embeddings=128 \
        model.encoder_seq_length=128 \
        model.data.seq_length=128 \
        model.tokenizer.vocab_file=/home/TestData/nlp/megatron_bert/data/bert/vocab.txt \
        model.num_layers=8 \
        model.hidden_size=256 \
        model.num_attention_heads=8 \
        model.activations_checkpoint_method=block \
        model.activations_checkpoint_num_layers=1 \
        model.data.data_prefix=[.5,/home/TestData/nlp/megatron_bert/data/bert/simple_wiki_bert_preproc_text_sentence,.5,/home/TestData/nlp/megatron_bert/data/bert/simple_wiki_bert_preproc_text_sentence] \
        model.data.index_mapping_dir=examples/nlp/language_modeling/bert_index_mappings

  L2_Megatron_Core_Bert_Pretraining_and_Resume_Training:
    needs: [cicd-test-container-setup]
    uses: ./.github/workflows/_test_template.yml
    if: contains(fromJSON(needs.cicd-test-container-setup.outputs.test_to_run), 'L2_Megatron_Core_Bert_Pretraining_and_Resume_Training') || needs.cicd-test-container-setup.outputs.all == 'true'
    with:
      RUNNER: self-hosted-azure
      SCRIPT: |
        python examples/nlp/language_modeling/megatron_bert_pretraining.py \
          trainer.devices=2 \
          trainer.accelerator=gpu \
          trainer.log_every_n_steps=1 \
          trainer.val_check_interval=10 \
          trainer.limit_val_batches=2 \
          trainer.accumulate_grad_batches=1 \
          trainer.max_steps=10 \
          trainer.gradient_clip_val=1.0 \
          exp_manager.exp_dir=examples/nlp/language_modeling/bert_pretrain_results \
          model.mcore_bert=True \
          model.tensor_model_parallel_size=2 \
          model.optim.name=fused_adam \
          model.optim.lr=2e-4 \
          model.sequence_parallel=True \
          model.optim.sched.warmup_steps=2 \
          model.optim.sched.constant_steps=2 \
          model.optim.sched.min_lr=8e-5 \
          model.max_position_embeddings=128 \
          model.encoder_seq_length=128 \
          model.data.seq_length=128 \
          model.tokenizer.vocab_file=/home/TestData/nlp/megatron_bert/data/bert/vocab.txt \
          model.num_layers=8 \
          model.hidden_size=256 \
          model.num_attention_heads=8 \
          model.activations_checkpoint_method="block" \
          model.activations_checkpoint_num_layers=1 \
          model.data.data_prefix=[.5,/home/TestData/nlp/megatron_bert/data/bert/simple_wiki_bert_preproc_text_sentence,.5,/home/TestData/nlp/megatron_bert/data/bert/simple_wiki_bert_preproc_text_sentence] \
          model.data.index_mapping_dir=examples/nlp/language_modeling/bert_index_mappings

          python examples/nlp/language_modeling/megatron_bert_pretraining.py \
          trainer.devices=2 \
          trainer.accelerator=gpu \
          trainer.log_every_n_steps=1 \
          trainer.val_check_interval=10 \
          trainer.limit_val_batches=2 \
          trainer.accumulate_grad_batches=1 \
          trainer.max_steps=20 \
          trainer.gradient_clip_val=1.0 \
          exp_manager.exp_dir=examples/nlp/language_modeling/bert_pretrain_results \
          exp_manager.resume_if_exists=True \
          model.mcore_bert=True \
          model.tensor_model_parallel_size=2 \
          model.optim.name=fused_adam \
          model.optim.lr=2e-4 \
          model.optim.sched.warmup_steps=2 \
          model.optim.sched.constant_steps=2 \
          model.optim.sched.min_lr=8e-5 \
          model.max_position_embeddings=128 \
          model.encoder_seq_length=128 \
          model.data.seq_length=128 \
          model.tokenizer.vocab_file=/home/TestData/nlp/megatron_bert/data/bert/vocab.txt \
          model.num_layers=8 \
          model.hidden_size=256 \
          model.num_attention_heads=8 \
          model.activations_checkpoint_method="block" \
          model.activations_checkpoint_num_layers=1 \
          model.data.data_prefix=[.5,/home/TestData/nlp/megatron_bert/data/bert/simple_wiki_bert_preproc_text_sentence,.5,/home/TestData/nlp/megatron_bert/data/bert/simple_wiki_bert_preproc_text_sentence] \
          model.data.index_mapping_dir=examples/nlp/language_modeling/bert_index_mappings
      AFTER_SCRIPT: |
        rm -rf examples/nlp/language_modeling/bert_pretrain_results
        rm -rf examples/nlp/language_modeling/bert_index_mappings

  L2_RAG_Pipeline_Indexing:
    needs: [cicd-test-container-setup]
    uses: ./.github/workflows/_test_template.yml
    if: contains(fromJSON(needs.cicd-test-container-setup.outputs.test_to_run), 'L2_RAG_Pipeline_Indexing') || needs.cicd-test-container-setup.outputs.all == 'true'
    with:
      RUNNER: self-hosted-azure
      SCRIPT: |
        python examples/nlp/rag/rag_indexing.py \
        trainer.num_nodes=1 \
        trainer.devices=1 \
        trainer.precision="bf16-mixed" \
        indexing.embedder.model_path="/home/TestData/nlp/rag_pipeline/testing_models/embedders/sbert_nemo.nemo" \
        indexing.embedder.embed_batch_size=128 \
        indexing.data.data_path="/home/TestData/nlp/rag_pipeline/testing_data/corpus_data/sample_data" \
        indexing.data.chunk_size=256 \
        indexing.data.chunk_overlap=10 \
        indexing.index_path="/home/TestData/nlp/rag_pipeline/testing_data/saved_index/sample_index"

  L2_RAG_Pipeline_Generating:
    needs: [cicd-test-container-setup]
    uses: ./.github/workflows/_test_template.yml
    if: contains(fromJSON(needs.cicd-test-container-setup.outputs.test_to_run), 'L2_RAG_Pipeline_Generating') || needs.cicd-test-container-setup.outputs.all == 'true'
    with:
      RUNNER: self-hosted-azure
      SCRIPT: |
        python examples/nlp/rag/rag_generating.py \
        trainer.devices=1 \
        trainer.precision="bf16-mixed" \
        indexing.embedder.model_path="/home/TestData/nlp/rag_pipeline/testing_models/embedders/sbert_nemo.nemo" \
        indexing.index_path="/home/TestData/nlp/rag_pipeline/testing_data/saved_index/sample_index" \
        generating.llm.model_path="/home/TestData/nlp/rag_pipeline/testing_models/llms/megatron_gpt_125m.nemo" \
        generating.inference.tokens_to_generate=50 \
        generating.inference.greedy=False \
        generating.inference.temperature=1.0 \
        generating.query="Which art schools did I applied to?"

  L2_Megatron_GPT_Pretraining_and_Resume_Training_TP2:
    needs: [cicd-test-container-setup]
    uses: ./.github/workflows/_test_template.yml
    if: contains(fromJSON(needs.cicd-test-container-setup.outputs.test_to_run), 'L2_Megatron_GPT_Pretraining_and_Resume_Training_TP2') || needs.cicd-test-container-setup.outputs.all == 'true'
    with:
      RUNNER: self-hosted-azure-gpus-2-h100
      SCRIPT: |
        # This is to improve p2p overlap on H100
        export NVTE_FWD_LAYERNORM_SM_MARGIN=8
        export NVTE_BWD_LAYERNORM_SM_MARGIN=8
        export TORCH_NCCL_AVOID_RECORD_STREAMS=1
        export NCCL_MIN_NCHANNELS=4
        # TP overlap is not supported in docker environment
        #NVTE_UB_SPLIT_RS: 0
        #NVTE_UB_ATOMIC_GEMM_RS: 1
        #NVTE_RS_STRIDED_ATOMIC: 1
        #NVTE_UB_FP8_RS: 1
        # Increase p2p chunksize to 2MB
        export NCCL_P2P_NET_CHUNKSIZE=2097152
        # Disable gc when switching to/from validation steps
        export NEMO_MANUAL_GC_IN_VALIDATION=0
        
        python examples/nlp/language_modeling/megatron_gpt_pretraining.py \
        trainer.devices=2 \
        trainer.accelerator=gpu \
        trainer.log_every_n_steps=1 \
        trainer.val_check_interval=2 \
        trainer.limit_val_batches=2 \
        trainer.accumulate_grad_batches=1 \
        trainer.max_steps=3 \
        trainer.gradient_clip_val=1.0 \
        exp_manager.exp_dir=/tmp/examples_gpt_pretrain_results_te_autocast \
        ++model.transformer_engine=True \
        ++model.fp8=True \
        ++model.fp8_hybrid=True \
        ++model.fp8_amax_history_len=1024 \
        ++model.fp8_amax_compute_algo=max \
        ++model.reduce_amax=True \
        ++model.use_te_rng_tracker=True \
        ++model.name=megatron_gpt_full_te_layer_autocast \
        model.ub_tp_comm_overlap=False \
        model.tensor_model_parallel_size=2 \
        model.optim.name=distributed_fused_adam \
        model.optim.lr=2e-4 \
        model.optim.sched.warmup_steps=1 \
        model.optim.sched.constant_steps=1 \
        model.optim.sched.min_lr=8e-5 \
        model.max_position_embeddings=128 \
        model.encoder_seq_length=128 \
        model.data.seq_length=128 \
        model.bias=False \
        model.bias_activation_fusion=False \
        model.bias_dropout_add_fusion=False \
        model.tokenizer.vocab_file=/home/TestData/nlp/megatron_gpt/data/gpt/vocab.json \
        model.tokenizer.merge_file=/home/TestData/nlp/megatron_gpt/data/gpt/merges.txt \
        model.num_layers=2 \
        model.hidden_size=256 \
        model.num_attention_heads=8 \
        model.activations_checkpoint_method=block \
        model.activations_checkpoint_granularity=full \
        model.activations_checkpoint_num_layers=1 \
        model.data.validation_drop_last=False \
        model.data.data_prefix=[.5,/home/TestData/nlp/megatron_gpt/data/gpt/simple_wiki_gpt_preproc_text_document,.5,/home/TestData/nlp/megatron_gpt/data/gpt/simple_wiki_gpt_preproc_text_document] \
        model.data.index_mapping_dir=/tmp/examples_gpt_pretrain_results_te_autocast/gpt_mapping

        python examples/nlp/language_modeling/megatron_gpt_pretraining.py \
        trainer.devices=2 \
        trainer.accelerator=gpu \
        trainer.log_every_n_steps=1 \
        trainer.val_check_interval=2 \
        trainer.limit_val_batches=2 \
        trainer.accumulate_grad_batches=1 \
        trainer.max_steps=6 \
        trainer.gradient_clip_val=1.0 \
        exp_manager.exp_dir=/tmp/examples_gpt_pretrain_results_te_autocast \
        exp_manager.resume_if_exists=True \
        ++model.transformer_engine=True \
        ++model.fp8=True \
        ++model.fp8_hybrid=True \
        ++model.fp8_amax_history_len=1024 \
        ++model.fp8_amax_compute_algo=max \
        ++model.reduce_amax=True \
        ++model.use_te_rng_tracker=True \
        ++model.name=megatron_gpt_full_te_layer_autocast \
        model.ub_tp_comm_overlap=False \
        model.tensor_model_parallel_size=2 \
        model.optim.name=distributed_fused_adam \
        model.optim.lr=2e-4 \
        model.optim.sched.warmup_steps=2 \
        model.optim.sched.constant_steps=2 \
        model.optim.sched.min_lr=8e-5 \
        model.max_position_embeddings=128 \
        model.encoder_seq_length=128 \
        model.data.seq_length=128 \
        model.bias=False \
        model.bias_activation_fusion=False \
        model.bias_dropout_add_fusion=False \
        model.tokenizer.vocab_file=/home/TestData/nlp/megatron_gpt/data/gpt/vocab.json \
        model.tokenizer.merge_file=/home/TestData/nlp/megatron_gpt/data/gpt/merges.txt \
        model.num_layers=2 \
        model.hidden_size=256 \
        model.num_attention_heads=8 \
        model.activations_checkpoint_method=block \
        model.activations_checkpoint_granularity=full \
        model.activations_checkpoint_num_layers=1 \
        model.data.validation_drop_last=False \
        model.data.data_prefix=[.5,/home/TestData/nlp/megatron_gpt/data/gpt/simple_wiki_gpt_preproc_text_document,.5,/home/TestData/nlp/megatron_gpt/data/gpt/simple_wiki_gpt_preproc_text_document] \
        model.data.index_mapping_dir=/tmp/examples_gpt_pretrain_results_te_autocast/gpt_mapping


  L2_Megatron_GPT_Skip_Train:
    needs: [cicd-test-container-setup]
    uses: ./.github/workflows/_test_template.yml
    if: contains(fromJSON(needs.cicd-test-container-setup.outputs.test_to_run), 'L2_Megatron_GPT_Skip_Train') || needs.cicd-test-container-setup.outputs.all == 'true'
    with:
      RUNNER: self-hosted-azure
      SCRIPT: |
        python examples/nlp/language_modeling/megatron_gpt_pretraining.py \
        trainer.devices=2 \
        trainer.accelerator=gpu \
        exp_manager.exp_dir=examples/nlp/language_modeling/gpt_pretrain_results \
        model.skip_train=True \
        model.tensor_model_parallel_size=2 \
        model.max_position_embeddings=128 \
        model.encoder_seq_length=128 \
        model.data.seq_length=128 \
        model.tokenizer.vocab_file=/home/TestData/nlp/megatron_gpt/data/gpt/vocab.json \
        model.tokenizer.merge_file=/home/TestData/nlp/megatron_gpt/data/gpt/merges.txt \
        model.num_layers=8 \
        model.hidden_size=256 \
        model.num_attention_heads=8 \
        model.data.data_prefix=[] \
        model.data.data_impl=mock \
        model.dist_ckpt_format=torch_dist
      AFTER_SCRIPT: |
        rm -rf examples/nlp/language_modeling/gpt_pretrain_results
        rm -rf examples/nlp/language_modeling/gpt_index_mappings

  L2_Megatron_GPT_with_Rope_Pretraining_and_Resume_Training_TP2:
    needs: [cicd-test-container-setup]
    uses: ./.github/workflows/_test_template.yml
    if: contains(fromJSON(needs.cicd-test-container-setup.outputs.test_to_run), 'L2_Megatron_GPT_with_Rope_Pretraining_and_Resume_Training_TP2') || needs.cicd-test-container-setup.outputs.all == 'true'
    with:
      RUNNER: self-hosted-azure
      SCRIPT: |
        python examples/nlp/language_modeling/megatron_gpt_pretraining.py \
        trainer.devices=2 \
        trainer.accelerator=gpu \
        trainer.log_every_n_steps=1 \
        trainer.val_check_interval=2 \
        trainer.limit_val_batches=2 \
        trainer.accumulate_grad_batches=1 \
        trainer.max_steps=3 \
        trainer.gradient_clip_val=1.0 \
        exp_manager.exp_dir=examples/nlp/language_modeling/gpt_pretrain_results \
        model.tensor_model_parallel_size=2 \
        model.optim.name=fused_adam \
        model.optim.lr=2e-4 \
        model.optim.sched.warmup_steps=1 \
        model.optim.sched.constant_steps=1 \
        model.optim.sched.min_lr=8e-5 \
        model.max_position_embeddings=128 \
        model.encoder_seq_length=128 \
        model.data.seq_length=128 \
        model.position_embedding_type=rope \
        model.rotary_percentage=0.5 \
        model.bias=False \
        model.bias_activation_fusion=False \
        model.bias_dropout_add_fusion=False \
        model.tokenizer.vocab_file=/home/TestData/nlp/megatron_gpt/data/gpt/vocab.json \
        model.tokenizer.merge_file=/home/TestData/nlp/megatron_gpt/data/gpt/merges.txt \
        model.num_layers=8 \
        model.hidden_size=256 \
        model.num_attention_heads=8 \
        model.activations_checkpoint_method=block \
        model.activations_checkpoint_granularity=full \
        model.activations_checkpoint_num_layers=1 \
        model.data.data_prefix=[.5,/home/TestData/nlp/megatron_gpt/data/gpt/simple_wiki_gpt_preproc_text_document,.5,/home/TestData/nlp/megatron_gpt/data/gpt/simple_wiki_gpt_preproc_text_document] \
        model.data.index_mapping_dir=examples/nlp/language_modeling/gpt_index_mappings
    
        #  commented out to save time on github ci @adithyare
        # python examples/nlp/language_modeling/megatron_gpt_pretraining.py \
        # trainer.devices=2 \
        # trainer.accelerator=gpu \
        # trainer.log_every_n_steps=1 \
        # trainer.val_check_interval=2 \
        # trainer.limit_val_batches=1 \
        # trainer.accumulate_grad_batches=1 \
        # trainer.max_steps=6 \
        # trainer.gradient_clip_val=1.0 \
        # exp_manager.exp_dir=examples/nlp/language_modeling/gpt_pretrain_results \
        # exp_manager.resume_if_exists=True \
        # model.tensor_model_parallel_size=2 \
        # model.optim.name=fused_adam \
        # model.optim.lr=2e-4 \
        # model.optim.sched.warmup_steps=2 \
        # model.optim.sched.constant_steps=2 \
        # model.optim.sched.min_lr=8e-5 \
        # model.max_position_embeddings=128 \
        # model.encoder_seq_length=128 \
        # model.data.seq_length=128 \
        # model.position_embedding_type=rope \
        # model.rotary_percentage=0.5 \
        # model.normalization=rmsnorm \
        # model.bias=False \
        # model.bias_activation_fusion=False \
        # model.bias_dropout_add_fusion=False \
        # model.tokenizer.vocab_file=/home/TestData/nlp/megatron_gpt/data/gpt/vocab.json \
        # model.tokenizer.merge_file=/home/TestData/nlp/megatron_gpt/data/gpt/merges.txt \
        # model.num_layers=8 \
        # model.hidden_size=256 \
        # model.num_attention_heads=8 \
        # model.activations_checkpoint_method=block \
        # model.activations_checkpoint_granularity=full \
        # model.activations_checkpoint_num_layers=1 \
        # model.data.data_prefix=[.5,/home/TestData/nlp/megatron_gpt/data/gpt/simple_wiki_gpt_preproc_text_document,.5,/home/TestData/nlp/megatron_gpt/data/gpt/simple_wiki_gpt_preproc_text_document] \
        # model.data.index_mapping_dir=examples/nlp/language_modeling/gpt_index_mappings"
      AFTER_SCRIPT: |
        rm -rf examples/nlp/language_modeling/gpt_pretrain_results
        rm -rf examples/nlp/language_modeling/gpt_index_mappings

    #  This test requires Ampere but some of the test GPUs are Volta
    #  Need to add a check for compute capability before uncommenting this test
    #  - name: L2: Megatron GPT with Rope Pretraining using Flash Attention and Resume Training TP=2
    #    when {
    #      anyOf {
    #        branch main
    #        changeRequest target: main
    #      }
    #    }
    #    failFast true
    #    - run: |
    #      python examples/nlp/language_modeling/megatron_gpt_pretraining.py \
    #      trainer.devices=2 \
    #      trainer.accelerator=gpu \
    #      trainer.log_every_n_steps=1 \
    #      trainer.val_check_interval=2 \
    #      trainer.limit_val_batches=2 \
    #      trainer.accumulate_grad_batches=1 \
    #      trainer.max_steps=3 \
    #      trainer.precision=16 \
    #      trainer.gradient_clip_val=1.0 \
    #      exp_manager.exp_dir=examples/nlp/language_modeling/gpt_pretrain_results \
    #      model.tensor_model_parallel_size=2 \
    #      model.optim.name=fused_adam \
    #      model.optim.lr=2e-4 \
    #      model.optim.sched.warmup_steps=1 \
    #      model.optim.sched.constant_steps=1 \
    #      model.optim.sched.min_lr=8e-5 \
    #      model.max_position_embeddings=128 \
    #      model.encoder_seq_length=128 \
    #      model.data.seq_length=128 \
    #      model.position_embedding_type=rope \
    #      model.rotary_percentage=0.5 \
    #      model.normalization=rmsnorm \
    #      model.bias=False \
    #      model.bias_activation_fusion=False \
    #      model.bias_dropout_add_fusion=False \
    #      model.tokenizer.vocab_file=/home/TestData/nlp/megatron_gpt/data/gpt/vocab.json \
    #      model.tokenizer.merge_file=/home/TestData/nlp/megatron_gpt/data/gpt/merges.txt \
    #      model.num_layers=8 \
    #      model.hidden_size=256 \
    #      model.num_attention_heads=8 \
    #      model.activations_checkpoint_method=block \
    #      model.activations_checkpoint_granularity=full \
    #      model.activations_checkpoint_num_layers=1 \
    #      model.data.data_prefix=[.5,/home/TestData/nlp/megatron_gpt/data/gpt/simple_wiki_gpt_preproc_text_document,.5,/home/TestData/nlp/megatron_gpt/data/gpt/simple_wiki_gpt_preproc_text_document] \
    #      model.data.index_mapping_dir=examples/nlp/language_modeling/gpt_index_mappings \
    #      model.use_flash_attention=True "
    #      #  commented out to save time on github ci @adithyare
    #      # python examples/nlp/language_modeling/megatron_gpt_pretraining.py \
    #      # trainer.devices=2 \
    #      # trainer.accelerator=gpu \
    #      # trainer.log_every_n_steps=1 \
    #      # trainer.val_check_interval=2 \
    #      # trainer.limit_val_batches=1 \
    #      # trainer.accumulate_grad_batches=1 \
    #      # trainer.max_steps=6 \
    #      # trainer.precision=16 \
    #      # trainer.gradient_clip_val=1.0 \
    #      # exp_manager.exp_dir=examples/nlp/language_modeling/gpt_pretrain_results \
    #      # exp_manager.resume_if_exists=True \
    #      # model.tensor_model_parallel_size=2 \
    #      # model.optim.name=fused_adam \
    #      # model.optim.lr=2e-4 \
    #      # model.optim.sched.warmup_steps=2 \
    #      # model.optim.sched.constant_steps=2 \
    #      # model.optim.sched.min_lr=8e-5 \
    #      # model.max_position_embeddings=128 \
    #      # model.encoder_seq_length=128 \
    #      # model.data.seq_length=128 \
    #      # model.position_embedding_type=rope \
    #      # model.rotary_percentage=0.5 \
    #      # model.normalization=rmsnorm \
    #      # model.bias=False \
    #      # model.bias_activation_fusion=False \
    #      # model.bias_dropout_add_fusion=False \
    #      # model.tokenizer.vocab_file=/home/TestData/nlp/megatron_gpt/data/gpt/vocab.json \
    #      # model.tokenizer.merge_file=/home/TestData/nlp/megatron_gpt/data/gpt/merges.txt \
    #      # model.num_layers=8 \
    #      # model.hidden_size=256 \
    #      # model.num_attention_heads=8 \
    #      # model.activations_checkpoint_method=block \
    #      # model.activations_checkpoint_granularity=full \
    #      # model.activations_checkpoint_num_layers=1 \
    #      # model.data.data_prefix=[.5,/home/TestData/nlp/megatron_gpt/data/gpt/simple_wiki_gpt_preproc_text_document,.5,/home/TestData/nlp/megatron_gpt/data/gpt/simple_wiki_gpt_preproc_text_document] \
    #      # model.data.index_mapping_dir=examples/nlp/language_modeling/gpt_index_mappings \
    #      # model.use_flash_attention=True"
    #      rm -rf examples/nlp/language_modeling/gpt_pretrain_results"
    #      rm -rf examples/nlp/language_modeling/gpt_index_mappings"
    #    }
    #  }

  Optional_L2_Megatron_LM_To_NeMo_Conversion:
    needs: [cicd-test-container-setup]
    uses: ./.github/workflows/_test_template.yml
    if: contains(fromJSON(needs.cicd-test-container-setup.outputs.test_to_run), 'Optional_L2_Megatron_LM_To_NeMo_Conversion') || needs.cicd-test-container-setup.outputs.all == 'true'
    with:
      RUNNER: self-hosted-azure
      SCRIPT: |
        CUDA_DEVICE_MAX_CONNECTIONS=1 torchrun --nproc_per_node=1 Megatron-LM/pretrain_gpt.py \
          --mock-data \
          --distributed-timeout-minutes 60 \
          --use-mcore-models \
          --no-mmap-bin-files \
          --untie-embeddings-and-output-weights \
          --disable-bias-linear \
          --train-samples 80 \
          --init-method-std 0.014 \
          --position-embedding-type rope \
          --rotary-base 1000000 \
          --rotary-percent 1.0 \
          --squared-relu \
          --num-layers 4 \
          --hidden-size 384 \
          --num-attention-heads 8 \
          --group-query-attention \
          --num-query-groups 8 \
          --ffn-hidden-size 1536 \
          --kv-channels 128 \
          --normalization RMSNorm \
          --attention-dropout 0.0 \
          --hidden-dropout 0.0 \
          --exit-duration-in-mins 5750 \
          --tensor-model-parallel-size 1 \
          --pipeline-model-parallel-size 1 \
          --seq-length 8192 \
          --max-position-embeddings 8192 \
          --micro-batch-size 1 \
          --global-batch-size 8 \
          --lr 6e-4 \
          --min-lr 6e-6 \
          --weight-decay 0.1 \
          --clip-grad 1.0 \
          --lr-decay-style cosine \
          --log-interval 1 \
          --eval-iters 1 \
          --eval-interval 10 \
          --tokenizer-type GPT2BPETokenizer \
          --tokenizer-model /home/TestData/nlp/gpt2_tokenizer \
          --vocab-file /home/TestData/nlp/gpt2_tokenizer/vocab.json \
          --merge-file /home/TestData/nlp/gpt2_tokenizer/merges.txt \
          --save /tmp/mlm_conversion_ckpt \
          --save-interval 10 \
          --ckpt-format torch_dist \
          --ckpt-fully-parallel-save \
          --ckpt-fully-parallel-load \
          --async-save \
          --ckpt-assume-constant-structure \
          --timing-log-option minmax \
          --log-params-norm \
          --log-num-zeros-in-grad \
          --log-throughput \
          --bf16 \
          --adam-beta1 0.9 \
          --adam-beta2 0.95 \
          --use-distributed-optimizer \
          --overlap-grad-reduce \
          --overlap-param-gather \
          --manual-gc \
          --num-workers 2
        
        python examples/nlp/language_modeling/megatron_gpt_pretraining.py \
          model.data.data_impl=mock \
          model.data.data_prefix=[] \
          model.skip_train=True \
          model.transformer_engine=True \
          model.use_flash_attention=False \
          model.normalization=rmsnorm \
          model.num_layers=4 \
          model.hidden_size=384 \
          model.ffn_hidden_size=1536 \
          model.num_attention_heads=8 \
          model.num_query_groups=8 \
          model.bias=False \
          model.bias_activation_fusion=False \
          model.bias_dropout_add_fusion=True \
          model.masked_softmax_fusion=True \
          model.encoder_seq_length=8192 \
          model.max_position_embeddings=8192 \
          model.data.seq_length=8192 \
          model.activation=squared-relu \
          model.transformer_block_type=True \
          model.micro_batch_size=1 \
          model.global_batch_size=8 \
          ++model.rotary_base=1000000 \
          model.rotary_percentage=1.0 \
          model.apply_query_key_layer_scaling=False \
          ++model.group_query_attention=True \
          model.apply_rope_fusion=True \
          model.kv_channels=128 \
          ++model.bert_binary_head=True \
          ++model.position_embedding_type=rope \
          ++model.add_position_embedding=True \
          trainer.limit_val_batches=1 \
          exp_manager.exp_dir=/tmp/nemo_conversion_ckpt

        python -m torch.distributed.launch --nproc_per_node=1 examples/nlp/language_modeling/megatron_ckpt_to_nemo.py \
          --checkpoint_folder /tmp/mlm_conversion_ckpt \
          --checkpoint_name iter_0000010 \
          --nemo_file_path /tmp/mlm_to_nemo_test.nemo \
          --tensor_model_parallel_size 1 \
          --pipeline_model_parallel_size 1 \
          --gpus_per_node 1 \
          --model_type gpt \
          --hparams_file /tmp/nemo_conversion_ckpt/megatron_gpt/version_0/hparams.yaml \
          --convert_mlm
      IS_OPTIONAL: true

  L2_Megatron_GPT_with_ResetLR_Pretraining_and_Resume_Training_TP2:
    needs: [cicd-test-container-setup]
    uses: ./.github/workflows/_test_template.yml
    if: contains(fromJSON(needs.cicd-test-container-setup.outputs.test_to_run), 'L2_Megatron_GPT_with_ResetLR_Pretraining_and_Resume_Training_TP2') || needs.cicd-test-container-setup.outputs.all == 'true'
    with:
      RUNNER: self-hosted-azure
      SCRIPT: |
        python examples/nlp/language_modeling/megatron_gpt_pretraining.py \
        trainer.devices=2 \
        trainer.accelerator=gpu \
        trainer.log_every_n_steps=1 \
        trainer.val_check_interval=3 \
        trainer.limit_val_batches=2 \
        trainer.accumulate_grad_batches=1 \
        trainer.max_steps=3 \
        trainer.precision=bf16 \
        trainer.gradient_clip_val=1.0 \
        exp_manager.exp_dir=examples/nlp/language_modeling/gpt_pretrain_results \
        model.tensor_model_parallel_size=2 \
        model.megatron_amp_O2=True \
        model.optim.name=distributed_fused_adam \
        model.optim.lr=2e-4 \
        model.optim.sched.warmup_steps=2 \
        model.optim.sched.constant_steps=2 \
        model.optim.sched.min_lr=8e-5 \
        model.max_position_embeddings=128 \
        model.encoder_seq_length=128 \
        model.data.seq_length=128 \
        model.tokenizer.vocab_file=/home/TestData/nlp/megatron_gpt/data/gpt/vocab.json \
        model.tokenizer.merge_file=/home/TestData/nlp/megatron_gpt/data/gpt/merges.txt \
        model.num_layers=8 \
        model.hidden_size=256 \
        model.num_attention_heads=8 \
        model.data.data_prefix=[.5,/home/TestData/nlp/megatron_gpt/data/gpt/simple_wiki_gpt_preproc_text_document,.5,/home/TestData/nlp/megatron_gpt/data/gpt/simple_wiki_gpt_preproc_text_document] \
        model.data.index_mapping_dir=examples/nlp/language_modeling/gpt_index_mappings
    
        python examples/nlp/language_modeling/megatron_gpt_pretraining.py \
        trainer.devices=2 \
        trainer.accelerator=gpu \
        trainer.log_every_n_steps=1 \
        trainer.val_check_interval=3 \
        trainer.limit_val_batches=2 \
        trainer.accumulate_grad_batches=1 \
        trainer.max_steps=6 \
        trainer.precision=bf16 \
        trainer.gradient_clip_val=1.0 \
        exp_manager.exp_dir=examples/nlp/language_modeling/gpt_pretrain_results \
        exp_manager.resume_if_exists=True \
        model.reset_lr=True \
        model.tensor_model_parallel_size=2 \
        model.megatron_amp_O2=True \
        model.optim.name=distributed_fused_adam \
        model.optim.lr=2e-4 \
        model.optim.sched.warmup_steps=2 \
        model.optim.sched.constant_steps=2 \
        model.optim.sched.min_lr=8e-5 \
        model.max_position_embeddings=128 \
        model.encoder_seq_length=128 \
        model.data.seq_length=128 \
        model.tokenizer.vocab_file=/home/TestData/nlp/megatron_gpt/data/gpt/vocab.json \
        model.tokenizer.merge_file=/home/TestData/nlp/megatron_gpt/data/gpt/merges.txt \
        model.num_layers=8 \
        model.hidden_size=256 \
        model.num_attention_heads=8 \
        model.data.data_prefix=[.5,/home/TestData/nlp/megatron_gpt/data/gpt/simple_wiki_gpt_preproc_text_document,.5,/home/TestData/nlp/megatron_gpt/data/gpt/simple_wiki_gpt_preproc_text_document] \
        model.data.index_mapping_dir=examples/nlp/language_modeling/gpt_index_mappings
      AFTER_SCRIPT: |
        rm -rf examples/nlp/language_modeling/gpt_pretrain_results
        rm -rf examples/nlp/language_modeling/gpt_index_mappings

  L2_Megatron_GPT_with_Drop_Optimizer_States_TP2:
    needs: [cicd-test-container-setup]
    uses: ./.github/workflows/_test_template.yml
    if: contains(fromJSON(needs.cicd-test-container-setup.outputs.test_to_run), 'L2_Megatron_GPT_with_Drop_Optimizer_States_TP2') || needs.cicd-test-container-setup.outputs.all == 'true'
    with:
      RUNNER: self-hosted-azure
      SCRIPT: |
        python examples/nlp/language_modeling/megatron_gpt_pretraining.py \
        trainer.devices=2 \
        trainer.accelerator=gpu \
        trainer.log_every_n_steps=1 \
        trainer.val_check_interval=2 \
        trainer.limit_val_batches=2 \
        trainer.accumulate_grad_batches=1 \
        trainer.max_steps=6 \
        trainer.precision=bf16 \
        trainer.gradient_clip_val=1.0 \
        exp_manager.exp_dir=examples/nlp/language_modeling/gpt_pretrain_results \
        exp_manager.checkpoint_callback_params.save_last_n_optim_states=1 \
        model.dist_ckpt_format="torch_dist" \
        model.tensor_model_parallel_size=2 \
        model.megatron_amp_O2=True \
        model.optim.name=distributed_fused_adam \
        model.optim.lr=2e-4 \
        model.max_position_embeddings=128 \
        model.encoder_seq_length=128 \
        model.data.seq_length=128 \
        model.tokenizer.vocab_file=/home/TestData/nlp/megatron_gpt/data/gpt/vocab.json \
        model.tokenizer.merge_file=/home/TestData/nlp/megatron_gpt/data/gpt/merges.txt \
        model.num_layers=8 \
        model.hidden_size=256 \
        model.num_attention_heads=8 \
        model.data.data_prefix=[.5,/home/TestData/nlp/megatron_gpt/data/gpt/simple_wiki_gpt_preproc_text_document,.5,/home/TestData/nlp/megatron_gpt/data/gpt/simple_wiki_gpt_preproc_text_document] \
        model.data.index_mapping_dir=examples/nlp/language_modeling/gpt_index_mappings
      AFTER_SCRIPT: |
        rm -rf examples/nlp/language_modeling/gpt_pretrain_results
        rm -rf examples/nlp/language_modeling/gpt_index_mappings

  L2_Megatron_GPT_with_ALiBi_Pretraining_and_Resume_Training_TP2:
    needs: [cicd-test-container-setup]
    uses: ./.github/workflows/_test_template.yml
    if: contains(fromJSON(needs.cicd-test-container-setup.outputs.test_to_run), 'L2_Megatron_GPT_with_ALiBi_Pretraining_and_Resume_Training_TP2') || needs.cicd-test-container-setup.outputs.all == 'true'
    with:
      RUNNER: self-hosted-azure
      SCRIPT: |
        python examples/nlp/language_modeling/megatron_gpt_pretraining.py \
        trainer.devices=2 \
        trainer.accelerator=gpu \
        trainer.log_every_n_steps=1 \
        trainer.val_check_interval=2 \
        trainer.limit_val_batches=2 \
        trainer.accumulate_grad_batches=1 \
        trainer.max_steps=3 \
        trainer.gradient_clip_val=1.0 \
        exp_manager.exp_dir=examples/nlp/language_modeling/gpt_pretrain_results \
        model.tensor_model_parallel_size=2 \
        model.optim.name=fused_adam \
        model.optim.lr=2e-4 \
        model.optim.sched.warmup_steps=1 \
        model.optim.sched.constant_steps=1 \
        model.optim.sched.min_lr=8e-5 \
        model.max_position_embeddings=128 \
        model.encoder_seq_length=128 \
        model.data.seq_length=128 \
        model.position_embedding_type=alibi \
        model.bias=False \
        model.bias_activation_fusion=False \
        model.bias_dropout_add_fusion=False \
        model.tokenizer.vocab_file=/home/TestData/nlp/megatron_gpt/data/gpt/vocab.json \
        model.tokenizer.merge_file=/home/TestData/nlp/megatron_gpt/data/gpt/merges.txt \
        model.num_layers=8 \
        model.hidden_size=256 \
        model.num_attention_heads=8 \
        model.activations_checkpoint_method=block \
        model.activations_checkpoint_granularity=full \
        model.activations_checkpoint_num_layers=1 \
        model.data.data_prefix=[.5,/home/TestData/nlp/megatron_gpt/data/gpt/simple_wiki_gpt_preproc_text_document,.5,/home/TestData/nlp/megatron_gpt/data/gpt/simple_wiki_gpt_preproc_text_document] \
        model.data.index_mapping_dir=examples/nlp/language_modeling/gpt_index_mappings
    
        # not testing resume functionality to save time on ci @adithyare
        #python examples/nlp/language_modeling/megatron_gpt_pretraining.py \
        #trainer.devices=2 \
        #trainer.accelerator=gpu \
        #trainer.log_every_n_steps=1 \
        #trainer.val_check_interval=2 \
        #trainer.limit_val_batches=1 \
        #trainer.accumulate_grad_batches=1 \
        #trainer.max_steps=6 \
        #trainer.gradient_clip_val=1.0 \
        #exp_manager.exp_dir=examples/nlp/language_modeling/gpt_pretrain_results \
        #exp_manager.resume_if_exists=True \
        #model.tensor_model_parallel_size=2 \
        #model.optim.name=fused_adam \
        #model.optim.lr=2e-4 \
        #model.optim.sched.warmup_steps=2 \
        #model.optim.sched.constant_steps=2 \
        #model.optim.sched.min_lr=8e-5 \
        #model.max_position_embeddings=128 \
        #model.encoder_seq_length=128 \
        #model.data.seq_length=128 \
        #model.position_embedding_type=alibi \
        #model.normalization=rmsnorm \
        #model.bias=False \
        #model.bias_activation_fusion=False \
        #model.bias_dropout_add_fusion=False \
        #model.tokenizer.vocab_file=/home/TestData/nlp/megatron_gpt/data/gpt/vocab.json \
        #model.tokenizer.merge_file=/home/TestData/nlp/megatron_gpt/data/gpt/merges.txt \
        #model.num_layers=8 \
        #model.hidden_size=256 \
        #model.num_attention_heads=8 \
        #model.activations_checkpoint_method=block \
        #model.activations_checkpoint_granularity=full \
        #model.activations_checkpoint_num_layers=1 \
        #model.data.data_prefix=[.5,/home/TestData/nlp/megatron_gpt/data/gpt/simple_wiki_gpt_preproc_text_document,.5,/home/TestData/nlp/megatron_gpt/data/gpt/simple_wiki_gpt_preproc_text_document] \
        #model.data.index_mapping_dir=examples/nlp/language_modeling/gpt_index_mappings"
      AFTER_SCRIPT: |
        rm -rf examples/nlp/language_modeling/gpt_pretrain_results
        rm -rf examples/nlp/language_modeling/gpt_index_mappings

  L2_Megatron_GPT_with_KERPLE_Pretraining_and_Resume_Training_TP2:
    needs: [cicd-test-container-setup]
    uses: ./.github/workflows/_test_template.yml
    if: contains(fromJSON(needs.cicd-test-container-setup.outputs.test_to_run), 'L2_Megatron_GPT_with_KERPLE_Pretraining_and_Resume_Training_TP2') || needs.cicd-test-container-setup.outputs.all == 'true'
    with:
      RUNNER: self-hosted-azure
      SCRIPT: |
        python examples/nlp/language_modeling/megatron_gpt_pretraining.py \
        trainer.devices=2 \
        trainer.accelerator=gpu \
        trainer.log_every_n_steps=1 \
        trainer.val_check_interval=2 \
        trainer.limit_val_batches=2 \
        trainer.accumulate_grad_batches=1 \
        trainer.max_steps=3 \
        trainer.gradient_clip_val=1.0 \
        exp_manager.exp_dir=examples/nlp/language_modeling/gpt_pretrain_results \
        model.tensor_model_parallel_size=2 \
        model.optim.name=fused_adam \
        model.optim.lr=2e-4 \
        model.optim.sched.warmup_steps=1 \
        model.optim.sched.constant_steps=1 \
        model.optim.sched.min_lr=8e-5 \
        model.max_position_embeddings=128 \
        model.encoder_seq_length=128 \
        model.data.seq_length=128 \
        model.position_embedding_type=kerple \
        model.bias=False \
        model.bias_activation_fusion=False \
        model.bias_dropout_add_fusion=False \
        model.tokenizer.vocab_file=/home/TestData/nlp/megatron_gpt/data/gpt/vocab.json \
        model.tokenizer.merge_file=/home/TestData/nlp/megatron_gpt/data/gpt/merges.txt \
        model.num_layers=8 \
        model.hidden_size=256 \
        model.num_attention_heads=8 \
        model.activations_checkpoint_method=block \
        model.activations_checkpoint_granularity=full \
        model.activations_checkpoint_num_layers=1 \
        model.data.data_prefix=[.5,/home/TestData/nlp/megatron_gpt/data/gpt/simple_wiki_gpt_preproc_text_document,.5,/home/TestData/nlp/megatron_gpt/data/gpt/simple_wiki_gpt_preproc_text_document] \
        model.data.index_mapping_dir=examples/nlp/language_modeling/gpt_index_mappings
        
        # commented out to save time on github ci @adithyare
        #python examples/nlp/language_modeling/megatron_gpt_pretraining.py \
        #trainer.devices=2 \
        #trainer.accelerator=gpu \
        #trainer.log_every_n_steps=1 \
        #trainer.val_check_interval=2 \
        #trainer.limit_val_batches=1 \
        #trainer.accumulate_grad_batches=1 \
        #trainer.max_steps=6 \
        #trainer.precision=16 \
        #trainer.gradient_clip_val=1.0 \
        #exp_manager.exp_dir=examples/nlp/language_modeling/gpt_pretrain_results \
        #exp_manager.resume_if_exists=True \
        #model.tensor_model_parallel_size=2 \
        #model.optim.name=fused_adam \
        #model.optim.lr=2e-4 \
        #model.optim.sched.warmup_steps=2 \
        #model.optim.sched.constant_steps=2 \
        #model.optim.sched.min_lr=8e-5 \
        #model.max_position_embeddings=128 \
        #model.encoder_seq_length=128 \
        #model.data.seq_length=128 \
        #model.position_embedding_type=kerple \
        #model.normalization=rmsnorm \
        #model.bias=False \
        #model.bias_activation_fusion=False \
        #model.bias_dropout_add_fusion=False \
        #model.tokenizer.vocab_file=/home/TestData/nlp/megatron_gpt/data/gpt/vocab.json \
        #model.tokenizer.merge_file=/home/TestData/nlp/megatron_gpt/data/gpt/merges.txt \
        #model.num_layers=8 \
        #model.hidden_size=256 \
        #model.num_attention_heads=8 \
        #model.activations_checkpoint_method=block \
        #model.activations_checkpoint_granularity=full \
        #model.activations_checkpoint_num_layers=1 \
        #model.data.data_prefix=[.5,/home/TestData/nlp/megatron_gpt/data/gpt/simple_wiki_gpt_preproc_text_document,.5,/home/TestData/nlp/megatron_gpt/data/gpt/simple_wiki_gpt_preproc_text_document] \
        #model.data.index_mapping_dir=examples/nlp/language_modeling/gpt_index_mappings"
      AFTER_SCRIPT: |
        rm -rf examples/nlp/language_modeling/gpt_pretrain_results
        rm -rf examples/nlp/language_modeling/gpt_index_mappings

  Optional_L2_Megatron_GPT_Pretraining_and_Resume_Training_PP2:
    needs: [cicd-test-container-setup]
    uses: ./.github/workflows/_test_template.yml
    if: contains(fromJSON(needs.cicd-test-container-setup.outputs.test_to_run), 'Optional_L2_Megatron_GPT_Pretraining_and_Resume_Training_PP2') || needs.cicd-test-container-setup.outputs.all == 'true'
    with:
      RUNNER: self-hosted-azure-gpus-2-h100
      SCRIPT: |
        python examples/nlp/language_modeling/megatron_gpt_pretraining.py \
        trainer.devices=2 \
        trainer.accelerator=gpu \
        trainer.log_every_n_steps=1 \
        trainer.val_check_interval=2 \
        trainer.limit_val_batches=2 \
        trainer.accumulate_grad_batches=1 \
        trainer.max_steps=3 \
        trainer.precision=bf16 \
        trainer.gradient_clip_val=1.0 \
        exp_manager.exp_dir=examples/nlp/language_modeling/gpt_pretrain_results \
        ++model.transformer_engine=True \
        ++model.fp8=True \
        ++model.fp8_hybrid=True \
        ++model.fp8_amax_history_len=1024 \
        ++model.fp8_amax_compute_algo=max \
        ++model.reduce_amax=True \
        ++model.use_te_rng_tracker=True \
        ++model.name=megatron_gpt_full_te_layer_autocast \
        model.ub_tp_comm_overlap=False \
        model.pipeline_model_parallel_size=2 \
        model.tensor_model_parallel_size=1 \
        model.mcore_gpt=True \
        model.megatron_amp_O2=True \
        model.optim.name=distributed_fused_adam \
        model.optim.lr=2e-4 \
        model.optim.sched.warmup_steps=1 \
        model.optim.sched.constant_steps=1 \
        model.optim.sched.min_lr=8e-5 \
        model.max_position_embeddings=128 \
        model.encoder_seq_length=128 \
        model.activation=fast-swiglu \
        model.bias_activation_fusion=False \
        model.hidden_dropout=0.0 \
        model.attention_dropout=0.0 \
        model.transformer_block_type=normformer \
        model.headscale=True \
        model.data.seq_length=128 \
        model.tokenizer.vocab_file=/home/TestData/nlp/megatron_gpt/data/gpt/vocab.json \
        model.tokenizer.merge_file=/home/TestData/nlp/megatron_gpt/data/gpt/merges.txt \
        model.num_layers=8 \
        model.hidden_size=256 \
        model.num_attention_heads=8 \
        model.activations_checkpoint_method=block \
        model.activations_checkpoint_granularity=full \
        model.activations_checkpoint_num_layers=1 \
        model.data.validation_drop_last=False \
        model.data.data_prefix=[.5,/home/TestData/nlp/megatron_gpt/data/gpt/simple_wiki_gpt_preproc_text_document,.5,/home/TestData/nlp/megatron_gpt/data/gpt/simple_wiki_gpt_preproc_text_document] \
        model.data.index_mapping_dir=examples/nlp/language_modeling/gpt_index_mappings

        python examples/nlp/language_modeling/megatron_gpt_pretraining.py \
        trainer.devices=2 \
        trainer.accelerator=gpu \
        trainer.log_every_n_steps=1 \
        trainer.val_check_interval=2 \
        trainer.limit_val_batches=2 \
        trainer.accumulate_grad_batches=1 \
        trainer.max_steps=6 \
        trainer.precision=bf16 \
        trainer.gradient_clip_val=1.0 \
        model.mcore_gpt=True \
        model.megatron_amp_O2=True \
        exp_manager.exp_dir=examples/nlp/language_modeling/gpt_pretrain_results \
        exp_manager.resume_if_exists=True \
        ++model.transformer_engine=True \
        ++model.fp8=True \
        ++model.fp8_hybrid=True \
        ++model.fp8_amax_history_len=1024 \
        ++model.fp8_amax_compute_algo=max \
        ++model.reduce_amax=True \
        ++model.use_te_rng_tracker=True \
        ++model.name=megatron_gpt_full_te_layer_autocast \
        model.ub_tp_comm_overlap=False \
        model.pipeline_model_parallel_size=2 \
        model.tensor_model_parallel_size=1 \
        model.optim.name=distributed_fused_adam \
        model.optim.lr=2e-4 \
        model.optim.sched.warmup_steps=2 \
        model.optim.sched.constant_steps=2 \
        model.optim.sched.min_lr=8e-5 \
        model.max_position_embeddings=128 \
        model.encoder_seq_length=128 \
        model.activation=fast-swiglu \
        model.bias_activation_fusion=False \
        model.hidden_dropout=0.0 \
        model.attention_dropout=0.0 \
        model.transformer_block_type=normformer \
        model.headscale=True \
        model.data.seq_length=128 \
        model.tokenizer.vocab_file=/home/TestData/nlp/megatron_gpt/data/gpt/vocab.json \
        model.tokenizer.merge_file=/home/TestData/nlp/megatron_gpt/data/gpt/merges.txt \
        model.num_layers=8 \
        model.hidden_size=256 \
        model.num_attention_heads=8 \
        model.activations_checkpoint_method=block \
        model.activations_checkpoint_granularity=full \
        model.activations_checkpoint_num_layers=1 \
        model.data.validation_drop_last=False \
        model.data.data_prefix=[.5,/home/TestData/nlp/megatron_gpt/data/gpt/simple_wiki_gpt_preproc_text_document,.5,/home/TestData/nlp/megatron_gpt/data/gpt/simple_wiki_gpt_preproc_text_document] \
        model.data.index_mapping_dir=examples/nlp/language_modeling/gpt_index_mappings
      AFTER_SCRIPT: |
        rm -rf examples/nlp/language_modeling/gpt_pretrain_results
        rm -rf examples/nlp/language_modeling/gpt_index_mappings
      IS_OPTIONAL: true

  L2_Megatron_GPT_Auto_Configurator_TP1_PP1_MBS124:
    needs: [cicd-test-container-setup]
    uses: ./.github/workflows/_test_template.yml
    if: contains(fromJSON(needs.cicd-test-container-setup.outputs.test_to_run), 'L2_Megatron_GPT_Auto_Configurator_TP1_PP1_MBS124') || needs.cicd-test-container-setup.outputs.all == 'true'
    with:
      RUNNER: self-hosted-azure-gpus-1
      SCRIPT: |
        mkdir examples/llm/auto_configurator/auto_conf_logs

        python examples/llm/auto_configurator/auto_config.py \
        --log_dir=/workspace/examples/llm/auto_configurator/auto_conf_logs \
        --run_number=1

        python examples/llm/auto_configurator/auto_config.py \
        --log_dir=/workspace/examples/llm/auto_configurator/auto_conf_logs \
        --run_number=2

        python examples/llm/auto_configurator/auto_config.py \
        --log_dir=/workspace/examples/llm/auto_configurator/auto_conf_logs \
        --run_number=3

        python examples/llm/auto_configurator/auto_config.py \
        --log_dir=/workspace/examples/llm/auto_configurator/auto_conf_logs \
        --get_results
      AFTER_SCRIPT: |
        rm -rf examples/llm/auto_configurator/auto_conf_logs

  L2_Megatron_GPT_Finetuning_PP2:
    needs: [cicd-test-container-setup]
    uses: ./.github/workflows/_test_template.yml
    if: contains(fromJSON(needs.cicd-test-container-setup.outputs.test_to_run), 'L2_Megatron_GPT_Finetuning_PP2') || needs.cicd-test-container-setup.outputs.all == 'true'
    with:
      RUNNER: self-hosted-azure
      SCRIPT: |
        python examples/nlp/language_modeling/tuning/megatron_gpt_finetuning.py \
        trainer.devices=2 \
        trainer.log_every_n_steps=1 \
        trainer.val_check_interval=2 \
        +trainer.limit_val_batches=2 \
        trainer.max_steps=3 \
        trainer.precision=16 \
        trainer.gradient_clip_val=1.0 \
        exp_manager.exp_dir=/tmp/gpt_finetuning_pp2_megatron \
        model.pipeline_model_parallel_size=2 \
        model.tensor_model_parallel_size=1 \
        model.restore_from_path=/home/TestData/nlp/megatron_gpt/PP2/gpt_pp2_tp1.nemo \
        model.optim.name=fused_adam \
        model.optim.lr=2e-4 \
        model.peft.peft_scheme=null \
        model.data.train_ds.micro_batch_size=1 \
        model.data.train_ds.global_batch_size=4 \
        model.data.train_ds.file_names=[/home/TestData/nlp/megatron_sft/quarel.jsonl,/home/TestData/nlp/megatron_sft/trec.jsonl] \
        model.data.train_ds.concat_sampling_probabilities=[0.3,0.7] \
        model.data.train_ds.num_workers=0 \
        model.data.test_ds.micro_batch_size=1 \
        model.data.test_ds.global_batch_size=1 \
        model.data.test_ds.file_names=[/home/TestData/nlp/megatron_sft/quarel.jsonl] \
        model.data.test_ds.names=[quarel] \
        model.data.validation_ds.micro_batch_size=1 \
        model.data.validation_ds.global_batch_size=1 \
        model.data.validation_ds.num_workers=0 \
        model.data.validation_ds.file_names=[/home/TestData/nlp/megatron_sft/quarel.jsonl] \
        model.data.validation_ds.names=[quarel]

        python examples/nlp/language_modeling/tuning/megatron_gpt_finetuning.py \
        trainer.devices=2 \
        trainer.log_every_n_steps=1 \
        trainer.val_check_interval=1 \
        +trainer.limit_val_batches=2 \
        trainer.max_steps=3 \
        trainer.precision=16 \
        trainer.gradient_clip_val=1.0 \
        exp_manager.exp_dir=/tmp/gpt_finetuning_pp2_megatron \
        model.pipeline_model_parallel_size=2 \
        model.tensor_model_parallel_size=1 \
        model.restore_from_path=/home/TestData/nlp/megatron_gpt/PP2/gpt_pp2_tp1.nemo \
        model.optim.name=fused_adam \
        model.optim.lr=2e-4 \
        model.peft.peft_scheme=null \
        model.data.train_ds.micro_batch_size=1 \
        model.data.train_ds.global_batch_size=4 \
        model.data.train_ds.file_names=[/home/TestData/nlp/megatron_sft/quarel.jsonl,/home/TestData/nlp/megatron_sft/trec.jsonl] \
        model.data.train_ds.concat_sampling_probabilities=[0.3,0.7] \
        model.data.train_ds.num_workers=0 \
        model.data.test_ds.micro_batch_size=1 \
        model.data.test_ds.global_batch_size=1 \
        model.data.test_ds.file_names=[/home/TestData/nlp/megatron_sft/quarel.jsonl] \
        model.data.test_ds.names=[quarel] \
        model.data.validation_ds.micro_batch_size=1 \
        model.data.validation_ds.global_batch_size=1 \
        model.data.validation_ds.num_workers=0 \
        model.data.validation_ds.file_names=[/home/TestData/nlp/megatron_sft/quarel.jsonl] \
        model.data.validation_ds.names=[quarel]

  L2_Megatron_GPT_Finetuning_StarCoder_PP1:
    needs: [cicd-test-container-setup]
    uses: ./.github/workflows/_test_template.yml
    if: contains(fromJSON(needs.cicd-test-container-setup.outputs.test_to_run), 'L2_Megatron_GPT_Finetuning_StarCoder_PP1') || needs.cicd-test-container-setup.outputs.all == 'true'
    with:
      RUNNER: self-hosted-azure-gpus-1
      SCRIPT: |
        python examples/nlp/language_modeling/tuning/megatron_gpt_finetuning.py \
        trainer.devices=1 \
        trainer.num_nodes=1 \
        trainer.precision=bf16 \
        trainer.max_steps=4 \
        trainer.val_check_interval=4 \
        trainer.enable_checkpointing=False \
        +trainer.limit_val_batches=2 \
        +trainer.limit_test_batches=2 \
        exp_manager.checkpoint_callback_params.save_best_model=False \
        exp_manager.exp_dir=/tmp/gpt_sft_results_starcoder_pp1 \
        model.peft.peft_scheme=none \
        model.optim.name=distributed_fused_adam \
        model.restore_from_path=/home/TestData/nlp/megatron_gpt/starcoder-ci-nemo/megatron_starcoder_tp1_pp1.nemo \
        model.tensor_model_parallel_size=1 \
        model.pipeline_model_parallel_size=1 \
        model.data.train_ds.file_names=[/home/TestData/nlp/megatron_sft/quarel.jsonl] \
        model.data.train_ds.num_workers=0 \
        model.data.test_ds.file_names=[/home/TestData/nlp/megatron_sft/quarel.jsonl] \
        model.data.validation_ds.num_workers=0 \
        model.data.validation_ds.file_names=[/home/TestData/nlp/megatron_sft/quarel.jsonl] \
        model.data.test_ds.num_workers=0 \
        model.data.train_ds.concat_sampling_probabilities=[1.0]

  L2_Megatron_GPT_Reranker:
    needs: [cicd-test-container-setup]
    uses: ./.github/workflows/_test_template.yml
    if: contains(fromJSON(needs.cicd-test-container-setup.outputs.test_to_run), 'L2_Megatron_GPT_Reranker') || needs.cicd-test-container-setup.outputs.all == 'true'
    with:
      RUNNER: self-hosted-azure
      SCRIPT: |
        python examples/nlp/information_retrieval/megatron_gpt_reranker_finetuning.py \
        exp_manager.exp_dir="/tmp/gpt_reranker_workdir/" \
        model.global_batch_size=4 \
        model.micro_batch_size=4 \
        trainer.devices=1 \
        trainer.num_nodes=1 \
        trainer.max_epochs=null \
        trainer.max_steps=20 \
        trainer.val_check_interval=10 \
        model.restore_from_path="/home/TestData/nlp/megatron_gpt/mcore_45M/megatron_llama.nemo" \
        model.peft.lora_tuning.adapter_dim=8 \
        model.data.validation_ds.file_names=[/home/TestData/nlp/megatron_ir/train.jsonl] \
        model.data.validation_ds.write_embeddings_to_file=True \
        model.data.validation_ds.output_file_path_prefix="/home/TestData/nlp/megatron_ir/working_dir/val_embs" \
        model.data.train_ds.file_names=[/home/TestData/nlp/megatron_ir/train.jsonl]

  L2_Megatron_GPT_Embedding:
    needs: [cicd-test-container-setup]
    uses: ./.github/workflows/_test_template.yml
    if: contains(fromJSON(needs.cicd-test-container-setup.outputs.test_to_run), 'L2_Megatron_GPT_Embedding') || needs.cicd-test-container-setup.outputs.all == 'true'
    with:
      RUNNER: self-hosted-azure
      SCRIPT: |
        python examples/nlp/information_retrieval/megatron_gpt_embedding_finetuning.py \
        exp_manager.exp_dir="/tmp/gpt_embedding_workdir/" \
        model.global_batch_size=4 \
        model.micro_batch_size=4 \
        trainer.devices=1 \
        trainer.num_nodes=1 \
        trainer.max_epochs=null \
        trainer.max_steps=20 \
        trainer.val_check_interval=10 \
        model.restore_from_path="/home/TestData/nlp/megatron_gpt/mcore_45M/megatron_llama.nemo" \
        model.peft.lora_tuning.adapter_dim=8 \
        model.data.validation_ds.query_file_names=[/home/TestData/nlp/megatron_ir/test_query.jsonl] \
        model.data.validation_ds.doc_file_names=[/home/TestData/nlp/megatron_ir/test_doc.jsonl] \
        model.data.validation_ds.write_embeddings_to_file=True \
        model.data.validation_ds.output_file_path_prefix="/tmp/gpt_embedding_workdir/val_embs/" \
        model.data.train_ds.file_names=[/home/TestData/nlp/megatron_ir/train.jsonl]


        python examples/nlp/information_retrieval/megatron_gpt_embedding_generate.py \
        trainer.devices=1 \
        trainer.num_nodes=1 \
        model.restore_from_path="/home/TestData/nlp/megatron_gpt/mcore_45M/megatron_llama.nemo" \
        model.peft.restore_from_path="/tmp/gpt_embedding_workdir/megatron_gpt_peft_lora_tuning/checkpoints/megatron_gpt_peft_lora_tuning.nemo" \
        model.global_batch_size=4 \
        model.micro_batch_size=4 \
        model.peft.lora_tuning.adapter_dim=8 \
        model.data.test_ds.write_embeddings_to_file=True \
        model.data.test_ds.output_file_path_prefix="/tmp/gpt_embedding_workdir/test_embs" \
        model.data.test_ds.query_file_names=[/home/TestData/nlp/megatron_ir/test_query.jsonl] \
        model.data.test_ds.doc_file_names=[/home/TestData/nlp/megatron_ir/test_doc.jsonl]

  L2_Megatron_GPT_PEFT_Lora_PP2_O2:
    needs: [cicd-test-container-setup]
    uses: ./.github/workflows/_test_template.yml
    if: contains(fromJSON(needs.cicd-test-container-setup.outputs.test_to_run), 'L2_Megatron_GPT_PEFT_Lora_PP2_O2') || needs.cicd-test-container-setup.outputs.all == 'true'
    with:
      RUNNER: self-hosted-azure
      SCRIPT: |
        python examples/nlp/language_modeling/tuning/megatron_gpt_finetuning.py \
        trainer.devices=2 \
        trainer.log_every_n_steps=1 \
        trainer.max_epochs=9999 \
        trainer.max_steps=3 \
        trainer.val_check_interval=3 \
        ++trainer.limit_val_batches=2 \
        trainer.precision=bf16 \
        exp_manager.exp_dir=/tmp/nlp_peft_lora_tuning_pp2 \
        model.pipeline_model_parallel_size=2 \
        model.tensor_model_parallel_size=1 \
        model.restore_from_path=/home/TestData/nlp/megatron_gpt/mcore_45M/megatron_llama.nemo \
        model.megatron_amp_O2=True \
        model.peft.peft_scheme=lora \
        model.answer_only_loss=True \
        model.micro_batch_size=1 \
        model.global_batch_size=1 \
        model.data.train_ds.file_names=[/home/TestData/nlp/megatron_sft/quarel.jsonl] \
        model.data.train_ds.concat_sampling_probabilities=[1.0] \
        model.data.train_ds.num_workers=0 \
        model.data.validation_ds.num_workers=0 \
        model.data.validation_ds.file_names=[/home/TestData/nlp/megatron_sft/quarel.jsonl] \
        model.data.validation_ds.names=[quarel]
        
        python examples/nlp/language_modeling/tuning/megatron_gpt_generate.py \
        model.restore_from_path=/home/TestData/nlp/megatron_gpt/mcore_45M/megatron_llama.nemo \
        model.peft.restore_from_path=/tmp/nlp_peft_lora_tuning_pp2/megatron_gpt_peft_lora_tuning/checkpoints/megatron_gpt_peft_lora_tuning.nemo \
        model.pipeline_model_parallel_size=2 \
        model.tensor_model_parallel_size=1 \
        trainer.devices=2 \
        model.megatron_amp_O2=True \
        model.data.test_ds.file_names=[/home/TestData/nlp/megatron_sft/quarel_4.jsonl] \
        model.data.test_ds.names=["quarel4"] \
        model.global_batch_size=2 \
        model.micro_batch_size=1 \
        model.data.test_ds.tokens_to_generate=10 \
        model.data.test_ds.write_predictions_to_file=True \
        model.data.test_ds.output_file_path_prefix="/tmp/nlp_peft_lora_tuning_pp2/out" \
        inference.greedy=True \
        inference.repetition_penalty=1.0 \
        inference.outfile_path="/tmp/nlp_peft_lora_tuning_pp2/out.jsonl"

  L2_Megatron_GPT_PEFT_Lora_TP2_O1:
    needs: [cicd-test-container-setup]
    uses: ./.github/workflows/_test_template.yml
    if: contains(fromJSON(needs.cicd-test-container-setup.outputs.test_to_run), 'L2_Megatron_GPT_PEFT_Lora_TP2_O1') || needs.cicd-test-container-setup.outputs.all == 'true'
    with:
      RUNNER: self-hosted-azure
      SCRIPT: |
        python examples/nlp/language_modeling/tuning/megatron_gpt_finetuning.py \
        trainer.devices=2 \
        trainer.log_every_n_steps=1 \
        trainer.max_epochs=9999 \
        trainer.max_steps=3 \
        trainer.val_check_interval=3 \
        ++trainer.limit_val_batches=2 \
        trainer.precision=bf16 \
        exp_manager.exp_dir=/tmp/nlp_peft_lora_tuning_pp2_o1 \
        model.pipeline_model_parallel_size=1 \
        model.tensor_model_parallel_size=2 \
        model.restore_from_path=/home/TestData/nlp/megatron_gpt/mcore_45M/megatron_llama.nemo \
        model.peft.peft_scheme="lora" \
        model.answer_only_loss=True \
        model.micro_batch_size=1 \
        model.global_batch_size=1 \
        model.data.train_ds.file_names=[/home/TestData/nlp/megatron_sft/quarel.jsonl] \
        model.data.train_ds.concat_sampling_probabilities=[1.0] \
        model.data.train_ds.num_workers=0 \
        model.data.validation_ds.num_workers=0 \
        model.data.validation_ds.file_names=[/home/TestData/nlp/megatron_sft/quarel.jsonl] \
        model.data.validation_ds.names=[quarel]

        python examples/nlp/language_modeling/tuning/megatron_gpt_generate.py \
        model.restore_from_path=/home/TestData/nlp/megatron_gpt/mcore_45M/megatron_llama.nemo \
        model.peft.restore_from_path=/tmp/nlp_peft_lora_tuning_pp2_o1/megatron_gpt_peft_lora_tuning/checkpoints/megatron_gpt_peft_lora_tuning.nemo \
        model.tensor_model_parallel_size=2 \
        trainer.devices=2 \
        model.data.test_ds.file_names=[/home/TestData/nlp/megatron_sft/quarel_4.jsonl] \
        model.data.test_ds.names=["quarel4"] \
        model.global_batch_size=2 \
        model.micro_batch_size=1 \
        model.data.test_ds.tokens_to_generate=10 \
        model.data.test_ds.write_predictions_to_file=True \
        model.data.test_ds.output_file_path_prefix="/tmp/nlp_peft_lora_tuning_pp2_o1/out" \
        inference.greedy=True \
        inference.repetition_penalty=1.0 \
        inference.outfile_path="/tmp/nlp_peft_lora_tuning_pp2_o1/out.jsonl"

  L2_Megatron_GPT_PEFT_Lora_TP2SP1:
    needs: [cicd-test-container-setup]
    uses: ./.github/workflows/_test_template.yml
    if: contains(fromJSON(needs.cicd-test-container-setup.outputs.test_to_run), 'L2_Megatron_GPT_PEFT_Lora_TP2SP1') || needs.cicd-test-container-setup.outputs.all == 'true'
    with:
      RUNNER: self-hosted-azure-gpus-2-h100
      SCRIPT: |
        CUDA_DEVICE_MAX_CONNECTIONS=1 NVTE_FLASH_ATTN=0 NVTE_FUSED_ATTN=1 python examples/nlp/language_modeling/tuning/megatron_gpt_finetuning.py \
        trainer.devices=2 \
        trainer.log_every_n_steps=1 \
        trainer.max_epochs=9999 \
        trainer.max_steps=3 \
        trainer.val_check_interval=3 \
        ++trainer.limit_val_batches=2 \
        trainer.precision=bf16 \
        exp_manager.exp_dir=/tmp/nlp_lora_tuning_tp2_sp1 \
        +model.mcore_gpt=True \
        model.pipeline_model_parallel_size=1 \
        model.tensor_model_parallel_size=2 \
        model.sequence_parallel=True \
        model.megatron_amp_O2=True \
        model.restore_from_path=/home/TestData/nlp/megatron_gpt/mcore_45M/megatron_llama.nemo \
        +model.fp8=True \
        +model.fp8_params=True \
        +model.fp8_hybrid=True \
        +model.fp8_e4m3=False \
        +model.fp8_interval=1 \
        +model.fp8_margin=0 \
        +model.fp8_amax_history_len=32 \
        +model.fp8_amax_compute_algo=max \
        +model.reduce_amax=False \
        +model.ub_tp_comm_overlap=False \
        +model.tp_comm_overlap_ag=False \
        +model.tp_comm_overlap_rs=False \
        +model.tp_comm_overlap_disable_qkv=True \
        model.peft.peft_scheme="lora" \
        model.peft.lora_tuning.adapter_dim=16 \
        model.peft.lora_tuning.alpha=32 \
        model.peft.lora_tuning.column_init_method="kaiming" \
        +model.peft.lora_tuning.dropout_position="pre" \
        model.peft.lora_tuning.target_modules=["attention"] \
        model.peft.lora_tuning.adapter_dropout=0.1 \
        +model.peft.lora_tuning.a2a_experimental=1 \
        model.answer_only_loss=True \
        model.micro_batch_size=1 \
        model.global_batch_size=1 \
        model.data.train_ds.file_names=[/home/TestData/nlp/megatron_sft/quarel.jsonl] \
        model.data.train_ds.concat_sampling_probabilities=[1.0] \
        model.data.train_ds.num_workers=0 \
        model.data.validation_ds.num_workers=0 \
        model.data.validation_ds.file_names=[/home/TestData/nlp/megatron_sft/quarel.jsonl] \
        model.data.validation_ds.names=[quarel]

  L2_Megatron_GPT_Eval:
    needs: [cicd-test-container-setup]
    uses: ./.github/workflows/_test_template.yml
    if: contains(fromJSON(needs.cicd-test-container-setup.outputs.test_to_run), 'L2_Megatron_GPT_Eval') || needs.cicd-test-container-setup.outputs.all == 'true'
    with:
      RUNNER: self-hosted-azure
      SCRIPT: |
        python examples/nlp/language_modeling/megatron_gpt_eval.py \
            gpt_model_file=/home/TestData/nlp/megatron_gpt/125M/megatron_gpt.nemo \
            prompts=["How to fix GPU memory? A:"] \
            tensor_model_parallel_size=1 \
            inference.tokens_to_generate=32 \
            trainer.precision=32

  L2_Megatron_GPT_Eval_PP2:
    needs: [cicd-test-container-setup]
    uses: ./.github/workflows/_test_template.yml
    if: contains(fromJSON(needs.cicd-test-container-setup.outputs.test_to_run), 'L2_Megatron_GPT_Eval_PP2') || needs.cicd-test-container-setup.outputs.all == 'true'
    with:
      RUNNER: self-hosted-azure
      SCRIPT: |
        python examples/nlp/language_modeling/megatron_gpt_eval.py \
            gpt_model_file=/home/TestData/nlp/megatron_gpt/PP2/gpt_pp2_tp1.nemo \
            server=False \
            tensor_model_parallel_size=1 \
            pipeline_model_parallel_size=2 \
            trainer.devices=2 \
            trainer.num_nodes=1 \
            trainer.precision=32

  L2_Megatron_GPT_SFT_Eval_inference_seq_len_greaterThan_training_seq_len:
    needs: [cicd-test-container-setup]
    uses: ./.github/workflows/_test_template.yml
    if: contains(fromJSON(needs.cicd-test-container-setup.outputs.test_to_run), 'L2_Megatron_GPT_SFT_Eval_inference_seq_len_greaterThan_training_seq_len') || needs.cicd-test-container-setup.outputs.all == 'true'
    with:
      RUNNER: self-hosted-azure
      SCRIPT: |
        python examples/nlp/language_modeling/tuning/megatron_gpt_generate.py \
            model.restore_from_path=/home/TestData/nlp/megatron_gpt_sft/megatron_gpt_rope_sft.nemo \
            model.peft.restore_from_path=null \
            model.data.test_ds.file_names=[/home/TestData/nlp/megatron_gpt_sft/sample.jsonl] \
            model.data.test_ds.names=[test] \
            model.data.test_ds.global_batch_size=1 \
            model.data.test_ds.micro_batch_size=1 \
            model.data.test_ds.tokens_to_generate=30 \
            model.data.test_ds.max_seq_length=6000 \
            model.data.test_ds.write_predictions_to_file=True \
            model.data.test_ds.output_file_path_prefix=examples/nlp/language_modeling/out \
            inference.greedy=True \
            inference.repetition_penalty=1.0 \
            inference.outfile_path=examples/nlp/language_modeling/out.jsonl 
      AFTER_SCRIPT: |
        rm -rf examples/nlp/language_modeling/out.jsonl

    # TODO: Add this test back. Test was failing on CI machines due to HW error
    # - name: L2: Megatron GPT Convert from Megatron-LM checkpoing and Eval
    #   when {
    #     anyOf {
    #       branch main
    #       changeRequest target: main
    #     }
    #   }
    #   failFast true
    #   - run: |
    #     python -m torch.distributed.launch --nproc_per_node=2 \
    #     examples/nlp/language_modeling/megatron_lm_ckpt_to_nemo.py \
    #     --checkpoint_folder=/home/TestData/nlp/megatron_gpt/data/gpt/iter_0008700 \
    #     --checkpoint_name=model_optim_rng.pt \
    #     --hparams_file=/home/TestData/nlp/megatron_gpt/data/gpt/iter_0008700/hparams.yaml \
    #     --nemo_file_path=examples/nlp/language_modeling/small_gpt.nemo \
    #     --model_type=gpt \
    #     --pipeline_model_parallel_size=1 \
    #     --gpus_per_node=2 \
    #     --tensor_model_parallel_size=2"
    #     python examples/nlp/language_modeling/megatron_gpt_eval.py \
    #     --gpt_model_file=examples/nlp/language_modeling/small_gpt.nemo \
    #     --tokens_to_generate=32 \
    #     --tensor_model_parallel_size=2 \
    #     --prompt=This is a test.
    #     rm examples/nlp/language_modeling/small_gpt.nemo
  
  # L2_Megatron_Change_Partitions
  L2_Megatron_Change_Partitions_Reduce_TP_Num_Partitions_-2_to_1-_and_PP_Num_Partitions_-1_to_2:
    needs: [cicd-test-container-setup]
    uses: ./.github/workflows/_test_template.yml
    if: contains(fromJSON(needs.cicd-test-container-setup.outputs.test_to_run), 'L2_Megatron_Change_Partitions_Reduce_TP_Num_Partitions_-2_to_1-_and_PP_Num_Partitions_-1_to_2') || needs.cicd-test-container-setup.outputs.all == 'true'
    with:
      RUNNER: self-hosted-azure
      SCRIPT: |
        python examples/nlp/language_modeling/megatron_change_num_partitions.py \
            --model_file /home/TestData/nlp/megatron_gpt/TP2/megatron_gpt_tp2.nemo \
            --target_file /home/TestData/nlp/megatron_gpt/TP2-Temp/test-reduce.nemo \
            --tensor_model_parallel_size 2 \
            --target_tensor_model_parallel_size 1 \
            --pipeline_model_parallel_size 1 \
            --target_pipeline_model_parallel_size 2
      AFTER_SCRIPT: |
        rm /home/TestData/nlp/megatron_gpt/TP2-Temp/test-reduce.nemo

  L2_Megatron_Change_Partitions_Increase_TP_Num_Partitions_-2_to_4-_and_PP_Num_Partitions_-1_to_2:
    needs: [cicd-test-container-setup]
    uses: ./.github/workflows/_test_template.yml
    if: contains(fromJSON(needs.cicd-test-container-setup.outputs.test_to_run), 'L2_Megatron_Change_Partitions_Increase_TP_Num_Partitions_-2_to_4-_and_PP_Num_Partitions_-1_to_2') || needs.cicd-test-container-setup.outputs.all == 'true'
    with:
      RUNNER: self-hosted-azure
      SCRIPT: |
        python examples/nlp/language_modeling/megatron_change_num_partitions.py \
            --model_file /home/TestData/nlp/megatron_gpt/TP2/megatron_gpt_tp2.nemo \
            --target_file /home/TestData/nlp/megatron_gpt/TP2-Temp/test-increase.nemo \
            --tensor_model_parallel_size 2 \
            --target_tensor_model_parallel_size 4 \
            --pipeline_model_parallel_size 1 \
            --target_pipeline_model_parallel_size 1
      AFTER_SCRIPT: |
        rm /home/TestData/nlp/megatron_gpt/TP2-Temp/test-increase.nemo

  L2_Megatron_Core_T5_Pretraining_and_Resume_Training_TP2:
    needs: [cicd-test-container-setup]
    uses: ./.github/workflows/_test_template.yml
    if: contains(fromJSON(needs.cicd-test-container-setup.outputs.test_to_run), 'L2_Megatron_Core_T5_Pretraining_and_Resume_Training_TP2') || needs.cicd-test-container-setup.outputs.all == 'true'
    with:
      RUNNER: self-hosted-azure
      SCRIPT: |
        python examples/nlp/language_modeling/megatron_t5_pretraining.py \
        trainer.devices=2 \
        trainer.log_every_n_steps=1 \
        trainer.max_epochs=null \
        trainer.max_steps=10 \
        trainer.val_check_interval=10 \
        trainer.accumulate_grad_batches=1 \
        trainer.precision=bf16 \
        model.megatron_amp_O2=True \
        exp_manager.exp_dir=examples/nlp/language_modeling/t5_pretrain_results \
        model.mcore_t5=True \
        model.transformer_engine=True \
        model.tensor_model_parallel_size=2 \
        model.micro_batch_size=4 \
        model.global_batch_size=4 \
        model.seq_length=128 \
        model.encoder.num_layers=4 \
        model.encoder.hidden_size=64 \
        model.encoder.num_attention_heads=8 \
        model.decoder.num_layers=4 \
        model.decoder.hidden_size=64 \
        model.decoder.num_attention_heads=8 \
        model.encoder.transformer_block_type="pre_ln" \
        model.decoder.transformer_block_type="pre_ln" \
        model.data.data_prefix=[.5,/home/TestData/nlp/nmt/toy_data/wmt14-de-en.src,.5,/home/TestData/nlp/nmt/toy_data/wmt14-de-en.ref] \
        model.data.index_mapping_dir=examples/nlp/language_modeling/t5_index_mappings \
        model.data.data_impl=text_mmap \
        +model.data.data_impl_kwargs.newline_int=10 \
        +model.data.data_impl_kwargs.header_lines=0 \
        +model.data.data_impl_kwargs.workers=null \
        +model.data.data_impl_kwargs.sort_dataset_paths=False

        python examples/nlp/language_modeling/megatron_t5_pretraining.py \
        trainer.devices=2 \
        trainer.log_every_n_steps=1 \
        trainer.max_epochs=null \
        trainer.max_steps=10 \
        trainer.val_check_interval=10 \
        trainer.accumulate_grad_batches=1 \
        trainer.precision=bf16 \
        model.megatron_amp_O2=True \
        exp_manager.exp_dir=examples/nlp/language_modeling/t5_pretrain_results \
        exp_manager.resume_if_exists=True \
        model.mcore_t5=True \
        model.transformer_engine=True \
        model.tensor_model_parallel_size=2 \
        model.micro_batch_size=4 \
        model.global_batch_size=4 \
        model.seq_length=128 \
        model.encoder.num_layers=4 \
        model.encoder.hidden_size=64 \
        model.encoder.num_attention_heads=8 \
        model.decoder.num_layers=4 \
        model.decoder.hidden_size=64 \
        model.decoder.num_attention_heads=8 \
        model.encoder.transformer_block_type="pre_ln" \
        model.decoder.transformer_block_type="pre_ln" \
        model.data.data_prefix=[.5,/home/TestData/nlp/nmt/toy_data/wmt14-de-en.src,.5,/home/TestData/nlp/nmt/toy_data/wmt14-de-en.ref] \
        model.data.index_mapping_dir=examples/nlp/language_modeling/t5_index_mappings \
        model.data.data_impl=text_mmap \
        +model.data.data_impl_kwargs.newline_int=10 \
        +model.data.data_impl_kwargs.header_lines=0 \
        +model.data.data_impl_kwargs.workers=null \
        +model.data.data_impl_kwargs.sort_dataset_paths=False
      AFTER_SCRIPT: |
        rm -rf examples/nlp/language_modeling/t5_pretrain_results
        rm -rf examples/nlp/language_modeling/t5_index_mappings

  L2_Megatron_T5_with_ALiBi_Pretraining_and_Resume_Training_TP2:
    needs: [cicd-test-container-setup]
    uses: ./.github/workflows/_test_template.yml
    if: contains(fromJSON(needs.cicd-test-container-setup.outputs.test_to_run), 'L2_Megatron_T5_with_ALiBi_Pretraining_and_Resume_Training_TP2') || needs.cicd-test-container-setup.outputs.all == 'true'
    with:
      RUNNER: self-hosted-azure
      SCRIPT: |
        python examples/nlp/language_modeling/megatron_t5_pretraining.py \
        trainer.devices=2 \
        trainer.accelerator=gpu \
        trainer.log_every_n_steps=1 \
        trainer.val_check_interval=10 \
        trainer.limit_val_batches=2 \
        trainer.accumulate_grad_batches=1 \
        trainer.max_steps=10 \
        trainer.precision=16 \
        trainer.gradient_clip_val=1.0 \
        exp_manager.exp_dir=examples/nlp/language_modeling/t5_pretrain_results \
        model.tensor_model_parallel_size=2 \
        model.seq_length=128 \
        model.encoder.num_layers=4 \
        model.encoder.hidden_size=64 \
        model.encoder.num_attention_heads=8 \
        model.encoder.activation=swiglu \
        model.encoder.masked_softmax_fusion=False \
        model.encoder.bias_activation_fusion=False \
        model.encoder.activations_checkpoint_method=block \
        model.encoder.activations_checkpoint_num_layers=1 \
        model.encoder.position_embedding_type=alibi \
        model.decoder.num_layers=2 \
        model.decoder.hidden_size=64 \
        model.decoder.num_attention_heads=8 \
        model.decoder.activation=swiglu \
        model.decoder.masked_softmax_fusion=False \
        model.decoder.bias_activation_fusion=False \
        model.decoder.activations_checkpoint_method=block \
        model.decoder.activations_checkpoint_num_layers=1 \
        model.encoder.transformer_block_type=pre_ln \
        model.decoder.transformer_block_type=pre_ln \
        model.data.data_prefix=[.5,/home/TestData/nlp/nmt/toy_data/wmt14-de-en.src,.5,/home/TestData/nlp/nmt/toy_data/wmt14-de-en.ref] \
        model.data.index_mapping_dir=examples/nlp/language_modeling/t5_index_mappings \
        model.data.data_impl=text_mmap \
        +model.data.data_impl_kwargs.newline_int=10 \
        +model.data.data_impl_kwargs.header_lines=0 \
        +model.data.data_impl_kwargs.workers=null \
        +model.data.data_impl_kwargs.sort_dataset_paths=False \
        model.share_token_embeddings=False \
        model.share_decoder_tokens_head_embeddings=False

        python examples/nlp/language_modeling/megatron_t5_pretraining.py \
        trainer.devices=2 \
        trainer.accelerator=gpu \
        trainer.log_every_n_steps=1 \
        trainer.val_check_interval=1 \
        trainer.limit_val_batches=2 \
        trainer.accumulate_grad_batches=1 \
        trainer.max_steps=10 \
        trainer.precision=16 \
        trainer.gradient_clip_val=1.0 \
        exp_manager.exp_dir=examples/nlp/language_modeling/t5_pretrain_results \
        exp_manager.resume_if_exists=True \
        model.tensor_model_parallel_size=2 \
        model.seq_length=128 \
        model.encoder.num_layers=4 \
        model.encoder.hidden_size=64 \
        model.encoder.num_attention_heads=8 \
        model.encoder.activation=swiglu \
        model.encoder.masked_softmax_fusion=False \
        model.encoder.bias_activation_fusion=False \
        model.encoder.activations_checkpoint_method=block \
        model.encoder.activations_checkpoint_num_layers=1 \
        model.encoder.position_embedding_type=alibi \
        model.decoder.num_layers=2 \
        model.decoder.hidden_size=64 \
        model.decoder.num_attention_heads=8 \
        model.decoder.activation=swiglu \
        model.decoder.masked_softmax_fusion=False \
        model.decoder.bias_activation_fusion=False \
        model.decoder.activations_checkpoint_method=block \
        model.decoder.activations_checkpoint_num_layers=1 \
        model.encoder.transformer_block_type=pre_ln \
        model.decoder.transformer_block_type=pre_ln \
        model.data.data_prefix=[.5,/home/TestData/nlp/nmt/toy_data/wmt14-de-en.src,.5,/home/TestData/nlp/nmt/toy_data/wmt14-de-en.ref] \
        model.data.index_mapping_dir=examples/nlp/language_modeling/t5_index_mappings \
        model.data.data_impl=text_mmap \
        +model.data.data_impl_kwargs.newline_int=10 \
        +model.data.data_impl_kwargs.header_lines=0 \
        +model.data.data_impl_kwargs.workers=null \
        +model.data.data_impl_kwargs.sort_dataset_paths=False \
        model.share_token_embeddings=False \
        model.share_decoder_tokens_head_embeddings=False
      AFTER_SCRIPT: |
        rm -rf examples/nlp/language_modeling/t5_pretrain_results
        rm -rf examples/nlp/language_modeling/t5_index_mappings

  L2_Megatron_T5_with_KERPLE_Pretraining_and_Resume_Training_TP2:
    needs: [cicd-test-container-setup]
    uses: ./.github/workflows/_test_template.yml
    if: contains(fromJSON(needs.cicd-test-container-setup.outputs.test_to_run), 'L2_Megatron_T5_with_KERPLE_Pretraining_and_Resume_Training_TP2') || needs.cicd-test-container-setup.outputs.all == 'true'
    with:
      RUNNER: self-hosted-azure
      SCRIPT: |
        python examples/nlp/language_modeling/megatron_t5_pretraining.py \
        trainer.devices=2 \
        trainer.accelerator=gpu \
        trainer.log_every_n_steps=1 \
        trainer.val_check_interval=10 \
        trainer.limit_val_batches=2 \
        trainer.accumulate_grad_batches=1 \
        trainer.max_steps=10 \
        trainer.precision=16 \
        trainer.gradient_clip_val=1.0 \
        exp_manager.exp_dir=examples/nlp/language_modeling/t5_pretrain_results \
        model.tensor_model_parallel_size=2 \
        model.seq_length=128 \
        model.encoder.num_layers=4 \
        model.encoder.hidden_size=64 \
        model.encoder.num_attention_heads=8 \
        model.encoder.activation=swiglu \
        model.encoder.masked_softmax_fusion=False \
        model.encoder.bias_activation_fusion=False \
        model.encoder.activations_checkpoint_method=block \
        model.encoder.activations_checkpoint_num_layers=1 \
        model.encoder.position_embedding_type=kerple \
        model.decoder.num_layers=2 \
        model.decoder.hidden_size=64 \
        model.decoder.num_attention_heads=8 \
        model.decoder.activation=swiglu \
        model.decoder.masked_softmax_fusion=False \
        model.decoder.bias_activation_fusion=False \
        model.decoder.activations_checkpoint_method=block \
        model.decoder.activations_checkpoint_num_layers=1 \
        model.encoder.transformer_block_type=pre_ln \
        model.decoder.transformer_block_type=pre_ln \
        model.data.data_prefix=[.5,/home/TestData/nlp/nmt/toy_data/wmt14-de-en.src,.5,/home/TestData/nlp/nmt/toy_data/wmt14-de-en.ref] \
        model.data.index_mapping_dir=examples/nlp/language_modeling/t5_index_mappings \
        model.data.data_impl=text_mmap \
        +model.data.data_impl_kwargs.newline_int=10 \
        +model.data.data_impl_kwargs.header_lines=0 \
        +model.data.data_impl_kwargs.workers=null \
        +model.data.data_impl_kwargs.sort_dataset_paths=False \
        model.share_token_embeddings=False \
        model.share_decoder_tokens_head_embeddings=False

        python examples/nlp/language_modeling/megatron_t5_pretraining.py \
        trainer.devices=2 \
        trainer.accelerator=gpu \
        trainer.log_every_n_steps=1 \
        trainer.val_check_interval=1 \
        trainer.limit_val_batches=2 \
        trainer.accumulate_grad_batches=1 \
        trainer.max_steps=10 \
        trainer.precision=16 \
        trainer.gradient_clip_val=1.0 \
        exp_manager.exp_dir=examples/nlp/language_modeling/t5_pretrain_results \
        exp_manager.resume_if_exists=True \
        model.tensor_model_parallel_size=2 \
        model.seq_length=128 \
        model.encoder.num_layers=4 \
        model.encoder.hidden_size=64 \
        model.encoder.num_attention_heads=8 \
        model.encoder.activation=swiglu \
        model.encoder.masked_softmax_fusion=False \
        model.encoder.bias_activation_fusion=False \
        model.encoder.activations_checkpoint_method=block \
        model.encoder.activations_checkpoint_num_layers=1 \
        model.encoder.position_embedding_type=kerple \
        model.decoder.num_layers=2 \
        model.decoder.hidden_size=64 \
        model.decoder.num_attention_heads=8 \
        model.decoder.activation=swiglu \
        model.decoder.masked_softmax_fusion=False \
        model.decoder.bias_activation_fusion=False \
        model.decoder.activations_checkpoint_method=block \
        model.decoder.activations_checkpoint_num_layers=1 \
        model.encoder.transformer_block_type=pre_ln \
        model.decoder.transformer_block_type=pre_ln \
        model.data.data_prefix=[.5,/home/TestData/nlp/nmt/toy_data/wmt14-de-en.src,.5,/home/TestData/nlp/nmt/toy_data/wmt14-de-en.ref] \
        model.data.index_mapping_dir=examples/nlp/language_modeling/t5_index_mappings \
        model.data.data_impl=text_mmap \
        +model.data.data_impl_kwargs.newline_int=10 \
        +model.data.data_impl_kwargs.header_lines=0 \
        +model.data.data_impl_kwargs.workers=null \
        +model.data.data_impl_kwargs.sort_dataset_paths=False \
        model.share_token_embeddings=False \
        model.share_decoder_tokens_head_embeddings=False
      AFTER_SCRIPT: |
        rm -rf examples/nlp/language_modeling/t5_pretrain_results
        rm -rf examples/nlp/language_modeling/t5_index_mappings

<<<<<<< HEAD
  OPTIONAL_L2_Megatron_T5_Pretraining_and_Resume_Training_PP2:
=======
  Optional_L2_Megatron_T5_Pretraining_and_Resume_Training_PP2:
>>>>>>> 1f492d34
    needs: [cicd-test-container-setup]
    uses: ./.github/workflows/_test_template.yml
    if: contains(fromJSON(needs.cicd-test-container-setup.outputs.test_to_run), 'Optional_L2_Megatron_T5_Pretraining_and_Resume_Training_PP2') || needs.cicd-test-container-setup.outputs.all == 'true'
    with:
      RUNNER: self-hosted-azure
      SCRIPT: |
        python examples/nlp/language_modeling/megatron_t5_pretraining.py \
        trainer.devices=2 \
        trainer.accelerator=gpu \
        trainer.log_every_n_steps=1 \
        trainer.val_check_interval=10 \
        trainer.limit_val_batches=2 \
        trainer.accumulate_grad_batches=1 \
        trainer.max_steps=10 \
        trainer.precision=16 \
        trainer.gradient_clip_val=1.0 \
        exp_manager.exp_dir=examples/nlp/language_modeling/t5_pretrain_results \
        model.pipeline_model_parallel_size=2 \
        model.pipeline_model_parallel_split_rank=1 \
        model.seq_length=256 \
        model.encoder.num_layers=4 \
        model.decoder.num_layers=1 \
        model.encoder.hidden_size=64 \
        model.decoder.hidden_size=64 \
        model.encoder.num_attention_heads=8 \
        model.decoder.num_attention_heads=8 \
        model.decoder.ffn_hidden_size=2048 \
        model.encoder.activation=gelu \
        model.encoder.activations_checkpoint_method=block \
        model.encoder.activations_checkpoint_num_layers=1 \
        model.encoder.transformer_block_type=pre_ln \
        model.decoder.transformer_block_type=post_ln \
        model.data.data_prefix=[.5,/home/TestData/nlp/megatron_t5/data/pile_val_small_bert_tokenizer_text_document,.5,/home/TestData/nlp/megatron_t5/data/pile_val_small_bert_tokenizer_text_document] \
        model.data.index_mapping_dir=examples/nlp/language_modeling/t5_index_mappings

        python examples/nlp/language_modeling/megatron_t5_pretraining.py \
        trainer.devices=2 \
        trainer.accelerator=gpu \
        trainer.log_every_n_steps=1 \
        trainer.val_check_interval=1 \
        trainer.limit_val_batches=2 \
        trainer.accumulate_grad_batches=1 \
        trainer.max_steps=10 \
        trainer.precision=16 \
        trainer.gradient_clip_val=1.0 \
        exp_manager.exp_dir=examples/nlp/language_modeling/t5_pretrain_results \
        exp_manager.resume_if_exists=True \
        model.pipeline_model_parallel_size=2 \
        model.pipeline_model_parallel_split_rank=1 \
        model.seq_length=256 \
        model.encoder.num_layers=4 \
        model.decoder.num_layers=1 \
        model.encoder.hidden_size=64 \
        model.decoder.hidden_size=64 \
        model.encoder.num_attention_heads=8 \
        model.decoder.num_attention_heads=8 \
        model.decoder.ffn_hidden_size=2048 \
        model.encoder.activation=gelu \
        model.encoder.activations_checkpoint_method=block \
        model.encoder.activations_checkpoint_num_layers=1 \
        model.encoder.transformer_block_type=pre_ln \
        model.decoder.transformer_block_type=post_ln \
        model.data.data_prefix=[.5,/home/TestData/nlp/megatron_t5/data/pile_val_small_bert_tokenizer_text_document,.5,/home/TestData/nlp/megatron_t5/data/pile_val_small_bert_tokenizer_text_document] \
        model.data.index_mapping_dir=examples/nlp/language_modeling/t5_index_mappings
      AFTER_SCRIPT: |
        rm -rf examples/nlp/language_modeling/t5_pretrain_results
        rm -rf examples/nlp/language_modeling/t5_index_mappings
      IS_OPTIONAL: true

  L2_Megatron_T5_w_Mixture_of_Expert_Pretraining:
    needs: [cicd-test-container-setup]
    uses: ./.github/workflows/_test_template.yml
    if: contains(fromJSON(needs.cicd-test-container-setup.outputs.test_to_run), 'L2_Megatron_T5_w_Mixture_of_Expert_Pretraining') || needs.cicd-test-container-setup.outputs.all == 'true'
    with:
      RUNNER: self-hosted-azure
      SCRIPT: |
        python examples/nlp/language_modeling/megatron_t5_pretraining.py \
        trainer.devices=2 \
        trainer.accelerator=gpu \
        trainer.log_every_n_steps=1 \
        trainer.val_check_interval=10 \
        trainer.limit_val_batches=2 \
        trainer.accumulate_grad_batches=1 \
        trainer.max_steps=10 \
        trainer.precision=16 \
        trainer.gradient_clip_val=1.0 \
        exp_manager.exp_dir=examples/nlp/language_modeling/t5_pretrain_results \
        model.pipeline_model_parallel_split_rank=0 \
        model.seq_length=256 \
        model.encoder.num_layers=4 \
        model.decoder.num_layers=1 \
        model.encoder.num_moe_experts=4 \
        model.decoder.num_moe_experts=4 \
        model.encoder.moe_frequency=3 \
        model.decoder.moe_frequency=1 \
        model.encoder.hidden_size=64 \
        model.decoder.hidden_size=64 \
        model.encoder.num_attention_heads=8 \
        model.decoder.num_attention_heads=8 \
        model.decoder.ffn_hidden_size=2048 \
        model.encoder.activation=gelu \
        model.encoder.activations_checkpoint_method=block \
        model.encoder.activations_checkpoint_num_layers=1 \
        model.encoder.transformer_block_type=pre_ln \
        model.decoder.transformer_block_type=post_ln \
        model.data.data_prefix=[.5,/home/TestData/nlp/megatron_t5/data/pile_val_small_bert_tokenizer_text_document,.5,/home/TestData/nlp/megatron_t5/data/pile_val_small_bert_tokenizer_text_document] \
        model.data.index_mapping_dir=examples/nlp/language_modeling/t5_index_mappings
      AFTER_SCRIPT: |
        rm -rf examples/nlp/language_modeling/t5_pretrain_results
        rm -rf examples/nlp/language_modeling/t5_index_mappings

  L2_Megatron_UL2_Pretraining_and_Resume_Training_TP2:
    needs: [cicd-test-container-setup]
    uses: ./.github/workflows/_test_template.yml
    if: contains(fromJSON(needs.cicd-test-container-setup.outputs.test_to_run), 'L2_Megatron_UL2_Pretraining_and_Resume_Training_TP2') || needs.cicd-test-container-setup.outputs.all == 'true'
    with:
      RUNNER: self-hosted-azure
      SCRIPT: |
        python examples/nlp/language_modeling/megatron_t5_pretraining.py -cn megatron_ul2_config \
        trainer.devices=2 \
        trainer.accelerator=gpu \
        trainer.log_every_n_steps=1 \
        trainer.val_check_interval=10 \
        trainer.limit_val_batches=2 \
        trainer.accumulate_grad_batches=1 \
        trainer.max_steps=10 \
        trainer.precision=16 \
        trainer.gradient_clip_val=1.0 \
        exp_manager.exp_dir=examples/nlp/language_modeling/t5_pretrain_results \
        model.tensor_model_parallel_size=2 \
        model.seq_length=128 \
        model.encoder.num_layers=4 \
        model.encoder.hidden_size=64 \
        model.encoder.num_attention_heads=8 \
        model.encoder.activation=swiglu \
        model.encoder.bias_activation_fusion=False \
        model.encoder.activations_checkpoint_method=block \
        model.encoder.activations_checkpoint_num_layers=1 \
        model.encoder.transformer_block_type=normformer \
        model.encoder.headscale=True \
        model.decoder.num_layers=4 \
        model.decoder.hidden_size=64 \
        model.decoder.num_attention_heads=8 \
        model.decoder.activation=geglu \
        model.decoder.bias_activation_fusion=False \
        model.decoder.activations_checkpoint_method=block \
        model.decoder.activations_checkpoint_num_layers=1 \
        model.decoder.transformer_block_type=normformer \
        model.decoder.headscale=False \
        model.data.data_prefix=[.5,/home/TestData/nlp/megatron_t5/data/pile_val_small_bert_tokenizer_text_document,.5,/home/TestData/nlp/megatron_t5/data/pile_val_small_bert_tokenizer_text_document] \
        model.data.index_mapping_dir=examples/nlp/language_modeling/t5_index_mappings

        python examples/nlp/language_modeling/megatron_t5_pretraining.py \
        trainer.devices=2 \
        trainer.accelerator=gpu \
        trainer.log_every_n_steps=1 \
        trainer.val_check_interval=1 \
        trainer.limit_val_batches=2 \
        trainer.accumulate_grad_batches=1 \
        trainer.max_steps=10 \
        trainer.precision=16 \
        trainer.gradient_clip_val=1.0 \
        exp_manager.exp_dir=examples/nlp/language_modeling/t5_pretrain_results \
        exp_manager.resume_if_exists=True \
        model.tensor_model_parallel_size=2 \
        model.seq_length=128 \
        model.encoder.num_layers=4 \
        model.encoder.hidden_size=64 \
        model.encoder.num_attention_heads=8 \
        model.encoder.activation=swiglu \
        model.encoder.bias_activation_fusion=False \
        model.encoder.activations_checkpoint_method=block \
        model.encoder.activations_checkpoint_num_layers=1 \
        model.encoder.transformer_block_type=normformer \
        model.encoder.headscale=True \
        model.decoder.num_layers=4 \
        model.decoder.hidden_size=64 \
        model.decoder.num_attention_heads=8 \
        model.decoder.activation=geglu \
        model.decoder.bias_activation_fusion=False \
        model.decoder.activations_checkpoint_method=block \
        model.decoder.activations_checkpoint_num_layers=1 \
        model.decoder.transformer_block_type=normformer \
        model.decoder.headscale=False \
        model.data.data_prefix=[.5,/home/TestData/nlp/megatron_t5/data/pile_val_small_bert_tokenizer_text_document,.5,/home/TestData/nlp/megatron_t5/data/pile_val_small_bert_tokenizer_text_document] \
        model.data.index_mapping_dir=examples/nlp/language_modeling/t5_index_mappings
      AFTER_SCRIPT: |
        rm -rf examples/nlp/language_modeling/t5_pretrain_results
        rm -rf examples/nlp/language_modeling/t5_index_mappings

  L2_Megatron_Core_T5_Eval:
    needs: [cicd-test-container-setup]
    uses: ./.github/workflows/_test_template.yml
    if: contains(fromJSON(needs.cicd-test-container-setup.outputs.test_to_run), 'L2_Megatron_Core_T5_Eval') || needs.cicd-test-container-setup.outputs.all == 'true'
    with:
      RUNNER: self-hosted-azure
      SCRIPT: |
        python examples/nlp/language_modeling/megatron_t5_eval.py \
            --model_file /home/TestData/nlp/megatron_t5/220m/megatron_mcore_t5_220m_padding_attnmasktype.nemo \
            --prompt "How do I fix my GPU memory issue? I am seeing <mask> out of memory." \
            --tensor_model_parallel_size 1

  L2_Megatron_Core_T5_PEFT_Lora_TP2:
    needs: [cicd-test-container-setup]
    uses: ./.github/workflows/_test_template.yml
    if: contains(fromJSON(needs.cicd-test-container-setup.outputs.test_to_run), 'L2_Megatron_Core_T5_PEFT_Lora_TP2') || needs.cicd-test-container-setup.outputs.all == 'true'
    with:
      RUNNER: self-hosted-azure
      SCRIPT: |
        python examples/nlp/language_modeling/tuning/megatron_t5_finetuning.py \
        trainer.devices=2 \
        trainer.log_every_n_steps=1 \
        trainer.max_epochs=9999 \
        trainer.max_steps=3 \
        trainer.val_check_interval=3 \
        ++trainer.limit_val_batches=2 \
        trainer.precision=16 \
        exp_manager.exp_dir=/tmp/nlp_mcore_t5_lora_tuning_tp2 \
        model.pipeline_model_parallel_size=1 \
        model.tensor_model_parallel_size=2 \
        model.restore_from_path=/home/TestData/nlp/megatron_t5/220m/megatron_mcore_t5_220m_padding_attnmasktype.nemo \
        model.peft.peft_scheme=lora \
        model.answer_only_loss=True \
        model.micro_batch_size=1 \
        model.global_batch_size=1 \
        model.data.train_ds.file_names=[/home/TestData/nlp/megatron_sft/quarel.jsonl] \
        model.data.train_ds.concat_sampling_probabilities=[1.0] \
        model.data.train_ds.num_workers=0 \
        model.data.validation_ds.num_workers=0 \
        model.data.validation_ds.file_names=[/home/TestData/nlp/megatron_sft/quarel.jsonl] \
        model.data.validation_ds.names=[quarel]

        python examples/nlp/language_modeling/tuning/megatron_t5_generate.py \
        model.restore_from_path=/home/TestData/nlp/megatron_t5/220m/megatron_mcore_t5_220m_padding_attnmasktype.nemo \
        model.peft.restore_from_path=/tmp/nlp_mcore_t5_lora_tuning_tp2/megatron_t5_peft_lora_tuning/checkpoints/megatron_t5_peft_lora_tuning.nemo \
        model.peft.restore_from_ckpt_name=null \
        model.peft.restore_from_hparams_path=null \
        model.tensor_model_parallel_size=2 \
        trainer.devices=2 \
        model.data.test_ds.file_names=[/home/TestData/nlp/megatron_sft/quarel_4.jsonl] \
        model.data.test_ds.names=[quarel4] \
        model.global_batch_size=1 \
        model.micro_batch_size=1 \
        model.data.test_ds.tokens_to_generate=10 \
        model.data.test_ds.write_predictions_to_file=True \
        model.data.test_ds.output_file_path_prefix=/tmp/nlp_mcore_t5_lora_tuning_tp2/out \
        inference.greedy=True \
        inference.repetition_penalty=1.0 \
        inference.outfile_path=/tmp/nlp_mcore_t5_lora_tuning_tp2/out.jsonl


  L2_HF_Transformer_SFT_TE_Acceleration:
    needs: [ cicd-test-container-setup ]
    uses: ./.github/workflows/_test_template.yml
    if: contains(fromJSON(needs.cicd-test-container-setup.outputs.test_to_run), 'L2_HF_Transformer_SFT_TE_Acceleration') || needs.cicd-test-container-setup.outputs.all == 'true'
    with:
      RUNNER: self-hosted-azure
      SCRIPT: |
        python examples/llm/sft/hf.py --model /home/TestData/nlp/hf_gemma/hf_gemma_2b --model-accelerator te
      AFTER_SCRIPT: |
        rm -rf nemo_experiments
        

  # L2: Megatron Mock Data Generation
  L2_Megatron_Mock_Data_Generation_MockGPTDataset:
    needs: [cicd-test-container-setup]
    uses: ./.github/workflows/_test_template.yml
    if: contains(fromJSON(needs.cicd-test-container-setup.outputs.test_to_run), 'L2_Megatron_Mock_Data_Generation_MockGPTDataset') || needs.cicd-test-container-setup.outputs.all == 'true'
    with:
      RUNNER: self-hosted-azure
      SCRIPT: |
        python examples/nlp/language_modeling/megatron_gpt_pretraining.py \
            trainer.max_steps=10 \
            trainer.limit_val_batches=7 \
            trainer.val_check_interval=10 \
            exp_manager.exp_dir=examples/nlp/language_modeling/gpt_pretrain_results \
            model.mcore_gpt=True \
            model.data.data_impl=mock \
            model.data.data_prefix=[]

  L2_Megatron_Mock_Data_Generation_MockT5Dataset:
    needs: [cicd-test-container-setup]
    uses: ./.github/workflows/_test_template.yml
    if: contains(fromJSON(needs.cicd-test-container-setup.outputs.test_to_run), 'L2_Megatron_Mock_Data_Generation_MockT5Dataset') || needs.cicd-test-container-setup.outputs.all == 'true'
    with:
      RUNNER: self-hosted-azure
      SCRIPT: |
        python examples/nlp/language_modeling/megatron_t5_pretraining.py \
        trainer.max_steps=10 \
        trainer.limit_val_batches=3 \
        trainer.val_check_interval=10 \
        exp_manager.exp_dir=examples/nlp/language_modeling/t5_pretrain_results \
        model.data.data_impl=mock \
        model.data.data_prefix=[]
      AFTER_SCRIPT: |
        rm -rf examples/nlp/language_modeling/t5_pretrain_results

  # L2: TTS Fast dev runs 1
  L2_TTS_Fast_dev_runs_1_Tacotron_2:
    needs: [cicd-test-container-setup]
    uses: ./.github/workflows/_test_template.yml
    if: contains(fromJSON(needs.cicd-test-container-setup.outputs.test_to_run), 'L2_TTS_Fast_dev_runs_1_Tacotron_2') || needs.cicd-test-container-setup.outputs.all == 'true'
    with:
      RUNNER: self-hosted-azure-gpus-1
      SCRIPT: |
        python examples/tts/tacotron2.py \
        train_dataset=/home/TestData/an4_dataset/an4_train.json \
        validation_datasets=/home/TestData/an4_dataset/an4_val.json \
        trainer.devices=1 \
        trainer.accelerator="gpu" \
        +trainer.limit_train_batches=1 +trainer.limit_val_batches=1 trainer.max_epochs=1 \
        trainer.strategy=auto \
        model.decoder.decoder_rnn_dim=256 \
        model.decoder.attention_rnn_dim=1024 \
        model.decoder.prenet_dim=128 \
        model.postnet.postnet_n_convolutions=3 \
        model.train_ds.dataloader_params.batch_size=4 \
        model.train_ds.dataloader_params.num_workers=0 \
        model.validation_ds.dataloader_params.batch_size=4 \
        model.validation_ds.dataloader_params.num_workers=0 \
        ~model.text_normalizer \
        ~model.text_normalizer_call_kwargs \
        ~trainer.check_val_every_n_epoch

  L2_TTS_Fast_dev_runs_1_WaveGlow:
    needs: [cicd-test-container-setup]
    uses: ./.github/workflows/_test_template.yml
    if: contains(fromJSON(needs.cicd-test-container-setup.outputs.test_to_run), 'L2_TTS_Fast_dev_runs_1_WaveGlow') || needs.cicd-test-container-setup.outputs.all == 'true'
    with:
      RUNNER: self-hosted-azure
      SCRIPT: |
        python examples/tts/waveglow.py \
        train_dataset=/home/TestData/an4_dataset/an4_train.json \
        validation_datasets=/home/TestData/an4_dataset/an4_val.json \
        trainer.devices="[0]" \
        +trainer.limit_train_batches=1 +trainer.limit_val_batches=1 trainer.max_epochs=1 \
        trainer.strategy=auto \
        model.train_ds.dataloader_params.batch_size=4 \
        model.train_ds.dataloader_params.num_workers=0 \
        model.validation_ds.dataloader_params.batch_size=4 \
        model.validation_ds.dataloader_params.num_workers=0 \
        model.waveglow.n_flows=4 \
        model.waveglow.n_wn_layers=2 \
        model.waveglow.n_wn_channels=32 \
        ~trainer.check_val_every_n_epoch

  L2_TTS_Fast_dev_runs_1_FastPitch:
    needs: [cicd-test-container-setup]
    uses: ./.github/workflows/_test_template.yml
    if: contains(fromJSON(needs.cicd-test-container-setup.outputs.test_to_run), 'L2_TTS_Fast_dev_runs_1_FastPitch') || needs.cicd-test-container-setup.outputs.all == 'true'
    with:
      RUNNER: self-hosted-azure
      SCRIPT: |
        python examples/tts/fastpitch.py \
        --config-name fastpitch_align_v1.05 \
        train_dataset=/home/TestData/an4_dataset/an4_train.json \
        validation_datasets=/home/TestData/an4_dataset/an4_val.json \
        sup_data_path=/home/TestData/an4_dataset/beta_priors \
        trainer.devices="[0]" \
        +trainer.limit_train_batches=1 \
        +trainer.limit_val_batches=1 \
        trainer.max_epochs=1 \
        trainer.strategy=auto \
        model.pitch_mean=212.35873413085938 \
        model.pitch_std=68.52806091308594 \
        model.train_ds.dataloader_params.batch_size=4 \
        model.train_ds.dataloader_params.num_workers=0 \
        model.validation_ds.dataloader_params.batch_size=4 \
        model.validation_ds.dataloader_params.num_workers=0 \
        model.symbols_embedding_dim=64 \
        model.input_fft.d_inner=384 \
        model.input_fft.n_layer=2 \
        model.output_fft.d_inner=384 \
        model.output_fft.n_layer=2 \
        ~trainer.check_val_every_n_epoch \
        ~model.text_normalizer \
        ~model.text_normalizer_call_kwargs

  # OPTIONAL_L2_TTS_Fast_dev_runs_1_RADTTS:
  #   needs: [cicd-test-container-setup]
  #   runs-on: self-hosted-azure
  #   timeout-minutes: 10
  #   container:
  #     image: nemoci.azurecr.io/nemo_container:${{ github.run_id }}
  #     options:
  #       # --user 0:128
  #       --device=/dev/nvidia0
  #       --gpus all
  #       --shm-size=8g
  #       --env TRANSFORMERS_OFFLINE=0
  #       --env HYDRA_FULL_ERROR=1
  #       --volume /mnt/datadrive/TestData:/home/TestData
  #   steps:
  #       - name: Checkout repository
  #         uses: actions/checkout@v4
  #       - run: |
  #           python examples/tts/radtts.py \
  #           train_dataset=/home/TestData/an4_dataset/an4_train.json \
  #           validation_datasets=/home/TestData/an4_dataset/an4_val.json \
  #           sup_data_path=/home/TestData/an4_dataset/radtts_beta_priors \
  #           trainer.devices="[0]" \
  #           +trainer.limit_train_batches=1 \
  #           +trainer.limit_val_batches=1 \
  #           trainer.max_epochs=1 \
  #           trainer.strategy=auto \
  #           model.pitch_mean=212.35873413085938 \
  #           model.pitch_std=68.52806091308594 \
  #           model.train_ds.dataloader_params.batch_size=4 \
  #           model.train_ds.dataloader_params.num_workers=0 \
  #           model.validation_ds.dataloader_params.batch_size=4 \
  #           model.validation_ds.dataloader_params.num_workers=0 \
  #           export_dir=/home/TestData/radtts_test \
  #           model.optim.lr=0.0001 \
  #           model.modelConfig.decoder_use_partial_padding=True \
  #           ~trainer.check_val_every_n_epoch \
  #           ~model.text_normalizer \
  #           ~model.text_normalizer_call_kwargs
  #       #- uses: "NVIDIA/NeMo/.github/actions/cancel-workflow@main"
  #       #  if: "failure()"

  L2_TTS_Fast_dev_runs_1_Hifigan:
    needs: [cicd-test-container-setup]
    uses: ./.github/workflows/_test_template.yml
    if: contains(fromJSON(needs.cicd-test-container-setup.outputs.test_to_run), 'L2_TTS_Fast_dev_runs_1_Hifigan') || needs.cicd-test-container-setup.outputs.all == 'true'
    with:
      RUNNER: self-hosted-azure
      SCRIPT: |
        python examples/tts/hifigan.py \
        train_dataset=/home/TestData/an4_dataset/an4_train.json \
        validation_datasets=/home/TestData/an4_dataset/an4_val.json \
        trainer.devices="[0]" \
        +trainer.limit_train_batches=1 \
        +trainer.limit_val_batches=1 \
        +trainer.max_epochs=1 \
        trainer.strategy=auto \
        model.train_ds.dataloader_params.batch_size=4 \
        model.train_ds.dataloader_params.num_workers=0 \
        model.validation_ds.dataloader_params.batch_size=4 \
        model.validation_ds.dataloader_params.num_workers=0 \
        model.generator.upsample_initial_channel=64 \
        +model.debug=true \
        ~trainer.check_val_every_n_epoch

  # L2: NeRF
  # L2_NeRF_DreamFusion:
  #   needs: [cicd-test-container-setup]
  #   runs-on: self-hosted-azure
  #   container:
  #     image: nemoci.azurecr.io/nemo_container:${{ github.run_id }}
  #     options:
  #       # --user 0:128
  #       --device=/dev/nvidia0
  #       --gpus all
  #       --shm-size=8g
  #       --env TRANSFORMERS_OFFLINE=0
  #       --env HYDRA_FULL_ERROR=1
  #       --volume /mnt/datadrive/TestData:/home/TestData
  #   steps:
  #       - name: Checkout repository
  #         uses: actions/checkout@v4
  #       - run: |
  #           python examples/multimodal/text_to_image/nerf/main.py \
  #           trainer.num_nodes=1 \
  #           trainer.devices="[0]" \
  #           trainer.max_steps=1000 \
  #           model.prompt="a DSLR photo of a delicious hamburger" \
  #           exp_manager.exp_dir=examples/multimodal/text_to_image/nerf/dreamfusion_results
  #
  #           rm -rf examples/multimodal/text_to_image/nerf/dreamfusion_results
  #       - uses: "NVIDIA/NeMo/.github/actions/cancel-workflow@main"
  #         if: "failure()"

  Speech_Checkpoints_tests:
    needs: [cicd-test-container-setup]
    uses: ./.github/workflows/_test_template.yml
    if: contains(fromJSON(needs.cicd-test-container-setup.outputs.test_to_run), 'Speech_Checkpoints_tests') || needs.cicd-test-container-setup.outputs.all == 'true'
    with:
      RUNNER: self-hosted-azure
      TIMEOUT: 20
      SCRIPT: |
        CUDA_VISIBLE_DEVICES=0 python examples/asr/speech_to_text_eval.py \
            pretrained_name=QuartzNet15x5Base-En  \
            dataset_manifest=/home/TestData/librispeech/librivox-dev-other.json \
            batch_size=64 \
            tolerance=0.1012
      AFTER_SCRIPT: |
        rm -f examples/asr/evaluation_transcripts.json

  L2_Stable_Diffusion_Training:
    needs: [cicd-test-container-setup]
    uses: ./.github/workflows/_test_template.yml
    if: contains(fromJSON(needs.cicd-test-container-setup.outputs.test_to_run), 'L2_Stable_Diffusion_Training') || needs.cicd-test-container-setup.outputs.all == 'true'
    with:
      RUNNER: self-hosted-azure-gpus-1
      SCRIPT: |
        rm -rf examples/multimodal/text_to_image/sd_train_results

        python examples/multimodal/text_to_image/stable_diffusion/sd_train.py \
        trainer.devices=1 \
        trainer.max_steps=3 \
        +trainer.val_check_interval=10 \
        trainer.limit_val_batches=2 \
        trainer.gradient_clip_val=0 \
        exp_manager.exp_dir=examples/multimodal/text_to_image/sd_train_results \
        exp_manager.create_checkpoint_callback=False \
        exp_manager.resume_if_exists=False \
        model.resume_from_checkpoint=null \
        model.precision=16 \
        model.micro_batch_size=1 \
        model.global_batch_size=1 \
        model.first_stage_key=moments \
        model.cond_stage_key=encoded \
        +model.load_vae=False \
        +model.load_unet=False \
        +model.load_encoder=False \
        model.parameterization=v \
        model.load_only_unet=False \
        model.text_embedding_dropout_rate=0.0 \
        model.inductor=True \
        model.inductor_cudagraphs=False \
        model.capture_cudagraph_iters=15 \
        +model.unet_config.num_head_channels=64 \
        +model.unet_config.use_linear_in_transformer=True \
        model.unet_config.context_dim=1024 \
        model.unet_config.use_flash_attention=null \
        model.unet_config.resblock_gn_groups=16 \
        model.unet_config.unet_precision=fp16 \
        +model.unet_config.timesteps=1000 \
        model.optim.name=megatron_fused_adam \
        +model.optim.capturable=True \
        +model.optim.master_weights=True \
        model.optim.weight_decay=0.01 \
        model.first_stage_config.from_pretrained=null \
        model.data.num_workers=16 \
        model.data.synthetic_data=True
      AFTER_SCRIPT: |
        rm -rf examples/multimodal/text_to_image/sd_train_results

  L2_NeMo_2_GPT_Pretraining_no_transformer_engine:
    needs: [cicd-test-container-setup]
    uses: ./.github/workflows/_test_template.yml
    if: contains(fromJSON(needs.cicd-test-container-setup.outputs.test_to_run), 'L2_NeMo_2_GPT_Pretraining_no_transformer_engine') || needs.cicd-test-container-setup.outputs.all == 'true'
    with:
      RUNNER: self-hosted-azure
      SCRIPT: |
        pip uninstall -y apex ## TODO: remove when apex is no longer a dependency
        pip uninstall -y transformer_engine

        python tests/collections/llm/megatron_gpt_pretraining.py \
        --devices=2 \
        --max-steps=3 \
        --experiment-dir=tests/collections/llm/gpt_pretrain_results \
        --vocab-path=/home/TestData/nlp/megatron_gpt/data/gpt/vocab.json \
        --merges-path=/home/TestData/nlp/megatron_gpt/data/gpt/merges.txt \
        --data-path=/home/TestData/nlp/megatron_gpt/data/gpt/simple_wiki_gpt_preproc_text_document \
        --index-mapping-dir=tests/collections/llm/gpt_index_mappings \
        --no-masked-softmax-fusion

        python tests/collections/llm/megatron_gpt_pretraining.py \
        --devices=2 \
        --max-steps=6 \
        --experiment-dir=tests/collections/llm/gpt_pretrain_results \
        --vocab-path=/home/TestData/nlp/megatron_gpt/data/gpt/vocab.json \
        --merges-path=/home/TestData/nlp/megatron_gpt/data/gpt/merges.txt \
        --data-path=/home/TestData/nlp/megatron_gpt/data/gpt/simple_wiki_gpt_preproc_text_document \
        --index-mapping-dir=tests/collections/llm/gpt_index_mappings \
        --no-masked-softmax-fusion
      AFTER_SCRIPT: |
        rm -rf tests/collections/llm/gpt_pretrain_results
        rm -rf tests/collections/llm/gpt_index_mappings

  L2_NeMo_2_llama3_pretraining_recipe:
    needs: [cicd-test-container-setup]
    uses: ./.github/workflows/_test_template.yml
    if: contains(fromJSON(needs.cicd-test-container-setup.outputs.test_to_run), 'L2_NeMo_2_llama3_pretraining_recipe') || needs.cicd-test-container-setup.outputs.all == 'true'
    with:
      RUNNER: self-hosted-azure
      SCRIPT: |

        python tests/collections/llm/llama3_pretraining.py \
        --seq-length 1024 \
        --devices=2 \
        --max-steps=6 \
        --early-stop=3 \
        --experiment-dir=/tmp/llm_tests/llama_pretrain_results \
        --data-path=/home/TestData/nlp/megatron_llama/data/rp2_sample_sentencepiece_preproc_text_document \
        --tokenizer-path=/home/TestData/nlp/megatron_llama/tokenizer.model \
        --index-mapping-dir=/tmp/llm_tests/llama_index_mappings \

        python tests/collections/llm/llama3_pretraining.py \
        --seq-length 1024 \
        --devices=2 \
        --max-steps=6 \
        --experiment-dir=/tmp/llm_tests/llama_pretrain_results \
        --data-path=/home/TestData/nlp/megatron_llama/data/rp2_sample_sentencepiece_preproc_text_document \
        --tokenizer-path=/home/TestData/nlp/megatron_llama/tokenizer.model \
        --index-mapping-dir=/tmp/llm_tests/llama_index_mappings \
        --cp 1 --tp 2 --sp 1

  L2_NeMo_2_llama3_fault_tolerance_plugin:
    needs: [cicd-test-container-setup]
    uses: ./.github/workflows/_test_template.yml
    if: contains(fromJSON(needs.cicd-test-container-setup.outputs.test_to_run), 'L2_NeMo_2_llama3_fault_tolerance_plugin') || needs.cicd-test-container-setup.outputs.all == 'true'
    with:
      RUNNER: self-hosted-azure
      SCRIPT: |

        mkdir -p /tmp/llm_tests/llama_pretrain_results \
        export FAULT_TOL_CFG_PATH="/tmp/llm_tests/llama_pretrain_results/sample_job_ft_cfg.yml"; \
        export FAULT_TOL_FINISHED_FLAG_FILE="/tmp/llm_tests/llama_pretrain_results/sample_job_finished_flag"; \
        python tests/collections/llm/test_fault_nvrx.py \
        --devices=2 \
        --crash-step=16 \
        --experiment-dir=/tmp/llm_tests/llama_pretrain_results \
        --data-path=/home/TestData/nlp/megatron_llama/data/rp2_sample_sentencepiece_preproc_text_document \
        --tokenizer-path=/home/TestData/nlp/megatron_llama/tokenizer.model \
        --index-mapping-dir=/tmp/llm_tests/llama_index_mappings \
        2>&1 | tee /tmp/llm_tests/llama_pretrain_results/run.log \

  L2_NeMo_2_llama3_straggler_detection:
    needs: [cicd-test-container-setup]
    uses: ./.github/workflows/_test_template.yml
    if: contains(fromJSON(needs.cicd-test-container-setup.outputs.test_to_run), 'L2_NeMo_2_llama3_straggler_detection') || needs.cicd-test-container-setup.outputs.all == 'true'
    with:
      RUNNER: self-hosted-azure
      SCRIPT: |

        mkdir -p /tmp/llm_tests/llama_pretrain_results \
        export FAULT_TOL_CFG_PATH="/tmp/llm_tests/llama_pretrain_results/sample_job_ft_cfg.yml"; \
        export FAULT_TOL_FINISHED_FLAG_FILE="/tmp/llm_tests/llama_pretrain_results/sample_job_finished_flag"; \
        python tests/collections/llm/test_fault_nvrx.py \
        --devices=2 \
        --check-report=True \
        --experiment-dir=/tmp/llm_tests/llama_pretrain_results \
        --data-path=/home/TestData/nlp/megatron_llama/data/rp2_sample_sentencepiece_preproc_text_document \
        --tokenizer-path=/home/TestData/nlp/megatron_llama/tokenizer.model \
        --index-mapping-dir=/tmp/llm_tests/llama_index_mappings \
        2>&1 | tee /tmp/llm_tests/llama_pretrain_results/run.log \

  L2_NeMo_2_GPT_DDP_Param_Parity_check:
    needs: [cicd-test-container-setup]
    uses: ./.github/workflows/_test_template.yml
    if: contains(fromJSON(needs.cicd-test-container-setup.outputs.test_to_run), 'OPTIONAL_L2_NeMo_2_GPT_DDP_Param_Parity_check') || needs.cicd-test-container-setup.outputs.all == 'true'
    with:
      RUNNER: self-hosted-azure
      SCRIPT: |

        TORCHDYNAMO_DISABLE=1 python tests/lightning/test_ddp_parity_checker.py \
        --vocab-path=/home/TestData/nlp/megatron_gpt/data/gpt/vocab.json \
        --merges-path=/home/TestData/nlp/megatron_gpt/data/gpt/merges.txt \
        --data-path=/home/TestData/nlp/megatron_gpt/data/gpt/simple_wiki_gpt_preproc_text_document

      AFTER_SCRIPT: |
        rm -rf tests/collections/llm/gpt_pretrain_results
        rm -rf tests/collections/llm/gpt_index_mappings

  L2_NeMo_2_SSM_Pretraining:
    needs: [cicd-test-container-setup]
    uses: ./.github/workflows/_test_template.yml
    if: contains(fromJSON(needs.cicd-test-container-setup.outputs.test_to_run), 'L2_NeMo_2_SSM_Pretraining') || needs.cicd-test-container-setup.outputs.all == 'true'
    with:
      RUNNER: self-hosted-azure
      SCRIPT: |

        python tests/collections/llm/gpt/model/megatron_ssm_pretraining.py \
        --devices 1 \
        --max-steps 10 \
        --experiment-dir /tmp/nlp_megatron_mamba_nemo-ux-mamba_cicd_test_pretrain/${{ github.run_id }} \
        --data-path /home/TestData/nlp/megatron_mamba/toy_ssm_dataset/legal_pile_text_document

  L2_NeMo_2_SSM_Finetuning:
    needs: [cicd-test-container-setup]
    uses: ./.github/workflows/_test_template.yml
    if: contains(fromJSON(needs.cicd-test-container-setup.outputs.test_to_run), 'L2_NeMo_2_SSM_Finetuning') || needs.cicd-test-container-setup.outputs.all == 'true'
    with:
      RUNNER: self-hosted-azure
      SCRIPT: |

        python tests/collections/llm/gpt/model/megatron_ssm_finetuning.py \
        --devices 1 \
        --max-steps 10 \
        --experiment-dir /tmp/nlp_megatron_mamba_nemo-ux-mamba_cicd_test_sft/${{ github.run_id }} \
        --model-path /home/TestData/nlp/megatron_mamba/model_optim_rng.pt

  L2_NeMo_2_HF_MODEL_IMPORT:
    needs: [cicd-test-container-setup]
    uses: ./.github/workflows/_test_template.yml
    if: contains(fromJSON(needs.cicd-test-container-setup.outputs.test_to_run), 'L2_NeMo_2_HF_MODEL_IMPORT') || needs.cicd-test-container-setup.outputs.all == 'true'
    with:
      RUNNER: self-hosted-azure
      SCRIPT: |

        python tests/collections/llm/gpt/model/test_model_import.py

      AFTER_SCRIPT: |
        rm -rf ~/.cache/nemo/models

  L2_NeMo_2_T5_Pretraining:
    needs: [cicd-test-container-setup]
    uses: ./.github/workflows/_test_template.yml
    if: contains(fromJSON(needs.cicd-test-container-setup.outputs.test_to_run), 'L2_NeMo_2_T5_Pretraining') || needs.cicd-test-container-setup.outputs.all == 'true'
    with:
      RUNNER: self-hosted-azure
      SCRIPT: |
        python tests/collections/llm/megatron_t5_pretraining.py \
        --devices=2 \
        --max-steps=3 \
        --experiment-dir=tests/collections/llm/t5_pretrain_results/${{ github.run_id }} \
        --data-path=/home/TestData/nlp/megatron_t5/data/pile_val_small_bert_tokenizer_text_document \
        --index-mapping-dir=tests/collections/llm/t5_index_mappings/${{ github.run_id }}

        python tests/collections/llm/megatron_t5_pretraining.py \
        --devices=2 \
        --max-steps=6 \
        --experiment-dir=tests/collections/llm/t5_pretrain_results/${{ github.run_id }} \
        --data-path=/home/TestData/nlp/megatron_t5/data/pile_val_small_bert_tokenizer_text_document \
        --index-mapping-dir=tests/collections/llm/t5_index_mappings/${{ github.run_id }}
      AFTER_SCRIPT: |
        rm -rf tests/collections/llm/t5_pretrain_results/${{ github.run_id }}
        rm -rf tests/collections/llm/t5_index_mappings/${{ github.run_id }}

  L2_NeMo_2_T5_Finetuning:
    needs: [cicd-test-container-setup]
    uses: ./.github/workflows/_test_template.yml
    if: contains(fromJSON(needs.cicd-test-container-setup.outputs.test_to_run), 'L2_NeMo_2_T5_Finetuning') || needs.cicd-test-container-setup.outputs.all == 'true'
    with:
      RUNNER: self-hosted-azure
      SCRIPT: |
        python tests/collections/llm/megatron_t5_finetuning.py \
        --devices=2 \
        --max-steps=250 \
        --experiment-dir=tests/collections/llm/t5_finetune_results/${{ github.run_id }} \
        --checkpoint-path=/home/TestData/nlp/megatron_t5/220m/nemo2.0_t5_220m_padding_attnmasktype_150steps
      AFTER_SCRIPT: |
        rm -rf tests/collections/llm/t5_finetune_results/${{ github.run_id }}

  L2_NeMo_2_T5_LoRA:
    needs: [cicd-test-container-setup]
    uses: ./.github/workflows/_test_template.yml
    if: contains(fromJSON(needs.cicd-test-container-setup.outputs.test_to_run), 'L2_NeMo_2_T5_LoRA') || needs.cicd-test-container-setup.outputs.all == 'true'
    with:
      RUNNER: self-hosted-azure
      SCRIPT: |
        python tests/collections/llm/megatron_t5_finetuning.py \
        --devices=2 \
        --max-steps=250 \
        --peft=lora \
        --experiment-dir=tests/collections/llm/t5_peft_results/${{ github.run_id }} \
        --checkpoint-path=/home/TestData/nlp/megatron_t5/220m/nemo2.0_t5_220m_padding_attnmasktype_150steps
      AFTER_SCRIPT: |
        rm -rf tests/collections/llm/t5_peft_results/${{ github.run_id }}

  L2_NeMo_2_Mixtral_Pretraining:
      needs: [cicd-test-container-setup]
      uses: ./.github/workflows/_test_template.yml
      if: contains(fromJSON(needs.cicd-test-container-setup.outputs.test_to_run), 'L2_NeMo_2_Mixtral_Pretraining') || needs.cicd-test-container-setup.outputs.all == 'true'
      with:
        RUNNER: self-hosted-azure
        SCRIPT: |
          NVTE_FUSED_ATTN=0 NVTE_FLASH_ATTN=0 python3 tests/collections/llm/megatron_mixtral_pretraining.py \
          --experiment-dir=/tmp/mixtral_pretrain_results \
          --data-path=/home/TestData/nlp/megatron_t5/data/pile_val_small_bert_tokenizer_text_document

  L2_NeMo_2_GPT_SFT_TP1PP1_MBS1:
    needs: [cicd-test-container-setup]
    uses: ./.github/workflows/_test_template.yml
    if: contains(fromJSON(needs.cicd-test-container-setup.outputs.test_to_run), 'L2_NeMo_2_GPT_SFT_TP1PP1_MBS1') || needs.cicd-test-container-setup.outputs.all == 'true'
    with:
      RUNNER: self-hosted-azure
      SCRIPT: |

        python tests/collections/llm/gpt_finetuning.py \
        --restore_path /home/TestData/nemo2_ckpt/llama_68M \
        --devices 2 \
        --max_steps 3 \
        --experiment_dir /tmp/nemo2_gpt_finetune/${{ github.run_id }} \
        --peft none \
        --tp_size 1 \
        --pp_size 1 \
        --mbs 1
        
        python tests/collections/llm/gpt_finetuning.py \
        --restore_path /home/TestData/nemo2_ckpt/llama_68M \
        --devices 2 \
        --max_steps 6 \
        --experiment_dir /tmp/nemo2_gpt_finetune/${{ github.run_id }} \
        --peft none \
        --tp_size 1 \
        --pp_size 1 \
        --mbs 1


  L2_NeMo_2_GPT_SFT_TP1PP1_MBS2:
    needs: [cicd-test-container-setup]
    uses: ./.github/workflows/_test_template.yml
    if: contains(fromJSON(needs.cicd-test-container-setup.outputs.test_to_run), 'L2_NeMo_2_GPT_SFT_TP1PP1_MBS2') || needs.cicd-test-container-setup.outputs.all == 'true'
    with:
      RUNNER: self-hosted-azure
      SCRIPT: |

        python tests/collections/llm/gpt_finetuning.py \
        --restore_path /home/TestData/nemo2_ckpt/llama_68M \
        --devices 2 \
        --max_steps 3 \
        --experiment_dir /tmp/nemo2_gpt_finetune/${{ github.run_id }} \
        --peft none \
        --tp_size 1 \
        --pp_size 1 \
        --mbs 2
        
        python tests/collections/llm/gpt_finetuning.py \
        --restore_path /home/TestData/nemo2_ckpt/llama_68M \
        --devices 2 \
        --max_steps 6 \
        --experiment_dir /tmp/nemo2_gpt_finetune/${{ github.run_id }} \
        --peft none \
        --tp_size 1 \
        --pp_size 1 \
        --mbs 2


  L2_NeMo_2_GPT_SFT_TP1PP2_MBS2:
    needs: [cicd-test-container-setup]
    uses: ./.github/workflows/_test_template.yml
    if: contains(fromJSON(needs.cicd-test-container-setup.outputs.test_to_run), 'L2_NeMo_2_GPT_SFT_TP1PP2_MBS2') || needs.cicd-test-container-setup.outputs.all == 'true'
    with:
      RUNNER: self-hosted-azure
      SCRIPT: |

        python tests/collections/llm/gpt_finetuning.py \
        --restore_path /home/TestData/nemo2_ckpt/llama_68M \
        --devices 2 \
        --max_steps 3 \
        --experiment_dir /tmp/nemo2_gpt_finetune/${{ github.run_id }} \
        --peft none \
        --tp_size 1 \
        --pp_size 2 \
        --mbs 2
        
        python tests/collections/llm/gpt_finetuning.py \
        --restore_path /home/TestData/nemo2_ckpt/llama_68M \
        --devices 2 \
        --max_steps 6 \
        --experiment_dir /tmp/nemo2_gpt_finetune/${{ github.run_id }} \
        --peft none \
        --tp_size 1 \
        --pp_size 2 \
        --mbs 2


  L2_NeMo_2_GPT_SFT_TP2PP1_MBS2:
    needs: [cicd-test-container-setup]
    uses: ./.github/workflows/_test_template.yml
    if: contains(fromJSON(needs.cicd-test-container-setup.outputs.test_to_run), 'L2_NeMo_2_GPT_SFT_TP2PP1_MBS2') || needs.cicd-test-container-setup.outputs.all == 'true'
    with:
      RUNNER: self-hosted-azure
      SCRIPT: |

        python tests/collections/llm/gpt_finetuning.py \
        --restore_path /home/TestData/nemo2_ckpt/llama_68M \
        --devices 2 \
        --max_steps 3 \
        --experiment_dir /tmp/nemo2_gpt_finetune/${{ github.run_id }} \
        --peft none \
        --tp_size 2 \
        --pp_size 1 \
        --mbs 2
        
        python tests/collections/llm/gpt_finetuning.py \
        --restore_path /home/TestData/nemo2_ckpt/llama_68M \
        --devices 2 \
        --max_steps 6 \
        --experiment_dir /tmp/nemo2_gpt_finetune/${{ github.run_id }} \
        --peft none \
        --tp_size 2 \
        --pp_size 1 \
        --mbs 2


  L2_NeMo_2_GPT_SFT_TP1PP1_MBS1_PACKED:
    needs: [cicd-test-container-setup]
    uses: ./.github/workflows/_test_template.yml
    if: contains(fromJSON(needs.cicd-test-container-setup.outputs.test_to_run), 'L2_NeMo_2_GPT_SFT_TP1PP1_MBS1_PACKED') || needs.cicd-test-container-setup.outputs.all == 'true'
    with:
      RUNNER: self-hosted-azure
      SCRIPT: |

        python tests/collections/llm/gpt_finetuning.py \
        --restore_path /home/TestData/nemo2_ckpt/llama_68M \
        --devices 2 \
        --max_steps 3 \
        --experiment_dir /tmp/nemo2_gpt_finetune/${{ github.run_id }} \
        --peft none \
        --tp_size 1 \
        --pp_size 1 \
        --mbs 1 --packed
        
        python tests/collections/llm/gpt_finetuning.py \
        --restore_path /home/TestData/nemo2_ckpt/llama_68M \
        --devices 2 \
        --max_steps 6 \
        --experiment_dir /tmp/nemo2_gpt_finetune/${{ github.run_id }} \
        --peft none \
        --tp_size 1 \
        --pp_size 1 \
        --mbs 1 --packed


  L2_NeMo_2_GPT_LoRA_TP1PP1_MBS1:
    needs: [cicd-test-container-setup]
    uses: ./.github/workflows/_test_template.yml
    if: contains(fromJSON(needs.cicd-test-container-setup.outputs.test_to_run), 'L2_NeMo_2_GPT_LoRA_TP1PP1_MBS1') || needs.cicd-test-container-setup.outputs.all == 'true'
    with:
      RUNNER: self-hosted-azure
      SCRIPT: |

        python tests/collections/llm/gpt_finetuning.py \
        --restore_path /home/TestData/nemo2_ckpt/llama_68M \
        --devices 2 \
        --max_steps 3 \
        --experiment_dir /tmp/nemo2_gpt_finetune/${{ github.run_id }} \
        --peft lora \
        --tp_size 1 \
        --pp_size 1 \
        --mbs 1
        
        python tests/collections/llm/gpt_finetuning.py \
        --restore_path /home/TestData/nemo2_ckpt/llama_68M \
        --devices 2 \
        --max_steps 6 \
        --experiment_dir /tmp/nemo2_gpt_finetune/${{ github.run_id }} \
        --peft lora \
        --tp_size 1 \
        --pp_size 1 \
        --mbs 1


  L2_NeMo_2_GPT_LoRA_TP1PP1_MBS2:
    needs: [cicd-test-container-setup]
    uses: ./.github/workflows/_test_template.yml
    if: contains(fromJSON(needs.cicd-test-container-setup.outputs.test_to_run), 'L2_NeMo_2_GPT_LoRA_TP1PP1_MBS2') || needs.cicd-test-container-setup.outputs.all == 'true'
    with:
      RUNNER: self-hosted-azure
      SCRIPT: |

        python tests/collections/llm/gpt_finetuning.py \
        --restore_path /home/TestData/nemo2_ckpt/llama_68M \
        --devices 2 \
        --max_steps 3 \
        --experiment_dir /tmp/nemo2_gpt_finetune/${{ github.run_id }} \
        --peft lora \
        --tp_size 1 \
        --pp_size 1 \
        --mbs 2
        
        python tests/collections/llm/gpt_finetuning.py \
        --restore_path /home/TestData/nemo2_ckpt/llama_68M \
        --devices 2 \
        --max_steps 6 \
        --experiment_dir /tmp/nemo2_gpt_finetune/${{ github.run_id }} \
        --peft lora \
        --tp_size 1 \
        --pp_size 1 \
        --mbs 2


  L2_NeMo_2_GPT_LoRA_TP1PP2_MBS2:
    needs: [cicd-test-container-setup]
    uses: ./.github/workflows/_test_template.yml
    if: contains(fromJSON(needs.cicd-test-container-setup.outputs.test_to_run), 'L2_NeMo_2_GPT_LoRA_TP1PP2_MBS2') || needs.cicd-test-container-setup.outputs.all == 'true'
    with:
      RUNNER: self-hosted-azure
      SCRIPT: |

        python tests/collections/llm/gpt_finetuning.py \
        --restore_path /home/TestData/nemo2_ckpt/llama_68M \
        --devices 2 \
        --max_steps 3 \
        --experiment_dir /tmp/nemo2_gpt_finetune/${{ github.run_id }} \
        --peft lora \
        --tp_size 1 \
        --pp_size 2 \
        --mbs 2
        
        python tests/collections/llm/gpt_finetuning.py \
        --restore_path /home/TestData/nemo2_ckpt/llama_68M \
        --devices 2 \
        --max_steps 6 \
        --experiment_dir /tmp/nemo2_gpt_finetune/${{ github.run_id }} \
        --peft lora \
        --tp_size 1 \
        --pp_size 2 \
        --mbs 2


  L2_NeMo_2_GPT_LoRA_TP2PP1_MBS2:
    needs: [cicd-test-container-setup]
    uses: ./.github/workflows/_test_template.yml
    if: contains(fromJSON(needs.cicd-test-container-setup.outputs.test_to_run), 'L2_NeMo_2_GPT_LoRA_TP2PP1_MBS2') || needs.cicd-test-container-setup.outputs.all == 'true'
    with:
      RUNNER: self-hosted-azure
      SCRIPT: |

        python tests/collections/llm/gpt_finetuning.py \
        --restore_path /home/TestData/nemo2_ckpt/llama_68M \
        --devices 2 \
        --max_steps 3 \
        --experiment_dir /tmp/nemo2_gpt_finetune/${{ github.run_id }} \
        --peft lora \
        --tp_size 2 \
        --pp_size 1 \
        --mbs 2
        
        python tests/collections/llm/gpt_finetuning.py \
        --restore_path /home/TestData/nemo2_ckpt/llama_68M \
        --devices 2 \
        --max_steps 6 \
        --experiment_dir /tmp/nemo2_gpt_finetune/${{ github.run_id }} \
        --peft lora \
        --tp_size 2 \
        --pp_size 1 \
        --mbs 2

  L2_NeMo_2_GPT_LoRA_TP1PP1_MBS1_PACKED:
    needs: [cicd-test-container-setup]
    uses: ./.github/workflows/_test_template.yml
    if: contains(fromJSON(needs.cicd-test-container-setup.outputs.test_to_run), 'L2_NeMo_2_GPT_LoRA_TP1PP1_MBS1_PACKED') || needs.cicd-test-container-setup.outputs.all == 'true'
    with:
      RUNNER: self-hosted-azure
      SCRIPT: |

        python tests/collections/llm/gpt_finetuning.py \
        --restore_path /home/TestData/nemo2_ckpt/llama_68M \
        --devices 2 \
        --max_steps 3 \
        --experiment_dir /tmp/nemo2_gpt_finetune/${{ github.run_id }} \
        --peft lora \
        --tp_size 1 \
        --pp_size 1 \
        --mbs 1 --packed
        
        python tests/collections/llm/gpt_finetuning.py \
        --restore_path /home/TestData/nemo2_ckpt/llama_68M \
        --devices 2 \
        --max_steps 6 \
        --experiment_dir /tmp/nemo2_gpt_finetune/${{ github.run_id }} \
        --peft lora \
        --tp_size 1 \
        --pp_size 1 \
        --mbs 1 --packed

  L2_NeMo_2_GPT_DoRA_TP1PP1_MBS1_PACKED:
    needs: [cicd-test-container-setup]
    uses: ./.github/workflows/_test_template.yml
    if: contains(fromJSON(needs.cicd-test-container-setup.outputs.test_to_run), 'L2_NeMo_2_GPT_DoRA_TP1PP1_MBS1_PACKED') || needs.cicd-test-container-setup.outputs.all == 'true'
    with:
      RUNNER: self-hosted-azure
      SCRIPT: |

        python tests/collections/llm/gpt_finetuning.py \
        --restore_path /home/TestData/nemo2_ckpt/llama_68M \
        --devices 2 \
        --max_steps 3 \
        --experiment_dir /tmp/nemo2_gpt_finetune/${{ github.run_id }} \
        --peft dora \
        --tp_size 1 \
        --pp_size 1 \
        --mbs 1 --packed
        
        python tests/collections/llm/gpt_finetuning.py \
        --restore_path /home/TestData/nemo2_ckpt/llama_68M \
        --devices 2 \
        --max_steps 6 \
        --experiment_dir /tmp/nemo2_gpt_finetune/${{ github.run_id }} \
        --peft dora \
        --tp_size 1 \
        --pp_size 1 \
        --mbs 1 --packed

  L2_NeMo_2_GPT_CLoRA_TP1PP1_MBS1_PACKED:
    needs: [cicd-test-container-setup]
    uses: ./.github/workflows/_test_template.yml
    if: contains(fromJSON(needs.cicd-test-container-setup.outputs.test_to_run), 'L2_NeMo_2_GPT_CLoRA_TP1PP1_MBS1_PACKED') || needs.cicd-test-container-setup.outputs.all == 'true'
    with:
      RUNNER: self-hosted-azure
      SCRIPT: |
        python tests/collections/llm/gpt_finetuning.py \
        --restore_path /home/TestData/nemo2_ckpt/llama_68M \
        --devices 2 \
        --max_steps 3 \
        --experiment_dir /tmp/nemo2_gpt_finetune/${{ github.run_id }} \
        --peft canonical_lora \
        --tp_size 1 \
        --pp_size 1 \
        --mbs 1 --packed
        
        python tests/collections/llm/gpt_finetuning.py \
        --restore_path /home/TestData/nemo2_ckpt/llama_68M \
        --devices 2 \
        --max_steps 6 \
        --experiment_dir /tmp/nemo2_gpt_finetune/${{ github.run_id }} \
        --peft canonical_lora \
        --tp_size 1 \
        --pp_size 1 \
        --mbs 1 --packed

  L2_NeMo_2_Mixtral_LoRA_EP2PP1_MBS2:
    needs: [cicd-test-container-setup]
    uses: ./.github/workflows/_test_template.yml
    if: contains(fromJSON(needs.cicd-test-container-setup.outputs.test_to_run), 'L2_NeMo_2_Mixtral_LoRA_EP2PP1_MBS2') || needs.cicd-test-container-setup.outputs.all == 'true'
    with:
      RUNNER: self-hosted-azure
      SCRIPT: |

        python tests/collections/llm/lora_mistralai.py \
        --max-steps 3 \
        --ep 1 \
        --mbs 2 \
        --model mixtral

  L2_NeMo_2_Mixtral_LoRA_TP1PP1_MBS1:
    needs: [cicd-test-container-setup]
    uses: ./.github/workflows/_test_template.yml
    if: contains(fromJSON(needs.cicd-test-container-setup.outputs.test_to_run), 'L2_NeMo_2_Mixtral_LoRA_TP1PP1_MBS1') || needs.cicd-test-container-setup.outputs.all == 'true'
    with:
      RUNNER: self-hosted-azure
      SCRIPT: |

        python tests/collections/llm/lora_mistralai.py \
        --max-steps 3 \
        --tp 1 \
        --mbs 1 \
        --model mixtral \
        --dist-opt

  Optional_L2_NeMo_2_Mixtral_LoRA_TP2PP1_MBS1:
    needs: [cicd-test-container-setup]
    uses: ./.github/workflows/_test_template.yml
    if: contains(fromJSON(needs.cicd-test-container-setup.outputs.test_to_run), 'Optional_L2_NeMo_2_Mixtral_LoRA_TP2PP1_MBS1') || needs.cicd-test-container-setup.outputs.all == 'true'
    with:
      RUNNER: self-hosted-azure
      SCRIPT: |

        python tests/collections/llm/lora_mistralai.py \
        --max-steps 3 \
        --tp 2 \
        --mbs 1 \
        --model mixtral \
        --dist-opt
      IS_OPTIONAL: true

  L2_NeMo_2_Mistral_LoRA_TP1PP1_MBS1:
    needs: [cicd-test-container-setup]
    uses: ./.github/workflows/_test_template.yml
    if: contains(fromJSON(needs.cicd-test-container-setup.outputs.test_to_run), 'L2_NeMo_2_Mistral_LoRA_TP1PP1_MBS1') || needs.cicd-test-container-setup.outputs.all == 'true'
    with:
      RUNNER: self-hosted-azure
      SCRIPT: |

        python tests/collections/llm/lora_mistralai.py \
        --max-steps 3 \
        --tp 1 \
        --mbs 1 \
        --model mistral \
        --dist-opt

  L2_NeMo_2_Mistral_LoRA_TP2PP1_MBS1:
    needs: [cicd-test-container-setup]
    uses: ./.github/workflows/_test_template.yml
    if: contains(fromJSON(needs.cicd-test-container-setup.outputs.test_to_run), 'L2_NeMo_2_Mistral_LoRA_TP2PP1_MBS1') || needs.cicd-test-container-setup.outputs.all == 'true'
    with:
      RUNNER: self-hosted-azure
      SCRIPT: |

        python tests/collections/llm/lora_mistralai.py \
        --max-steps 3 \
        --tp 2 \
        --mbs 1 \
        --model mistral \
        --dist-opt
  
  L2_NEMO_2_LoRA_MERGE:
    needs: [cicd-test-container-setup]
    uses: ./.github/workflows/_test_template.yml
    if: contains(fromJSON(needs.cicd-test-container-setup.outputs.test_to_run), 'L2_NEMO_2_LoRA_MERGE') || needs.cicd-test-container-setup.outputs.all == 'true'
    with:
      RUNNER: self-hosted-azure
      SCRIPT: |

        python tests/collections/llm/peft/lora_merge.py \
        --lora_checkpoint_path=/home/TestData/nemo2_ckpt/llama_lora_ci_checkpoint/ \
        --output_path=/tmp/nemo2_lora_merge/${{ github.run_id }}

  L2_NeMo_2_NeMo_Mcore_Mixtral_bitexact:
    needs: [cicd-test-container-setup]
    uses: ./.github/workflows/_test_template.yml
    if: contains(fromJSON(needs.cicd-test-container-setup.outputs.test_to_run), 'L2_NeMo_2_NeMo_Mcore_Mixtral_bitexact') || needs.cicd-test-container-setup.outputs.all == 'true'
    with:
      RUNNER: self-hosted-azure
      SCRIPT: |
        bash tests/collections/llm/bitexact/mixtral/run.sh

  L2_NeMo_2_PTQ_Llama2_FP8:
    needs: [cicd-test-container-setup]
    uses: ./.github/workflows/_test_template.yml
    if: contains(fromJSON(needs.cicd-test-container-setup.outputs.test_to_run), 'L2_NeMo_2_PTQ_Llama2_FP8') || needs.cicd-test-container-setup.outputs.all == 'true'
    with:
      RUNNER: self-hosted-azure
      SCRIPT: |
        python tests/collections/llm/test_hf_import.py --hf_model /home/TestData/nlp/megatron_llama/llama-ci-hf --output_path /tmp/nemo2_ckpt

        python scripts/llm/ptq.py -nc /tmp/nemo2_ckpt -algo fp8 -out /tmp/nemo2_ptq_engine

      AFTER_SCRIPT: |
        rm -rf /tmp/nemo2_ckpt
        rm -rf /tmp/nemo2_ptq_engine

  Nemo_CICD_Test:
    needs:
      - pre-flight
      - cicd-test-container-setup

      - L0_Unit_Tests_GPU_ASR
      - L0_Unit_Tests_GPU_Audio
      - L0_Unit_Tests_GPU_Common
      - L0_Unit_Tests_GPU_LLM
      - L0_Unit_Tests_GPU_Multimodal
      - L0_Unit_Tests_GPU_NLP
      - L0_Unit_Tests_GPU_TTS
      #- OPTIONAL_L0_Unit_Tests_GPU_Core
      - L0_Unit_Tests_GPU_Hydra
      - L0_Unit_Tests_GPU_Lightning
      - L0_Unit_Tests_GPU_Others

      - L0_Unit_Tests_CPU_ASR
      - L0_Unit_Tests_CPU_Audio
      - L0_Unit_Tests_CPU_Common
      - L0_Unit_Tests_CPU_LLM
      - L0_Unit_Tests_CPU_Multimodal
      - L0_Unit_Tests_CPU_NLP
      - L0_Unit_Tests_CPU_TTS
      - L0_Unit_Tests_CPU_Core
      - L0_Unit_Tests_CPU_Hydra
      - L0_Unit_Tests_CPU_Lightning
      - L0_Unit_Tests_CPU_Others

      - L2_Community_LLM_Checkpoints_tests_Bert
      - L2_Community_LLM_Checkpoints_tests_Mamba2
      - L2_Community_LLM_Checkpoints_tests_Llama
      - L2_Community_LLM_Checkpoints_tests_StarCoder
      - L2_Community_LLM_Checkpoints_tests_Falcon
      - L2_Community_vita_Checkpoints_tests_Llama3
      #- OPTIONAL_L2_Community_LLM_Checkpoints_tests_Baichuan2
      - ASR_dev_run_Speech_to_Text
      - ASR_dev_run_Speech_to_Text_WPE_-_CitriNet
      - ASR_dev_run_Speech_Pre-training_-_CitriNet
      - ASR_dev_run_Speech_To_Text_Finetuning
      - ASR_dev_run_Speech_To_Text_HF_Finetuning
      - ASR_dev_run_Speech_to_Text_WPE_-_Conformer
      - ASR_dev_run-part_two_Speech_to_Text_WPE_-_Squeezeformer
      - L2_Speech_to_Text_EMA
      - L2_Speaker_dev_run_Speaker_Recognition
      - L2_Speaker_dev_run_Speaker_Diarization
      - L2_Speaker_dev_run_Speech_to_Label
      - L2_Speaker_dev_run_Speaker_Diarization_with_ASR_Inference
      - L2_Speaker_dev_run_Clustering_Diarizer_Inference
      - L2_Speaker_dev_run_Neural_Diarizer_Inference
      - L2_Speaker_dev_run_Multispeaker_ASR_Data_Simulation
      - L2_ASR_Multi-dataloader_dev_run_Speech_to_Text_multi-dataloader
      - L2_ASR_Multi-dataloader_dev_run_Speech_to_Label_multi-dataloader
      - L2_ASR_Adapters_Linear_Adapters
      - L2_ASR_Adapters_RelPos_MHA_Adapters
      - L2_Speech_Transcription_Speech_to_Text_Transcribe
      - L2_Segmentation_Tool_Parallel_ctc_segmentation_test_L2_Eng_CitriNet_with_wav
      - L2_Segmentation_Tool_Parallel_ctc_segmentation_test_L2_Ru_QN_with_mp3
      - L2_G2P_Models_G2P_Conformer_training_evaluation_and_inference
      - L2_G2P_Models_HeteronymClassificationModel_training_evaluation_and_inference
      - L2_Pretraining_BERT_pretraining_from_Text
      - L2_Pretraining_BERT_from_Preprocessed
      - L2_NMT_Attention_is_All_You_Need_Training_NMT_Training_Post-LN
      - L2_NMT_Attention_is_All_You_Need_Training_NMT_Training_Pre-LN
      - L2_NMT_Attention_is_All_You_Need_Training_NMT_Multi-Validation
      - L2_NMT_Attention_is_All_You_Need_Inference
      - L2_NMT_Attention_is_All_You_Need_Finetuning
      - L2_NMT_Tarred_Dataset_Creation_Auto_Tarred_Dataset_Creation
      - L2_NMT_Tarred_Dataset_Creation_Script_Tarred_Dataset_Creation
      - L2_Megatron_NMT_Training_TP2
      - L2_Megatron_Bert_Pretraining_and_Resume_Training_with_Pipeline_Parallelism
      - L2_Megatron_Core_Bert_Pretraining_and_Resume_Training
      - L2_RAG_Pipeline_Indexing
      - L2_RAG_Pipeline_Generating
      - L2_Megatron_GPT_Pretraining_and_Resume_Training_TP2
      - L2_Megatron_GPT_Skip_Train
      # - Optional_L2_Megatron_LM_To_NeMo_Conversion
      - L2_Megatron_GPT_with_Rope_Pretraining_and_Resume_Training_TP2
      - L2_Megatron_GPT_with_ResetLR_Pretraining_and_Resume_Training_TP2
      - L2_Megatron_GPT_with_Drop_Optimizer_States_TP2
      - L2_Megatron_GPT_with_ALiBi_Pretraining_and_Resume_Training_TP2
      - L2_Megatron_GPT_with_KERPLE_Pretraining_and_Resume_Training_TP2
      # - Optional_L2_Megatron_GPT_Pretraining_and_Resume_Training_PP2
      - L2_Megatron_GPT_Auto_Configurator_TP1_PP1_MBS124
      - L2_Megatron_GPT_Finetuning_PP2
      - L2_Megatron_GPT_Finetuning_StarCoder_PP1
      - L2_Megatron_GPT_Embedding
      - L2_Megatron_GPT_PEFT_Lora_PP2_O2
      - L2_Megatron_GPT_PEFT_Lora_TP2_O1
      - L2_Megatron_GPT_PEFT_Lora_TP2SP1
      - L2_Megatron_GPT_Eval
      - L2_Megatron_GPT_Eval_PP2
      - L2_Megatron_GPT_SFT_Eval_inference_seq_len_greaterThan_training_seq_len
      - L2_Megatron_Change_Partitions_Reduce_TP_Num_Partitions_-2_to_1-_and_PP_Num_Partitions_-1_to_2
      - L2_Megatron_Change_Partitions_Increase_TP_Num_Partitions_-2_to_4-_and_PP_Num_Partitions_-1_to_2
      - L2_Megatron_Core_T5_Pretraining_and_Resume_Training_TP2
      - L2_Megatron_T5_with_ALiBi_Pretraining_and_Resume_Training_TP2
      - L2_Megatron_T5_with_KERPLE_Pretraining_and_Resume_Training_TP2
<<<<<<< HEAD
      # - OPTIONAL_L2_Megatron_T5_Pretraining_and_Resume_Training_PP2
=======
      # - Optional_L2_Megatron_T5_Pretraining_and_Resume_Training_PP2
>>>>>>> 1f492d34
      - L2_Megatron_T5_w_Mixture_of_Expert_Pretraining
      - L2_Megatron_UL2_Pretraining_and_Resume_Training_TP2
      - L2_Megatron_Core_T5_Eval
      - L2_Megatron_Core_T5_PEFT_Lora_TP2
      - L2_Megatron_Mock_Data_Generation_MockGPTDataset
      - L2_Megatron_Mock_Data_Generation_MockT5Dataset
      - L2_TTS_Fast_dev_runs_1_Tacotron_2
      - L2_TTS_Fast_dev_runs_1_WaveGlow
      - L2_TTS_Fast_dev_runs_1_FastPitch
      #- OPTIONAL_L2_TTS_Fast_dev_runs_1_RADTTS
      - L2_TTS_Fast_dev_runs_1_Hifigan
      - Speech_Checkpoints_tests
      - L2_Stable_Diffusion_Training
      - L2_NeMo_2_GPT_Pretraining_no_transformer_engine
      - L2_NeMo_2_GPT_DDP_Param_Parity_check
      - L2_NeMo_2_HF_MODEL_IMPORT
      - L2_NeMo_2_llama3_pretraining_recipe
      - L2_NeMo_2_llama3_fault_tolerance_plugin
      - L2_NeMo_2_llama3_straggler_detection
      - L2_HF_Transformer_SFT_TE_Acceleration
      - L2_NeMo_2_SSM_Pretraining
      - L2_NeMo_2_SSM_Finetuning
      - L2_NeMo_2_T5_Pretraining
      - L2_NeMo_2_T5_Finetuning
      - L2_NeMo_2_T5_LoRA
      - L2_NeMo_2_GPT_SFT_TP1PP1_MBS1
      - L2_NeMo_2_GPT_SFT_TP1PP1_MBS2
      - L2_NeMo_2_GPT_SFT_TP1PP2_MBS2
      - L2_NeMo_2_GPT_SFT_TP2PP1_MBS2
      - L2_NeMo_2_GPT_SFT_TP1PP1_MBS1_PACKED
      - L2_NeMo_2_GPT_LoRA_TP1PP1_MBS1
      - L2_NeMo_2_GPT_LoRA_TP1PP1_MBS2
      - L2_NeMo_2_GPT_LoRA_TP1PP2_MBS2
      - L2_NeMo_2_GPT_LoRA_TP2PP1_MBS2
      - L2_NeMo_2_GPT_LoRA_TP1PP1_MBS1_PACKED
      - L2_NeMo_2_GPT_DoRA_TP1PP1_MBS1_PACKED
      - L2_NeMo_2_GPT_CLoRA_TP1PP1_MBS1_PACKED
      - L2_NeMo_2_Mixtral_LoRA_EP2PP1_MBS2
      - L2_NeMo_2_Mixtral_LoRA_TP1PP1_MBS1
      # - Optional_L2_NeMo_2_Mixtral_LoRA_TP2PP1_MBS1
      - L2_NeMo_2_Mistral_LoRA_TP1PP1_MBS1
      - L2_NeMo_2_Mistral_LoRA_TP2PP1_MBS1
      - L2_NEMO_2_LoRA_MERGE
      - L2_NeMo_2_Mixtral_Pretraining
      - L2_PTQ_Llama2_FP8
      - L2_Community_LLM_Checkpoints_tests_Llama3
      - L2_Distill_Llama2
      - L2_Prune_Width_Llama2
      - L2_Speech_to_Text_AED
      - L2_Speech_Estimate_Duration_Bins
      - L2_Speech_Batch_Size_OOMptimizer
      - L2_Speech_Batch_Size_OOMptimizer_Canary
      - L2_Speech_Transcription_Canary_Transcribe_Full_Manifest
      - L2_Speech_Transcription_Canary_Transcribe_With_Prompt
      - L2_Speech_Transcription_Canary_Transcribe_Audio_Dir
      - L2_Megatron_GPT_Reranker
      - L2_NeMo_2_NeMo_Mcore_Mixtral_bitexact
      - L2_NeMo_2_PTQ_Llama2_FP8
    if: always()
    runs-on: ubuntu-latest
    steps:
      - name: Evaluate conclusion
        if: ${{ always() }}
        id: pipeline-conclusion
        run: |
          # Slack notifications are send only on test failure (not cancelled):
          FAILED=${{ contains(needs.*.outputs.conclusion, 'failure') }}
          echo "FAILED=$FAILED" >> $GITHUB_OUTPUT
          
          # Mark as successful if no job was cancelled:
          SUCCESS=${{ !contains(needs.*.outputs.conclusion, 'failure') && !contains(needs.*.result, 'cancelled') && !contains(needs.*.result, 'skipped') }}
          echo "SUCCESS=$SUCCESS" >> $GITHUB_OUTPUT

      # This should depend on all the tests so we block/unblock based on all tests passing
      - name: Pipeline successful, set exit code to 0
        if: ${{ always() && steps.pipeline-conclusion.outputs.SUCCESS == 'true' }}
        run: exit 0

      - name: Pipeline successful, add PR comment
        if: ${{ always() && steps.pipeline-conclusion.outputs.SUCCESS == 'true' && github.event_name == 'pull_request' && env.SLACK_WEBHOOK != '' }}
        uses: peter-evans/create-or-update-comment@v4
        env:
          SLACK_WEBHOOK: ${{ secrets.SLACK_WEBHOOK }}
          REPOSITORY: ${{ github.repository }}
          RUN_ID: ${{ github.run_id }}
        with:
          issue-number: ${{ github.event.number }}
          body: |
            [🤖]: Hi @${{ github.event.pull_request.user.login }} 👋,
            
            We wanted to let you know that a [CICD pipeline](https://github.com/${{ env.REPOSITORY }}/actions/runs/${{ env.RUN_ID }}) for this PR just finished successfully

            So it might be time to merge this PR or get some approvals

            I'm just a bot so I'll leave it you what to do next.

            //cc @pablo-garay @ko3n1g

      - name: "Pipeline not successful and not cancelled: Send Slack alert & create step summary"
        if: ${{ always() && steps.pipeline-conclusion.outputs.FAILED == 'true' && env.SLACK_WEBHOOK != '' }}
        env:
          SLACK_WEBHOOK: ${{ secrets.SLACK_WEBHOOK }}
          SLACK_WEBHOOK_ADMIN: <!subteam^${{ secrets.SLACK_WEBHOOK_ADMIN }}>
          GITHUB_TOKEN: ${{ secrets.GITHUB_TOKEN }}
          GITHUB_ACTOR: ${{ github.actor }}
          BRANCH: ${{ github.head_ref || github.ref_name }}
          REPOSITORY: ${{ github.repository }}
          RUN_ID: ${{ github.run_id }}
          PR_NUMBER: ${{ github.event.number }}
          SERVER_URL: ${{ github.server_url }}
        run: |
          set -x

          PR_INFO=$(curl -L \
            -H "Accept: application/vnd.github+json" \
            -H "Authorization: Bearer $GITHUB_TOKEN" \
            -H "X-GitHub-Api-Version: 2022-11-28" \
            https://api.github.com/repos/$REPOSITORY/pulls/$PR_NUMBER
          )
          PR_URL=$(echo -E $PR_INFO | jq '.html_url' | tr -d '"')
          PR_TITLE=$(echo -E $PR_INFO | jq '.title' | tr -d '"')
          
          PIPELINE_URL=$SERVER_URL/$REPOSITORY/actions/runs/$RUN_ID
          BASE_MESSAGE='
            {
              "blocks": [
                {
                  "type": "section",
                  "text": {
                    "type": "mrkdwn",
                    "text": "🚨 *CI/CD failure at <'$PIPELINE_URL'|NeMo CI>*."
                  }
                }
              ]
            }
          '

          # Since this workflow contains more than 100 jobs, we need to iterate over job pages
          JOBS='[]'
          PAGE=1
          while : ; do
            JOBS_URL="https://api.github.com/repos/$REPOSITORY/actions/runs/$RUN_ID/jobs?page=$PAGE&per_page=100"  
            RESPONSE=$(curl -s -H "Authorization: token $GITHUB_TOKEN" $JOBS_URL | jq '.jobs')
            JOBS=$(echo -e "$JOBS\n$RESPONSE" | jq -cs 'add')
            if [[ $(echo $RESPONSE | jq 'length') -lt 100 ]]; then
              break
            else
              PAGE=$(( PAGE + 1))
            fi
          done
          
          SUMMARY="[]"
          echo "Failed jobs: " | tee -a $GITHUB_STEP_SUMMARY
          while IFS= read -r JOB; do
            JOB_NAME="$(echo $JOB | jq '.key' | tr -d '"') / main"
            JOB_ID=$(echo $JOBS | jq --arg job_name "$JOB_NAME" '.[] | select(.name == $job_name) | .id')
            JOB_URL="https://github.com/$REPOSITORY/actions/runs/$RUN_ID/job/$JOB_ID"

            echo "* [$JOB_NAME]($JOB_URL)" | tee -a $GITHUB_STEP_SUMMARY

            LOGS=$(echo $JOB | yq '(.value.outputs.log | @base64d)' | tr -d '"')
            LOGS=$([[ $(echo $LOGS | wc -c) -gt 0 ]] && echo -E "\`\`\`\n$LOGS\n\`\`\`" || echo "")
            LOGS=$([[ $(echo $JOB | yq '.value.outputs.potential_infra_failure') == "true" ]] && echo -E "$LOGS\n\ncc: $SLACK_WEBHOOK_ADMIN" || echo -E "$LOGS")
            
            SUMMARY=$(echo "$SUMMARY" | jq \
              --arg pr "<$PR_URL|$PR_TITLE>" \
              --arg job "<$JOB_URL|$JOB_NAME>" \
              --arg logs "$(echo -e "$LOGS")" \
              --arg author "<https://github.com/$GITHUB_ACTOR|$GITHUB_ACTOR>" \
              --arg branch "<https://github.com/$REPOSITORY/tree/$BRANCH|$BRANCH>"\
              '. += [
              {
                "type": "section",
                "text": {
                  "type": "mrkdwn",
                  "text": (
                    "PR: " + $pr
                    + "\nJob: " + $job
                    + "\nAuthor: " + $author
                    + "\nBranch: " + $branch
                    + "\nLogs:" + $logs
                  )
                }
              }
            ]')
          done <<<$(echo '${{ toJSON(needs) }}' | jq -c 'to_entries | .[] | select(.value.outputs.conclusion == "failure")')

          MESSAGE=$(echo $BASE_MESSAGE | jq -c --argjson summary "$SUMMARY" '.blocks += $summary')

          curl -X POST -H "Content-type: application/json" --data "$MESSAGE" $SLACK_WEBHOOK

      - name: "Pipeline not successful, set exit code to 1"
        if: ${{ always() && steps.pipeline-conclusion.outputs.SUCCESS == 'false' }}
        run: exit 1<|MERGE_RESOLUTION|>--- conflicted
+++ resolved
@@ -3323,11 +3323,7 @@
         rm -rf examples/nlp/language_modeling/t5_pretrain_results
         rm -rf examples/nlp/language_modeling/t5_index_mappings
 
-<<<<<<< HEAD
-  OPTIONAL_L2_Megatron_T5_Pretraining_and_Resume_Training_PP2:
-=======
   Optional_L2_Megatron_T5_Pretraining_and_Resume_Training_PP2:
->>>>>>> 1f492d34
     needs: [cicd-test-container-setup]
     uses: ./.github/workflows/_test_template.yml
     if: contains(fromJSON(needs.cicd-test-container-setup.outputs.test_to_run), 'Optional_L2_Megatron_T5_Pretraining_and_Resume_Training_PP2') || needs.cicd-test-container-setup.outputs.all == 'true'
@@ -4643,11 +4639,7 @@
       - L2_Megatron_Core_T5_Pretraining_and_Resume_Training_TP2
       - L2_Megatron_T5_with_ALiBi_Pretraining_and_Resume_Training_TP2
       - L2_Megatron_T5_with_KERPLE_Pretraining_and_Resume_Training_TP2
-<<<<<<< HEAD
-      # - OPTIONAL_L2_Megatron_T5_Pretraining_and_Resume_Training_PP2
-=======
       # - Optional_L2_Megatron_T5_Pretraining_and_Resume_Training_PP2
->>>>>>> 1f492d34
       - L2_Megatron_T5_w_Mixture_of_Expert_Pretraining
       - L2_Megatron_UL2_Pretraining_and_Resume_Training_TP2
       - L2_Megatron_Core_T5_Eval
