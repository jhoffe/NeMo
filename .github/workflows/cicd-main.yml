# Copyright (c) 2020-2021, NVIDIA CORPORATION.
#
# Licensed under the Apache License, Version 2.0 (the "License");
# you may not use this file except in compliance with the License.
# You may obtain a copy of the License at
#
#     http://www.apache.org/licenses/LICENSE-2.0
#
# Unless required by applicable law or agreed to in writing, software
# distributed under the License is distributed on an "AS IS" BASIS,
# WITHOUT WARRANTIES OR CONDITIONS OF ANY KIND, either express or implied.
# See the License for the specific language governing permissions and
# limitations under the License.
name: CICD NeMo
on:
  pull_request:
    branches:
      - main
      - r**
      - weekly-bump
    types: [labeled]
  push:
    branches:
      - main
  workflow_dispatch:
    inputs:
      test_to_run:
        required: false
        default: all
        type: string
        description: Comma-separated list of tests to run. Use "all" to run the full test suite.

concurrency:
  group: ${{ github.workflow }}-${{ github.event.pull_request.number || github.ref }}-${{ github.event.label.name || 'main' }}
  cancel-in-progress: true

jobs:
  pre-flight:
    runs-on: ubuntu-latest
    outputs:
      test_to_run: ${{ steps.test_to_run.outputs.main }}
      build_args: ${{ steps.manifest.outputs.BUILD_ARGS }}
    env:
      TESTS_TO_RUN: ${{ inputs.test_to_run }}
      EVENT_NAME: ${{ github.event_name }}
      HAS_LABEL: ${{ github.event.label.name == 'Run CICD' }}
    steps:
      - name: Checkout branch
        uses: actions/checkout@v4

      - name: Select tests to run
        id: test_to_run
        run: |
          # For manual dispatch, we replace `all` with the actual job names          
          if [[ "$EVENT_NAME" == "workflow_dispatch" && "$TESTS_TO_RUN" == "all" ]]; then
            TESTS_TO_RUN=$(cat .github/workflows/cicd-main.yml | yq '.jobs | [to_entries[] | .key] | join(",")')

          # For manual dispatch with provided list of tests, do nothing
          elif [[ "$EVENT_NAME" == "workflow_dispatch" && "$TESTS_TO_RUN" != "all" ]]; then
            TESTS_TO_RUN=$TESTS_TO_RUN

          # For correctly labeled PR, we replace `all` with the actual job names          
          elif [[ "$EVENT_NAME" == "pull_request" && "$HAS_LABEL" == "true" ]]; then
            TESTS_TO_RUN=$(cat .github/workflows/cicd-main.yml | yq '.jobs | [to_entries[] | .key] | join(",")')

          # For incorrectly labeled PR, run no tests
          elif [[ "$EVENT_NAME" == "pull_request" && "$HAS_LABEL" != "true" ]]; then
            TESTS_TO_RUN=""
            
          # For push events, run all tests. This is so that we can generate coverage
          # on branch `main`.
          elif [[ "$EVENT_NAME" == "push" ]]; then
            TESTS_TO_RUN=$(cat .github/workflows/cicd-main.yml | yq '.jobs | [to_entries[] | .key] | join(",")')

          else
            echo "Unsupported event_name $EVENT_NAME provided".
            exit 1
          fi

          parsed_string=$(echo "$TESTS_TO_RUN" | jq -c --raw-input 'split(",")')
          echo "main=${parsed_string}" | tee -a "$GITHUB_OUTPUT"

      - name: Parse manifest.json
        id: manifest
        run: |
          BUILD_ARGS=$(cat << EOF
          BASE_IMAGE=$(cat requirements/manifest.json | jq -r '."ngc-pytorch"')
          MLM_REPO=$(cat requirements/manifest.json | jq -r '."vcs-dependencies"."megatron-lm".repo')
          MLM_TAG=$(cat requirements/manifest.json | jq -r '."vcs-dependencies"."megatron-lm".ref')
          TE_REPO=$(cat requirements/manifest.json | jq -r '."vcs-dependencies".transformer_engine.repo')
          TE_TAG=$(cat requirements/manifest.json | jq -r '."vcs-dependencies".transformer_engine.ref')
          APEX_REPO=$(cat requirements/manifest.json | jq -r '."vcs-dependencies".apex.repo')
          APEX_TAG=$(cat requirements/manifest.json | jq -r '."vcs-dependencies".apex.ref')
          EOF
          )

          echo "BUILD_ARGS<<EOF" >> $GITHUB_OUTPUT
          echo "$BUILD_ARGS" >> $GITHUB_OUTPUT
          echo "EOF" >> $GITHUB_OUTPUT

  code-linting:
    if: ${{ needs.pre-flight.outputs.test_to_run != '[]' }}
    needs: [pre-flight]
    uses: ./.github/workflows/code-linting.yml

  cicd-test-container-build:
    if: ${{ needs.pre-flight.outputs.test_to_run != '[]' }}
    uses: NVIDIA/NeMo-FW-CI-templates/.github/workflows/_build_container.yml@v0.14.0
    needs: [pre-flight, code-linting]
    with:
      image-name: nemo_container
      dockerfile: Dockerfile.ci
      image-label: nemo-core
      build-args: |
        IMAGE_LABEL=nemo-core
        NEMO_TAG=${{ github.sha }}
        NEMO_REPO=https://github.com/NVIDIA/NeMo
        ${{ needs.pre-flight.outputs.BUILD_ARGS }}
      prune-filter-timerange: 24h

  cicd-import-tests:
    if: ${{ needs.pre-flight.outputs.test_to_run != '[]' }}
    needs: [cicd-test-container-build, pre-flight]
    runs-on: self-hosted-azure-gpus-1
    steps:
      - name: Run some checks
        run: |
          docker run --rm --device=/dev/nvidia0 --gpus all --shm-size=8g --env TRANSFORMERS_OFFLINE=0 --env HYDRA_FULL_ERROR=1 --env PYTHONUNBUFFERED=1 nemoci.azurecr.io/nemo_container:${{ github.run_id }} bash -c '\
            # PyTorch Lightning version
            python -c "import lightning.pytorch; print(lightning.pytorch.__version__)"

            # PyTorch Lightning DDP Checks
            CUDA_VISIBLE_DEVICES="0,1" Gotchapython "tests/core_ptl/check_for_ranks.py"

            # Basic Import Checks
            python tests/core_ptl/check_imports.py --domain asr
            python tests/core_ptl/check_imports.py --domain nlp
            python tests/core_ptl/check_imports.py --domain tts        '

  # L0: GPU unit tests
  L0_Unit_Tests_GPU_ASR:
    needs: [pre-flight, cicd-test-container-build]
    uses: ./.github/workflows/_test_template.yml
    if: contains(fromJSON(needs.pre-flight.outputs.test_to_run), 'L0_Unit_Tests_GPU_ASR')
    with:
      RUNNER: self-hosted-azure-gpus-1
      TIMEOUT: 20
      IS_UNIT_TEST: true
      # TODO: remove this hack
      SCRIPT: |-
        RUN_ID=${{ github.run_id }} bash tests/functional_tests/L0_Unit_Tests_GPU_ASR.sh

  L0_Unit_Tests_GPU_Audio:
    needs: [pre-flight, cicd-test-container-build]
    uses: ./.github/workflows/_test_template.yml
    if: contains(fromJSON(needs.pre-flight.outputs.test_to_run), 'L0_Unit_Tests_GPU_Audio')
    with:
      RUNNER: self-hosted-azure-gpus-1
      TIMEOUT: 20
      IS_UNIT_TEST: true
      SCRIPT: |-
        RUN_ID=${{ github.run_id }} bash tests/functional_tests/L0_Unit_Tests_GPU_Audio.sh

  L0_Unit_Tests_GPU_Common:
    needs: [pre-flight, cicd-test-container-build]
    uses: ./.github/workflows/_test_template.yml
    if: contains(fromJSON(needs.pre-flight.outputs.test_to_run), 'L0_Unit_Tests_GPU_Common')
    with:
      RUNNER: self-hosted-azure-gpus-1
      IS_UNIT_TEST: true
      SCRIPT: |-
        RUN_ID=${{ github.run_id }} bash tests/functional_tests/L0_Unit_Tests_GPU_Common.sh

  L0_Unit_Tests_GPU_LLM:
    needs: [pre-flight, cicd-test-container-build]
    uses: ./.github/workflows/_test_template.yml
    if: contains(fromJSON(needs.pre-flight.outputs.test_to_run), 'L0_Unit_Tests_GPU_LLM')
    with:
      RUNNER: self-hosted-azure-gpus-1
      IS_UNIT_TEST: true
      SCRIPT: |-
        RUN_ID=${{ github.run_id }} bash tests/functional_tests/L0_Unit_Tests_GPU_LLM.sh
  
  L0_Unit_Tests_GPU_VLM:
    needs: [pre-flight, cicd-test-container-build]
    uses: ./.github/workflows/_test_template.yml
    if: contains(fromJSON(needs.pre-flight.outputs.test_to_run), 'L0_Unit_Tests_GPU_VLM')
    with:
      RUNNER: self-hosted-azure-gpus-1
      IS_UNIT_TEST: true
      SCRIPT: |-
        RUN_ID=${{ github.run_id }} bash tests/functional_tests/L0_Unit_Tests_GPU_VLM.sh

  L0_Unit_Tests_GPU_Multimodal:
    needs: [pre-flight, cicd-test-container-build]
    uses: ./.github/workflows/_test_template.yml
    if: contains(fromJSON(needs.pre-flight.outputs.test_to_run), 'L0_Unit_Tests_GPU_Multimodal')
    with:
      RUNNER: self-hosted-azure-gpus-1
      IS_UNIT_TEST: true
      SCRIPT: |-
        RUN_ID=${{ github.run_id }} bash tests/functional_tests/L0_Unit_Tests_GPU_Multimodal.sh

  L0_Unit_Tests_GPU_TTS:
    needs: [pre-flight, cicd-test-container-build]
    uses: ./.github/workflows/_test_template.yml
    if: contains(fromJSON(needs.pre-flight.outputs.test_to_run), 'L0_Unit_Tests_GPU_TTS')
    with:
      RUNNER: self-hosted-azure-gpus-1
      IS_UNIT_TEST: true
      SCRIPT: |-
        RUN_ID=${{ github.run_id }} bash tests/functional_tests/L0_Unit_Tests_GPU_TTS.sh

  L0_Unit_Tests_GPU_Core:
    needs: [pre-flight, cicd-test-container-build]
    uses: ./.github/workflows/_test_template.yml
    if: contains(fromJSON(needs.pre-flight.outputs.test_to_run), 'L0_Unit_Tests_GPU_Core')
    with:
      RUNNER: self-hosted-azure-gpus-1
      TIMEOUT: 20
      IS_UNIT_TEST: true
      SCRIPT: |-
        RUN_ID=${{ github.run_id }} bash tests/functional_tests/L0_Unit_Tests_GPU_Core.sh

  L0_Unit_Tests_GPU_Hydra:
    needs: [pre-flight, cicd-test-container-build]
    uses: ./.github/workflows/_test_template.yml
    if: contains(fromJSON(needs.pre-flight.outputs.test_to_run), 'L0_Unit_Tests_GPU_Hydra')
    with:
      RUNNER: self-hosted-azure-gpus-1
      IS_UNIT_TEST: true
      SCRIPT: |-
        RUN_ID=${{ github.run_id }} bash tests/functional_tests/L0_Unit_Tests_GPU_Hydra.sh

  L0_Unit_Tests_GPU_Lightning:
    needs: [pre-flight, cicd-test-container-build]
    uses: ./.github/workflows/_test_template.yml
    if: contains(fromJSON(needs.pre-flight.outputs.test_to_run), 'L0_Unit_Tests_GPU_Lightning')
    with:
      RUNNER: self-hosted-azure
      IS_UNIT_TEST: true
      SCRIPT: |-
        RUN_ID=${{ github.run_id }} bash tests/functional_tests/L0_Unit_Tests_GPU_Lightning.sh

  L0_Unit_Tests_GPU_Others:
    needs: [pre-flight, cicd-test-container-build]
    uses: ./.github/workflows/_test_template.yml
    if: contains(fromJSON(needs.pre-flight.outputs.test_to_run), 'L0_Unit_Tests_GPU_Others')
    with:
      RUNNER: self-hosted-azure-gpus-1
      IS_UNIT_TEST: true
      SCRIPT: |-
        RUN_ID=${{ github.run_id }} bash tests/functional_tests/L0_Unit_Tests_GPU_Others.sh

  # L0: CPU unit tests
  L0_Unit_Tests_CPU_ASR:
    needs: [pre-flight, cicd-test-container-build]
    uses: ./.github/workflows/_test_template.yml
    if: contains(fromJSON(needs.pre-flight.outputs.test_to_run), 'L0_Unit_Tests_CPU_ASR')
    with:
      RUNNER: self-hosted-azure-cpu
      TIMEOUT: 20
      IS_UNIT_TEST: true
      SCRIPT: |-
        RUN_ID=${{ github.run_id }} bash tests/functional_tests/L0_Unit_Tests_CPU_ASR.sh

  L0_Unit_Tests_CPU_Audio:
    needs: [pre-flight, cicd-test-container-build]
    uses: ./.github/workflows/_test_template.yml
    if: contains(fromJSON(needs.pre-flight.outputs.test_to_run), 'L0_Unit_Tests_CPU_Audio')
    with:
      RUNNER: self-hosted-azure-cpu
      IS_UNIT_TEST: true
      SCRIPT: |-
        RUN_ID=${{ github.run_id }} bash tests/functional_tests/L0_Unit_Tests_CPU_Audio.sh

  L0_Unit_Tests_CPU_Common:
    needs: [pre-flight, cicd-test-container-build]
    uses: ./.github/workflows/_test_template.yml
    if: contains(fromJSON(needs.pre-flight.outputs.test_to_run), 'L0_Unit_Tests_CPU_Common')
    with:
      RUNNER: self-hosted-azure-cpu
      TIMEOUT: 20
      IS_UNIT_TEST: true
      SCRIPT: |-
        RUN_ID=${{ github.run_id }} bash tests/functional_tests/L0_Unit_Tests_CPU_Common.sh

  L0_Unit_Tests_CPU_LLM:
    needs: [pre-flight, cicd-test-container-build]
    uses: ./.github/workflows/_test_template.yml
    if: contains(fromJSON(needs.pre-flight.outputs.test_to_run), 'L0_Unit_Tests_CPU_LLM')
    with:
      RUNNER: self-hosted-azure-cpu
      IS_UNIT_TEST: true
      SCRIPT: |-
        RUN_ID=${{ github.run_id }} bash tests/functional_tests/L0_Unit_Tests_CPU_LLM.sh

  L0_Unit_Tests_CPU_VLM:
    needs: [pre-flight, cicd-test-container-build]
    uses: ./.github/workflows/_test_template.yml
    if: contains(fromJSON(needs.pre-flight.outputs.test_to_run), 'L0_Unit_Tests_CPU_VLM')
    with:
      RUNNER: self-hosted-azure-cpu
      IS_UNIT_TEST: true
      SCRIPT: |-
        RUN_ID=${{ github.run_id }} bash tests/functional_tests/L0_Unit_Tests_CPU_VLM.sh

  L0_Unit_Tests_CPU_Multimodal:
    needs: [pre-flight, cicd-test-container-build]
    uses: ./.github/workflows/_test_template.yml
    if: contains(fromJSON(needs.pre-flight.outputs.test_to_run), 'L0_Unit_Tests_CPU_Multimodal')
    with:
      RUNNER: self-hosted-azure-cpu
      IS_UNIT_TEST: true
      SCRIPT: |-
        RUN_ID=${{ github.run_id }} bash tests/functional_tests/L0_Unit_Tests_CPU_Multimodal.sh

  L0_Unit_Tests_CPU_TTS:
    needs: [pre-flight, cicd-test-container-build]
    uses: ./.github/workflows/_test_template.yml
    if: contains(fromJSON(needs.pre-flight.outputs.test_to_run), 'L0_Unit_Tests_CPU_TTS')
    with:
      RUNNER: self-hosted-azure-cpu
      IS_UNIT_TEST: true
      SCRIPT: |-
        RUN_ID=${{ github.run_id }} bash tests/functional_tests/L0_Unit_Tests_CPU_TTS.sh

  L0_Unit_Tests_CPU_Core:
    needs: [pre-flight, cicd-test-container-build]
    uses: ./.github/workflows/_test_template.yml
    if: contains(fromJSON(needs.pre-flight.outputs.test_to_run), 'L0_Unit_Tests_CPU_Core')
    with:
      RUNNER: self-hosted-azure-cpu
      TIMEOUT: 20
      IS_UNIT_TEST: true
      SCRIPT: |-
        RUN_ID=${{ github.run_id }} bash tests/functional_tests/L0_Unit_Tests_CPU_Core.sh

  L0_Unit_Tests_CPU_Hydra:
    needs: [pre-flight, cicd-test-container-build]
    uses: ./.github/workflows/_test_template.yml
    if: contains(fromJSON(needs.pre-flight.outputs.test_to_run), 'L0_Unit_Tests_CPU_Hydra')
    with:
      RUNNER: self-hosted-azure-cpu
      IS_UNIT_TEST: true
      SCRIPT: |-
        RUN_ID=${{ github.run_id }} bash tests/functional_tests/L0_Unit_Tests_CPU_Hydra.sh

  L0_Unit_Tests_CPU_Lightning:
    needs: [pre-flight, cicd-test-container-build]
    uses: ./.github/workflows/_test_template.yml
    if: contains(fromJSON(needs.pre-flight.outputs.test_to_run), 'L0_Unit_Tests_CPU_Lightning')
    with:
      RUNNER: self-hosted-azure-cpu
      IS_UNIT_TEST: true
      SCRIPT: |-
        RUN_ID=${{ github.run_id }} bash tests/functional_tests/L0_Unit_Tests_CPU_Lightning.sh

  L0_Unit_Tests_CPU_Others:
    needs: [pre-flight, cicd-test-container-build]
    uses: ./.github/workflows/_test_template.yml
    if: contains(fromJSON(needs.pre-flight.outputs.test_to_run), 'L0_Unit_Tests_CPU_Others')
    with:
      RUNNER: self-hosted-azure-cpu
      IS_UNIT_TEST: true
      SCRIPT: |-
        RUN_ID=${{ github.run_id }} bash tests/functional_tests/L0_Unit_Tests_CPU_Others.sh

  L0_Setup_Test_Data_And_Models:
    needs: [pre-flight, cicd-test-container-build]
    uses: ./.github/workflows/_test_template.yml
    if: contains(fromJSON(needs.pre-flight.outputs.test_to_run), 'L0_Setup_Test_Data_And_Models')
    with:
      RUNNER: self-hosted-azure
      SCRIPT: |-
        RUN_ID=${{ github.run_id }} bash tests/functional_tests/L0_Setup_Test_Data_And_Models.sh

  # L2: Community llava multimodal Checkpoints tests
  L2_Community_vita_Checkpoints_tests_Llama3:
    needs: [pre-flight, cicd-test-container-build]
    uses: ./.github/workflows/_test_template.yml
    if: contains(fromJSON(needs.pre-flight.outputs.test_to_run), 'L2_Community_vita_Checkpoints_tests_Llama3')
    with:
      RUNNER: self-hosted-azure-gpus-1
      SCRIPT: |-
        RUN_ID=${{ github.run_id }} 
        bash tests/functional_tests/L2_Community_vita_Checkpoints_tests_Llama3.sh

  # L2: ASR dev run
  ASR_dev_run_Speech_to_Text:
    needs: [pre-flight, cicd-test-container-build]
    uses: ./.github/workflows/_test_template.yml
    if: contains(fromJSON(needs.pre-flight.outputs.test_to_run), 'ASR_dev_run_Speech_to_Text')
    with:
      RUNNER: self-hosted-azure-gpus-1
      SCRIPT: |-
        RUN_ID=${{ github.run_id }} 
        bash tests/functional_tests/ASR_dev_run_Speech_to_Text.sh

  ASR_dev_run_Speech_to_Text_WPE_CitriNet:
    needs: [pre-flight, cicd-test-container-build]
    uses: ./.github/workflows/_test_template.yml
    if: contains(fromJSON(needs.pre-flight.outputs.test_to_run), 'ASR_dev_run_Speech_to_Text_WPE_CitriNet')
    with:
      RUNNER: self-hosted-azure-gpus-1
      SCRIPT: |-
        RUN_ID=${{ github.run_id }} 
        bash tests/functional_tests/ASR_dev_run_Speech_to_Text_WPE_CitriNet.sh

  ASR_dev_run_Speech_Pre-training_-_CitriNet:
    needs: [pre-flight, cicd-test-container-build]
    uses: ./.github/workflows/_test_template.yml
    if: contains(fromJSON(needs.pre-flight.outputs.test_to_run), 'ASR_dev_run_Speech_Pre-training_-_CitriNet')
    with:
      RUNNER: self-hosted-azure-gpus-1
      SCRIPT: |-
        RUN_ID=${{ github.run_id }} bash tests/functional_tests/ASR_dev_run_Speech_Pre-training_-_CitriNet.sh

  Optional_ASR_dev_run_Speech_To_Text_Finetuning:
    needs: [pre-flight, cicd-test-container-build]
    uses: ./.github/workflows/_test_template.yml
    if: contains(fromJSON(needs.pre-flight.outputs.test_to_run), 'Optional_ASR_dev_run_Speech_To_Text_Finetuning')
    with:
      RUNNER: self-hosted-azure-gpus-1
      SCRIPT: |-
        RUN_ID=${{ github.run_id }} bash tests/functional_tests/Optional_ASR_dev_run_Speech_To_Text_Finetuning.sh
      IS_OPTIONAL: true

  Optional_ASR_dev_run_Speech_To_Text_HF_Finetuning:
    needs: [pre-flight, cicd-test-container-build]
    uses: ./.github/workflows/_test_template.yml
    if: contains(fromJSON(needs.pre-flight.outputs.test_to_run), 'Optional_ASR_dev_run_Speech_To_Text_HF_Finetuning')
    with:
      RUNNER: self-hosted-azure-gpus-1
      SCRIPT: |-
        RUN_ID=${{ github.run_id }} bash tests/functional_tests/Optional_ASR_dev_run_Speech_To_Text_HF_Finetuning.sh
      IS_OPTIONAL: true

  ASR_dev_run_Speech_to_Text_WPE_-_Conformer:
    needs: [pre-flight, cicd-test-container-build]
    uses: ./.github/workflows/_test_template.yml
    if: contains(fromJSON(needs.pre-flight.outputs.test_to_run), 'ASR_dev_run_Speech_to_Text_WPE_-_Conformer')
    with:
      RUNNER: self-hosted-azure-gpus-1
      SCRIPT: |-
        RUN_ID=${{ github.run_id }} bash tests/functional_tests/ASR_dev_run_Speech_to_Text_WPE_-_Conformer.sh

  # L2: ASR dev run - part two
  ASR_dev_run-part_two_Speech_to_Text_WPE_-_Squeezeformer:
    needs: [pre-flight, cicd-test-container-build]
    uses: ./.github/workflows/_test_template.yml
    if: contains(fromJSON(needs.pre-flight.outputs.test_to_run), 'ASR_dev_run-part_two_Speech_to_Text_WPE_-_Squeezeformer')
    with:
      RUNNER: self-hosted-azure-gpus-1
      SCRIPT: |-
        RUN_ID=${{ github.run_id }} bash tests/functional_tests/ASR_dev_run-part_two_Speech_to_Text_WPE_-_Squeezeformer.sh

  L2_Speech_to_Text_EMA:
    needs: [pre-flight, cicd-test-container-build]
    uses: ./.github/workflows/_test_template.yml
    if: contains(fromJSON(needs.pre-flight.outputs.test_to_run), 'L2_Speech_to_Text_EMA')
    with:
      RUNNER: self-hosted-azure
      SCRIPT: |-
        RUN_ID=${{ github.run_id }} bash tests/functional_tests/L2_Speech_to_Text_EMA.sh

  L2_Speech_to_Text_AED:
    needs: [pre-flight, cicd-test-container-build]
    uses: ./.github/workflows/_test_template.yml
    if: contains(fromJSON(needs.pre-flight.outputs.test_to_run), 'L2_Speech_to_Text_AED')
    with:
      RUNNER: self-hosted-azure-gpus-1
      SCRIPT: |-
        RUN_ID=${{ github.run_id }} bash tests/functional_tests/L2_Speech_to_Text_AED.sh

  # L2: Speaker dev run
  L2_Speaker_dev_run_Speaker_Recognition:
    needs: [pre-flight, cicd-test-container-build]
    uses: ./.github/workflows/_test_template.yml
    if: contains(fromJSON(needs.pre-flight.outputs.test_to_run), 'L2_Speaker_dev_run_Speaker_Recognition')
    with:
      RUNNER: self-hosted-azure-gpus-1
      SCRIPT: |-
        RUN_ID=${{ github.run_id }} bash tests/functional_tests/L2_Speaker_dev_run_Speaker_Recognition.sh

  L2_Speaker_dev_run_Speaker_Diarization:
    needs: [pre-flight, cicd-test-container-build]
    uses: ./.github/workflows/_test_template.yml
    if: contains(fromJSON(needs.pre-flight.outputs.test_to_run), 'L2_Speaker_dev_run_Speaker_Diarization')
    with:
      RUNNER: self-hosted-azure-gpus-1
      SCRIPT: |-
        RUN_ID=${{ github.run_id }} bash tests/functional_tests/L2_Speaker_dev_run_Speaker_Diarization.sh

  L2_Speaker_dev_run_EndtoEnd_Speaker_Diarization_Sortformer:
    needs: [pre-flight, cicd-test-container-build]
    uses: ./.github/workflows/_test_template.yml
    if: contains(fromJSON(needs.pre-flight.outputs.test_to_run), 'L2_Speaker_dev_run_EndtoEnd_Speaker_Diarization_Sortformer')
    with:
      RUNNER: self-hosted-azure-gpus-1
      SCRIPT: |-
        RUN_ID=${{ github.run_id }} bash tests/functional_tests/L2_Speaker_dev_run_EndtoEnd_Speaker_Diarization_Sortformer.sh

  L2_Speaker_dev_run_EndtoEnd_Diarizer_Inference:
    needs: [pre-flight, cicd-test-container-build]
    uses: ./.github/workflows/_test_template.yml
    if: contains(fromJSON(needs.pre-flight.outputs.test_to_run), 'L2_Speaker_dev_run_EndtoEnd_Diarizer_Inference')
    with:
      RUNNER: self-hosted-azure
      SCRIPT: |-
        RUN_ID=${{ github.run_id }} bash tests/functional_tests/L2_Speaker_dev_run_EndtoEnd_Diarizer_Inference.sh

  L2_Speaker_dev_run_Speech_to_Label:
    needs: [pre-flight, cicd-test-container-build]
    uses: ./.github/workflows/_test_template.yml
    if: contains(fromJSON(needs.pre-flight.outputs.test_to_run), 'L2_Speaker_dev_run_Speech_to_Label')
    with:
      RUNNER: self-hosted-azure-gpus-1
      SCRIPT: |-
        RUN_ID=${{ github.run_id }} bash tests/functional_tests/L2_Speaker_dev_run_Speech_to_Label.sh

  L2_Speaker_dev_run_Speaker_Diarization_with_ASR_Inference:
    needs: [pre-flight, cicd-test-container-build]
    uses: ./.github/workflows/_test_template.yml
    if: contains(fromJSON(needs.pre-flight.outputs.test_to_run), 'L2_Speaker_dev_run_Speaker_Diarization_with_ASR_Inference')
    with:
      RUNNER: self-hosted-azure
      SCRIPT: |-
        RUN_ID=${{ github.run_id }} bash tests/functional_tests/L2_Speaker_dev_run_Speaker_Diarization_with_ASR_Inference.sh

  L2_Speaker_dev_run_Clustering_Diarizer_Inference:
    needs: [pre-flight, cicd-test-container-build]
    uses: ./.github/workflows/_test_template.yml
    if: contains(fromJSON(needs.pre-flight.outputs.test_to_run), 'L2_Speaker_dev_run_Clustering_Diarizer_Inference')
    with:
      RUNNER: self-hosted-azure
      SCRIPT: |-
        RUN_ID=${{ github.run_id }} bash tests/functional_tests/L2_Speaker_dev_run_Clustering_Diarizer_Inference.sh

  L2_Speaker_dev_run_Neural_Diarizer_Inference:
    needs: [pre-flight, cicd-test-container-build]
    uses: ./.github/workflows/_test_template.yml
    if: contains(fromJSON(needs.pre-flight.outputs.test_to_run), 'L2_Speaker_dev_run_Neural_Diarizer_Inference')
    with:
      RUNNER: self-hosted-azure
      SCRIPT: |-
        RUN_ID=${{ github.run_id }} bash tests/functional_tests/L2_Speaker_dev_run_Neural_Diarizer_Inference.sh

  L2_Speaker_dev_run_Multispeaker_ASR_Data_Simulation:
    needs: [pre-flight, cicd-test-container-build]
    uses: ./.github/workflows/_test_template.yml
    if: contains(fromJSON(needs.pre-flight.outputs.test_to_run), 'L2_Speaker_dev_run_Multispeaker_ASR_Data_Simulation')
    with:
      RUNNER: self-hosted-azure
      SCRIPT: |-
        RUN_ID=${{ github.run_id }} bash tests/functional_tests/L2_Speaker_dev_run_Multispeaker_ASR_Data_Simulation.sh

  # L2: ASR Multi-dataloader dev run
  L2_ASR_Multi-dataloader_dev_run_Speech_to_Text_multi-dataloader:
    needs: [pre-flight, cicd-test-container-build]
    uses: ./.github/workflows/_test_template.yml
    if: contains(fromJSON(needs.pre-flight.outputs.test_to_run), 'L2_ASR_Multi-dataloader_dev_run_Speech_to_Text_multi-dataloader')
    with:
      RUNNER: self-hosted-azure-gpus-1
      SCRIPT: |-
        RUN_ID=${{ github.run_id }} bash tests/functional_tests/L2_ASR_Multi-dataloader_dev_run_Speech_to_Text_multi-dataloader.sh

  L2_ASR_Multi-dataloader_dev_run_Speech_to_Label_multi-dataloader:
    needs: [pre-flight, cicd-test-container-build]
    uses: ./.github/workflows/_test_template.yml
    if: contains(fromJSON(needs.pre-flight.outputs.test_to_run), 'L2_ASR_Multi-dataloader_dev_run_Speech_to_Label_multi-dataloader')
    with:
      RUNNER: self-hosted-azure-gpus-1
      SCRIPT: |-
        RUN_ID=${{ github.run_id }} bash tests/functional_tests/L2_ASR_Multi-dataloader_dev_run_Speech_to_Label_multi-dataloader.sh

  # L2: ASR Adapters
  L2_ASR_Adapters_Linear_Adapters:
    needs: [pre-flight, cicd-test-container-build]
    uses: ./.github/workflows/_test_template.yml
    if: contains(fromJSON(needs.pre-flight.outputs.test_to_run), 'L2_ASR_Adapters_Linear_Adapters')
    with:
      RUNNER: self-hosted-azure-gpus-1
      SCRIPT: |-
        RUN_ID=${{ github.run_id }} bash tests/functional_tests/L2_ASR_Adapters_Linear_Adapters.sh

  L2_ASR_Adapters_RelPos_MHA_Adapters:
    needs: [pre-flight, cicd-test-container-build]
    uses: ./.github/workflows/_test_template.yml
    if: contains(fromJSON(needs.pre-flight.outputs.test_to_run), 'L2_ASR_Adapters_RelPos_MHA_Adapters')
    with:
      RUNNER: self-hosted-azure-gpus-1
      SCRIPT: |-
        RUN_ID=${{ github.run_id }} bash tests/functional_tests/L2_ASR_Adapters_RelPos_MHA_Adapters.sh

  # L2: OOMptimizer
  L2_Speech_Estimate_Duration_Bins:
    needs: [pre-flight, cicd-test-container-build]
    uses: ./.github/workflows/_test_template.yml
    if: contains(fromJSON(needs.pre-flight.outputs.test_to_run), 'L2_Speech_Estimate_Duration_Bins')
    with:
      RUNNER: self-hosted-azure
      SCRIPT: |-
        RUN_ID=${{ github.run_id }} bash tests/functional_tests/L2_Speech_Estimate_Duration_Bins.sh

  # L2: OOMptimizer
  L2_Speech_Batch_Size_OOMptimizer:
    needs: [pre-flight, cicd-test-container-build]
    uses: ./.github/workflows/_test_template.yml
    if: contains(fromJSON(needs.pre-flight.outputs.test_to_run), 'L2_Speech_Batch_Size_OOMptimizer')
    with:
      RUNNER: self-hosted-azure
      SCRIPT: |-
        RUN_ID=${{ github.run_id }} bash tests/functional_tests/L2_Speech_Batch_Size_OOMptimizer.sh

  # L2: OOMptimizer Canary (has a different batch schema)
  Optional_L2_Speech_Batch_Size_OOMptimizer_Canary:
    needs: [pre-flight, cicd-test-container-build]
    uses: ./.github/workflows/_test_template.yml
    if: contains(fromJSON(needs.pre-flight.outputs.test_to_run), 'Optional_L2_Speech_Batch_Size_OOMptimizer_Canary')
    with:
      RUNNER: self-hosted-azure
      SCRIPT: |-
        RUN_ID=${{ github.run_id }} bash tests/functional_tests/Optional_L2_Speech_Batch_Size_OOMptimizer_Canary.sh
      IS_OPTIONAL: true

  # L2: Speech Transcription
  L2_Speech_Transcription_Speech_to_Text_Transcribe:
    needs: [pre-flight, cicd-test-container-build]
    uses: ./.github/workflows/_test_template.yml
    if: contains(fromJSON(needs.pre-flight.outputs.test_to_run), 'L2_Speech_Transcription_Speech_to_Text_Transcribe')
    with:
      RUNNER: self-hosted-azure
      SCRIPT: |-
        RUN_ID=${{ github.run_id }} bash tests/functional_tests/L2_Speech_Transcription_Speech_to_Text_Transcribe.sh

  # L2: Speech Transcription
  L2_Speech_Transcription_Canary_Transcribe_Full_Manifest:
    needs: [pre-flight, cicd-test-container-build]
    uses: ./.github/workflows/_test_template.yml
    if: contains(fromJSON(needs.pre-flight.outputs.test_to_run), 'L2_Speech_Transcription_Canary_Transcribe_Full_Manifest')
    with:
      RUNNER: self-hosted-azure
      SCRIPT: |-
        RUN_ID=${{ github.run_id }} bash tests/functional_tests/L2_Speech_Transcription_Canary_Transcribe_Full_Manifest.sh

  L2_Speech_Transcription_Canary_Transcribe_With_Prompt:
    needs: [pre-flight, cicd-test-container-build]
    uses: ./.github/workflows/_test_template.yml
    if: contains(fromJSON(needs.pre-flight.outputs.test_to_run), 'L2_Speech_Transcription_Canary_Transcribe_With_Prompt')
    with:
      RUNNER: self-hosted-azure
      SCRIPT: |-
        RUN_ID=${{ github.run_id }} bash tests/functional_tests/L2_Speech_Transcription_Canary_Transcribe_With_Prompt.sh
      AFTER_SCRIPT: |
        rm -rf preds.json transcribe.log

  L2_Speech_Transcription_Canary_Transcribe_Audio_Dir:
    needs: [pre-flight, cicd-test-container-build]
    uses: ./.github/workflows/_test_template.yml
    if: contains(fromJSON(needs.pre-flight.outputs.test_to_run), 'L2_Speech_Transcription_Canary_Transcribe_Audio_Dir')
    with:
      RUNNER: self-hosted-azure
      SCRIPT: |-
        RUN_ID=${{ github.run_id }} bash tests/functional_tests/L2_Speech_Transcription_Canary_Transcribe_Audio_Dir.sh
      AFTER_SCRIPT: |
        rm -rf preds.json
      IS_OPTIONAL: true

  # L2: Longform without TimeStamps from Audio Dir
  L2_Longform_Speech_Transcription_Canary_Chunked_Infer_from_Audio_Dir:
    needs: [pre-flight, cicd-test-container-build]
    uses: ./.github/workflows/_test_template.yml
    if: contains(fromJSON(needs.pre-flight.outputs.test_to_run), 'L2_Longform_Speech_Transcription_Canary_Chunked_Infer_from_Audio_Dir')
    with:
      RUNNER: self-hosted-azure
      SCRIPT: |
        python examples/asr/asr_chunked_inference/aed/speech_to_text_aed_chunked_infer.py \
        model_path=/home/TestData/asr/canary/models/canary-1b-flash_HF_20250318.nemo \
        audio_dir=/home/TestData/asr/longform/earnings22 \
        output_filename=preds.json
      AFTER_SCRIPT: |
        rm -rf preds.json

  # L2: Longform with TimeStamps from Audio Dir
  L2_Longform_Speech_Transcription_with_TimeStamps_Canary_Chunked_Infer_from_Audio_Dir:
    needs: [pre-flight, cicd-test-container-build]
    uses: ./.github/workflows/_test_template.yml
    if: contains(fromJSON(needs.pre-flight.outputs.test_to_run), 'L2_Longform_Speech_Transcription_with_TimeStamps_Canary_Chunked_Infer_from_Audio_Dir')
    with:
      RUNNER: self-hosted-azure
      SCRIPT: |
        python examples/asr/asr_chunked_inference/aed/speech_to_text_aed_chunked_infer.py \
        model_path=/home/TestData/asr/canary/models/canary-1b-flash_HF_20250318.nemo \
        audio_dir=/home/TestData/asr/longform/earnings22 \
        output_filename=preds.json \
        timestamps=True
      AFTER_SCRIPT: |
        rm -rf preds.json

  # L2: Longform with TimeStamps from manifest
  L2_Longform_Speech_Transcription_with_TimeStamps_Canary_Chunked_Infer_from_Manifest:
    needs: [pre-flight, cicd-test-container-build]
    uses: ./.github/workflows/_test_template.yml
    if: contains(fromJSON(needs.pre-flight.outputs.test_to_run), 'L2_Longform_Speech_Transcription_with_TimeStamps_Canary_Chunked_Infer_from_Manifest')
    with:
      RUNNER: self-hosted-azure
      SCRIPT: |
        python examples/asr/asr_chunked_inference/aed/speech_to_text_aed_chunked_infer.py \
        model_path=/home/TestData/asr/canary/models/canary-1b-flash_HF_20250318.nemo \
        dataset_manifest=/home/TestData/asr/longform/earnings22_manifest_1sample.json \
        output_filename=preds.json
      AFTER_SCRIPT: |
        rm -rf preds.json

  # L2: Segmentation Tool
  L2_Segmentation_Tool_Parallel_ctc_segmentation_test_L2_Eng_CitriNet_with_wav:
    needs: [pre-flight, cicd-test-container-build]
    uses: ./.github/workflows/_test_template.yml
    if: contains(fromJSON(needs.pre-flight.outputs.test_to_run), 'L2_Segmentation_Tool_Parallel_ctc_segmentation_test_L2_Eng_CitriNet_with_wav')
    with:
      RUNNER: self-hosted-azure
      SCRIPT: |-
        RUN_ID=${{ github.run_id }} bash tests/functional_tests/L2_Segmentation_Tool_Parallel_ctc_segmentation_test_L2_Eng_CitriNet_with_wav.sh

  L2_Segmentation_Tool_Parallel_ctc_segmentation_test_L2_Ru_QN_with_mp3:
    needs: [pre-flight, cicd-test-container-build]
    uses: ./.github/workflows/_test_template.yml
    if: contains(fromJSON(needs.pre-flight.outputs.test_to_run), 'L2_Segmentation_Tool_Parallel_ctc_segmentation_test_L2_Ru_QN_with_mp3')
    with:
      RUNNER: self-hosted-azure
      SCRIPT: |-
        RUN_ID=${{ github.run_id }} bash tests/functional_tests/L2_Segmentation_Tool_Parallel_ctc_segmentation_test_L2_Ru_QN_with_mp3.sh

  # L2: G2P Models
  L2_G2P_Models_G2P_Conformer_training_evaluation_and_inference:
    needs: [pre-flight, cicd-test-container-build]
    uses: ./.github/workflows/_test_template.yml
    if: contains(fromJSON(needs.pre-flight.outputs.test_to_run), 'L2_G2P_Models_G2P_Conformer_training_evaluation_and_inference')
    with:
      RUNNER: self-hosted-azure
      SCRIPT: |-
        RUN_ID=${{ github.run_id }} bash tests/functional_tests/L2_G2P_Models_G2P_Conformer_training_evaluation_and_inference.sh

    # TODO: pleasefixme @redoctopus
    # - name: ByT5G2P training, evaluation and inference
    #   run: |
    #     cd examples/tts/g2p && \
    #         TIME=`date +"%Y-%m-%d-%T"` && OUTPUT_DIR_T5=output_byt5_${TIME} && \
    #         python g2p_train_and_evaluate.py \
    #             train_manifest=/home/TestData/g2p/g2p.json \
    #             validation_manifest=/home/TestData/g2p/g2p.json \
    #             model.test_ds.manifest_filepath=/home/TestData/g2p/g2p.json \
    #             trainer.max_epochs=1 \
    #             model.max_source_len=64 \
    #             trainer.devices=1 \
    #             do_training=True \
    #             do_testing=True \
    #             exp_manager.exp_dir=${OUTPUT_DIR_T5} \
    #             +exp_manager.use_datetime_version=False\
    #             +exp_manager.version=test && \
    #         python g2p_inference.py \
    #             pretrained_model=${OUTPUT_DIR_T5}/T5G2P/test/checkpoints/T5G2P.nemo \
    #             manifest_filepath=/home/TestData/g2p/g2p.json \
    #             phoneme_field=text
    #   }
    # }
    # - uses: "NVIDIA/NeMo/.github/actions/cancel-workflow@main"
    # if: "failure()"

  L2_G2P_Models_HeteronymClassificationModel_training_evaluation_and_inference:
    needs: [pre-flight, cicd-test-container-build]
    uses: ./.github/workflows/_test_template.yml
    if: contains(fromJSON(needs.pre-flight.outputs.test_to_run), 'L2_G2P_Models_HeteronymClassificationModel_training_evaluation_and_inference')
    with:
      RUNNER: self-hosted-azure
      SCRIPT: |-
        RUN_ID=${{ github.run_id }} bash tests/functional_tests/L2_G2P_Models_HeteronymClassificationModel_training_evaluation_and_inference.sh

  # TODO: remove +model.optim.capturable=True when Pytorch fix: https://github.com/pytorch/pytorch/pull/81858
  # is in the release container
  # L2: NMT Attention is All You Need Training
  L2_NMT_Attention_is_All_You_Need_Training_NMT_Training_Post-LN:
    needs: [pre-flight, cicd-test-container-build]
    uses: ./.github/workflows/_test_template.yml
    if: contains(fromJSON(needs.pre-flight.outputs.test_to_run), 'L2_NMT_Attention_is_All_You_Need_Training_NMT_Training_Post-LN')
    with:
      RUNNER: self-hosted-azure-gpus-1
      SCRIPT: |-
        RUN_ID=${{ github.run_id }} bash tests/functional_tests/L2_NMT_Attention_is_All_You_Need_Training_NMT_Training_Post-LN.sh
      AFTER_SCRIPT: |
        rm -rf examples/nlp/machine_translation/nmt_results
  L2_NMT_Attention_is_All_You_Need_Training_NMT_Training_Pre-LN:
    needs: [pre-flight, cicd-test-container-build]
    uses: ./.github/workflows/_test_template.yml
    if: contains(fromJSON(needs.pre-flight.outputs.test_to_run), 'L2_NMT_Attention_is_All_You_Need_Training_NMT_Training_Pre-LN')
    with:
      RUNNER: self-hosted-azure-gpus-1
      SCRIPT: |-
        RUN_ID=${{ github.run_id }} bash tests/functional_tests/L2_NMT_Attention_is_All_You_Need_Training_NMT_Training_Pre-LN.sh

  L2_NMT_Attention_is_All_You_Need_Training_NMT_Multi-Validation:
    needs: [pre-flight, cicd-test-container-build]
    uses: ./.github/workflows/_test_template.yml
    if: contains(fromJSON(needs.pre-flight.outputs.test_to_run), 'L2_NMT_Attention_is_All_You_Need_Training_NMT_Multi-Validation')
    with:
      RUNNER: self-hosted-azure-gpus-1
      SCRIPT: |-
        RUN_ID=${{ github.run_id }} bash tests/functional_tests/L2_NMT_Attention_is_All_You_Need_Training_NMT_Multi-Validation.sh

  # L2: NMT Attention is All You Need Inference
  L2_NMT_Attention_is_All_You_Need_Inference:
    needs: [pre-flight, cicd-test-container-build]
    uses: ./.github/workflows/_test_template.yml
    if: contains(fromJSON(needs.pre-flight.outputs.test_to_run), 'L2_NMT_Attention_is_All_You_Need_Inference')
    with:
      RUNNER: self-hosted-azure
      SCRIPT: |-
        RUN_ID=${{ github.run_id }} bash tests/functional_tests/L2_NMT_Attention_is_All_You_Need_Inference.sh

  # L2: NMT Attention is All You Need Finetuning
  L2_NMT_Attention_is_All_You_Need_Finetuning:
    needs: [pre-flight, cicd-test-container-build]
    uses: ./.github/workflows/_test_template.yml
    if: contains(fromJSON(needs.pre-flight.outputs.test_to_run), 'L2_NMT_Attention_is_All_You_Need_Finetuning')
    with:
      RUNNER: self-hosted-azure-gpus-1
      SCRIPT: |-
        RUN_ID=${{ github.run_id }} bash tests/functional_tests/L2_NMT_Attention_is_All_You_Need_Finetuning.sh
      AFTER_SCRIPT: |
        rm -rf examples/nlp/machine_translation/nmt_finetune

  # L2: NMT Tarred Dataset Creation
  L2_NMT_Tarred_Dataset_Creation_Auto_Tarred_Dataset_Creation:
    needs: [pre-flight, cicd-test-container-build]
    uses: ./.github/workflows/_test_template.yml
    if: contains(fromJSON(needs.pre-flight.outputs.test_to_run), 'L2_NMT_Tarred_Dataset_Creation_Auto_Tarred_Dataset_Creation')
    with:
      RUNNER: self-hosted-azure-gpus-1
      SCRIPT: |-
        RUN_ID=${{ github.run_id }} bash tests/functional_tests/L2_NMT_Tarred_Dataset_Creation_Auto_Tarred_Dataset_Creation.sh

  L2_NMT_Tarred_Dataset_Creation_Script_Tarred_Dataset_Creation:
    needs: [pre-flight, cicd-test-container-build]
    uses: ./.github/workflows/_test_template.yml
    if: contains(fromJSON(needs.pre-flight.outputs.test_to_run), 'L2_NMT_Tarred_Dataset_Creation_Script_Tarred_Dataset_Creation')
    with:
      RUNNER: self-hosted-azure
      SCRIPT: |-
        RUN_ID=${{ github.run_id }} bash tests/functional_tests/L2_NMT_Tarred_Dataset_Creation_Script_Tarred_Dataset_Creation.sh

  L2_Megatron_NMT_Training_TP2:
    needs: [pre-flight, cicd-test-container-build]
    uses: ./.github/workflows/_test_template.yml
    if: contains(fromJSON(needs.pre-flight.outputs.test_to_run), 'L2_Megatron_NMT_Training_TP2')
    with:
      RUNNER: self-hosted-azure
      SCRIPT: |-
        RUN_ID=${{ github.run_id }} bash tests/functional_tests/L2_Megatron_NMT_Training_TP2.sh
      AFTER_SCRIPT: |
        rm -rf examples/nlp/machine_translation/megatron_nmt_results

  L2_VLM_HF_Transformer_PEFT:
    needs: [pre-flight, cicd-test-container-build]
    uses: ./.github/workflows/_test_template.yml
    if: contains(fromJSON(needs.pre-flight.outputs.test_to_run), 'L2_VLM_HF_Transformer_PEFT')
    with:
      RUNNER: self-hosted-azure-gpus-1
      SCRIPT: |-
        RUN_ID=${{ github.run_id }} bash tests/functional_tests/L2_VLM_HF_Transformer_PEFT.sh
      AFTER_SCRIPT: |
        rm -rf nemo_experiments

  L2_VLM_HF_Transformer_PEFT_FSDP2:
    needs: [pre-flight, cicd-test-container-build]
    uses: ./.github/workflows/_test_template.yml
    if: contains(fromJSON(needs.pre-flight.outputs.test_to_run), 'L2_VLM_HF_Transformer_PEFT_FSDP2')
    with:
      RUNNER: self-hosted-azure
      SCRIPT: |-
        RUN_ID=${{ github.run_id }} bash tests/functional_tests/L2_VLM_HF_Transformer_PEFT_FSDP2.sh
      AFTER_SCRIPT: |
        rm -rf nemo_experiments

  L2_VLM_HF_Transformer_PEFT_4bit:
    needs: [pre-flight, cicd-test-container-build]
    uses: ./.github/workflows/_test_template.yml
    if: contains(fromJSON(needs.pre-flight.outputs.test_to_run), 'L2_VLM_HF_Transformer_PEFT_4bit')
    with:
      RUNNER: self-hosted-azure-gpus-1
      SCRIPT: |-
        RUN_ID=${{ github.run_id }} bash tests/functional_tests/L2_VLM_HF_Transformer_PEFT_4bit.sh
      AFTER_SCRIPT: |
        rm -rf nemo_experiments

  L2_VLM_HF_Transformer_SFT_FSDP2:
    needs: [pre-flight, cicd-test-container-build]
    uses: ./.github/workflows/_test_template.yml
    if: contains(fromJSON(needs.pre-flight.outputs.test_to_run), 'L2_VLM_HF_Transformer_SFT_FSDP2')
    with:
      RUNNER: self-hosted-azure
      SCRIPT: |-
        RUN_ID=${{ github.run_id }} bash tests/functional_tests/L2_VLM_HF_Transformer_SFT_FSDP2.sh
      AFTER_SCRIPT: |
        rm -rf nemo_experiments

  L2_HF_Transformer_PEFT_notebook:
    needs: [pre-flight, cicd-test-container-build]
    uses: ./.github/workflows/_test_template.yml
    if: contains(fromJSON(needs.pre-flight.outputs.test_to_run), 'L2_HF_Transformer_PEFT_notebook')
    with:
      RUNNER: self-hosted-azure
      SCRIPT: |-
        RUN_ID=${{ github.run_id }} bash tests/functional_tests/L2_HF_Transformer_PEFT_notebook.sh
      AFTER_SCRIPT: |
        rm -rf nemo_experiments

  L2_HF_Transformer_PEFT:
    needs: [pre-flight, cicd-test-container-build]
    uses: ./.github/workflows/_test_template.yml
    if: contains(fromJSON(needs.pre-flight.outputs.test_to_run), 'L2_HF_Transformer_PEFT')
    with:
      RUNNER: self-hosted-azure-gpus-1
      SCRIPT: |-
        RUN_ID=${{ github.run_id }} bash tests/functional_tests/L2_HF_Transformer_PEFT.sh
      AFTER_SCRIPT: |
        rm -rf nemo_experiments

  L2_HF_Transformer_PEFT_nemorun:
    needs: [pre-flight, cicd-test-container-build]
    uses: ./.github/workflows/_test_template.yml
    if: contains(fromJSON(needs.pre-flight.outputs.test_to_run), 'L2_HF_Transformer_PEFT_nemorun')
    with:
      RUNNER: self-hosted-azure-gpus-1
      SCRIPT: |-
        RUN_ID=${{ github.run_id }} bash tests/functional_tests/L2_HF_Transformer_PEFT_nemorun.sh
      AFTER_SCRIPT: |
        rm -rf nemo_experiments

  L2_HF_Transformer_PEFT_2gpu:
    needs: [pre-flight, cicd-test-container-build]
    uses: ./.github/workflows/_test_template.yml
    if: contains(fromJSON(needs.pre-flight.outputs.test_to_run), 'L2_HF_Transformer_PEFT_2gpu')
    with:
      RUNNER: self-hosted-azure
      SCRIPT: |-
        RUN_ID=${{ github.run_id }} bash tests/functional_tests/L2_HF_Transformer_PEFT_2gpu.sh
      AFTER_SCRIPT: |
        rm -rf nemo_experiments

  L2_HF_Transformer_PEFT_2gpu_FSDP2_liger:
    needs: [pre-flight, cicd-test-container-build]
    uses: ./.github/workflows/_test_template.yml
    if: contains(fromJSON(needs.pre-flight.outputs.test_to_run), 'L2_HF_Transformer_PEFT_2gpu_FSDP2_liger') || needs.pre-flight.outputs.all == 'true'
    with:
      RUNNER: self-hosted-azure
      SCRIPT: |
        TRANSFORMERS_OFFLINE=1 HF_HOME=/home/TestData/automodel/hf_home python examples/llm/peft/automodel.py \
          --model /home/TestData/akoumparouli/hf_mixtral_2l/ \
          --max-steps 3 \
          --devices 2 \
          --strategy fsdp2 --liger

  L2_HF_Transformer_PEFT_2gpu_FSDP2:
    needs: [pre-flight, cicd-test-container-build]
    uses: ./.github/workflows/_test_template.yml
    if: contains(fromJSON(needs.pre-flight.outputs.test_to_run), 'L2_HF_Transformer_PEFT_2gpu_FSDP2') || needs.pre-flight.outputs.all == 'true'
    with:
      RUNNER: self-hosted-azure
      SCRIPT: |-
        RUN_ID=${{ github.run_id }} bash tests/functional_tests/L2_HF_Transformer_PEFT_2gpu_FSDP2.sh

      AFTER_SCRIPT: |
        rm -rf nemo_experiments

  L2_HF_Transformer_PEFT_2gpu_nemorun:
    needs: [pre-flight, cicd-test-container-build]
    uses: ./.github/workflows/_test_template.yml
    if: contains(fromJSON(needs.pre-flight.outputs.test_to_run), 'L2_HF_Transformer_PEFT_2gpu_nemorun')
    with:
      RUNNER: self-hosted-azure
      SCRIPT: |-
        RUN_ID=${{ github.run_id }} bash tests/functional_tests/L2_HF_Transformer_PEFT_2gpu_nemorun.sh
      AFTER_SCRIPT: |
        rm -rf nemo_experiments

  L2_HF_Transformer_SFT_2gpu:
    needs: [pre-flight, cicd-test-container-build]
    uses: ./.github/workflows/_test_template.yml
    if: contains(fromJSON(needs.pre-flight.outputs.test_to_run), 'L2_HF_Transformer_SFT_2gpu')
    with:
      RUNNER: self-hosted-azure
      SCRIPT: |-
        RUN_ID=${{ github.run_id }} bash tests/functional_tests/L2_HF_Transformer_SFT_2gpu.sh
      AFTER_SCRIPT: |
        rm -rf nemo_experiments

  L2_HF_Transformer_SFT_2gpu_FSDP2:
    needs: [pre-flight, cicd-test-container-build]
    uses: ./.github/workflows/_test_template.yml
    if: contains(fromJSON(needs.pre-flight.outputs.test_to_run), 'L2_HF_Transformer_SFT_2gpu_FSDP2')
    with:
      RUNNER: self-hosted-azure
      SCRIPT: |-
        RUN_ID=${{ github.run_id }} bash tests/functional_tests/L2_HF_Transformer_SFT_2gpu_FSDP2.sh
      AFTER_SCRIPT: |
        rm -rf nemo_experiments

  L2_HF_Transformer_SFT_2gpu_nemorun:
    needs: [pre-flight, cicd-test-container-build]
    uses: ./.github/workflows/_test_template.yml
    if: contains(fromJSON(needs.pre-flight.outputs.test_to_run), 'L2_HF_Transformer_SFT_2gpu_nemorun')
    with:
      RUNNER: self-hosted-azure
      SCRIPT: |-
        RUN_ID=${{ github.run_id }} bash tests/functional_tests/L2_HF_Transformer_SFT_2gpu_nemorun.sh
      AFTER_SCRIPT: |
        rm -rf nemo_experiments

  L2_HF_Transformer_SFT_2gpu_nemorun_fsdp2:
    needs: [pre-flight, cicd-test-container-build]
    uses: ./.github/workflows/_test_template.yml
    if: contains(fromJSON(needs.pre-flight.outputs.test_to_run), 'L2_HF_Transformer_SFT_2gpu_nemorun_fsdp2')
    with:
      RUNNER: self-hosted-azure
      SCRIPT: |-
        RUN_ID=${{ github.run_id }} bash tests/functional_tests/L2_HF_Transformer_SFT_2gpu_nemorun_fsdp2.sh
      AFTER_SCRIPT: |
        rm -rf nemo_experiments

  L2_HF_Transformer_SFT_FSDP2_2gpu:
    needs: [pre-flight, cicd-test-container-build]
    uses: ./.github/workflows/_test_template.yml
    if: contains(fromJSON(needs.pre-flight.outputs.test_to_run), 'L2_HF_Transformer_SFT_FSDP2_2gpu')
    with:
      RUNNER: self-hosted-azure
      SCRIPT: |-
        RUN_ID=${{ github.run_id }} bash tests/functional_tests/L2_HF_Transformer_SFT_FSDP2_2gpu.sh

      AFTER_SCRIPT: |
        rm -rf nemo_experiments

  L2_HF_Transformer_PT_2gpu:
    needs: [pre-flight, cicd-test-container-build]
    uses: ./.github/workflows/_test_template.yml
    if: contains(fromJSON(needs.pre-flight.outputs.test_to_run), 'L2_HF_Transformer_PT_2gpu')
    with:
      RUNNER: self-hosted-azure
      SCRIPT: |-
        RUN_ID=${{ github.run_id }} bash tests/functional_tests/L2_HF_Transformer_PT_2gpu.sh
      AFTER_SCRIPT: |
        rm -rf nemo_experiments

  L2_HF_Transformer_PT_2gpu_nemorun:
    needs: [pre-flight, cicd-test-container-build]
    uses: ./.github/workflows/_test_template.yml
    if: contains(fromJSON(needs.pre-flight.outputs.test_to_run), 'L2_HF_Transformer_PT_2gpu_nemorun')
    with:
      RUNNER: self-hosted-azure
      SCRIPT: |-
        RUN_ID=${{ github.run_id }} bash tests/functional_tests/L2_HF_Transformer_PT_2gpu_nemorun.sh
      AFTER_SCRIPT: |
        rm -rf nemo_experiments

  L2_HF_Transformer_PT:
    needs: [pre-flight, cicd-test-container-build]
    uses: ./.github/workflows/_test_template.yml
    if: contains(fromJSON(needs.pre-flight.outputs.test_to_run), 'L2_HF_Transformer_PT')
    with:
      RUNNER: self-hosted-azure-gpus-1
      SCRIPT: |-
        RUN_ID=${{ github.run_id }} bash tests/functional_tests/L2_HF_Transformer_PT.sh
      AFTER_SCRIPT: |
        rm -rf nemo_experiments

  L2_HF_Transformer_PT_nemorun:
    needs: [pre-flight, cicd-test-container-build]
    uses: ./.github/workflows/_test_template.yml
    if: contains(fromJSON(needs.pre-flight.outputs.test_to_run), 'L2_HF_Transformer_PT_nemorun')
    with:
      RUNNER: self-hosted-azure-gpus-1
      SCRIPT: |-
        RUN_ID=${{ github.run_id }} bash tests/functional_tests/L2_HF_Transformer_PT_nemorun.sh
      AFTER_SCRIPT: |
        rm -rf nemo_experiments

  L2_HF_Transformer_SFT_notebook:
    needs: [pre-flight, cicd-test-container-build]
    uses: ./.github/workflows/_test_template.yml
    if: contains(fromJSON(needs.pre-flight.outputs.test_to_run), 'L2_HF_Transformer_SFT_notebook')
    with:
      RUNNER: self-hosted-azure
      SCRIPT: |-
        RUN_ID=${{ github.run_id }} bash tests/functional_tests/L2_HF_Transformer_SFT_notebook.sh
      AFTER_SCRIPT: |
        rm -rf nemo_experiments

  L2_HF_Transformer_SFT:
    needs: [pre-flight, cicd-test-container-build]
    uses: ./.github/workflows/_test_template.yml
    if: contains(fromJSON(needs.pre-flight.outputs.test_to_run), 'L2_HF_Transformer_SFT')
    with:
      RUNNER: self-hosted-azure-gpus-1
      SCRIPT: |-
        RUN_ID=${{ github.run_id }} bash tests/functional_tests/L2_HF_Transformer_SFT.sh
      AFTER_SCRIPT: |
        rm -rf nemo_experiments

  L2_HF_Transformer_SFT_nemorun:
    needs: [pre-flight, cicd-test-container-build]
    uses: ./.github/workflows/_test_template.yml
    if: contains(fromJSON(needs.pre-flight.outputs.test_to_run), 'L2_HF_Transformer_SFT_nemorun')
    with:
      RUNNER: self-hosted-azure-gpus-1
      SCRIPT: |-
        RUN_ID=${{ github.run_id }} bash tests/functional_tests/L2_HF_Transformer_SFT_nemorun.sh
      AFTER_SCRIPT: |
        rm -rf nemo_experiments

  L2_HF_Transformer_SFT_TE_Acceleration:
    needs: [pre-flight, cicd-test-container-build]
    uses: ./.github/workflows/_test_template.yml
    if: contains(fromJSON(needs.pre-flight.outputs.test_to_run), 'L2_HF_Transformer_SFT_TE_Acceleration')
    with:
      RUNNER: self-hosted-azure-gpus-1
      SCRIPT: |-
        RUN_ID=${{ github.run_id }} bash tests/functional_tests/L2_HF_Transformer_SFT_TE_Acceleration.sh
      AFTER_SCRIPT: |
        rm -rf nemo_experiments
      IS_OPTIONAL: true

  L2_HF_Transformer_PT_TE_Acceleration:
    needs: [pre-flight, cicd-test-container-build]
    uses: ./.github/workflows/_test_template.yml
    if: contains(fromJSON(needs.pre-flight.outputs.test_to_run), 'L2_HF_Transformer_PT_TE_Acceleration')
    with:
      RUNNER: self-hosted-azure-gpus-1
      SCRIPT: |-
        RUN_ID=${{ github.run_id }} bash tests/functional_tests/L2_HF_Transformer_PT_TE_Acceleration.sh
      AFTER_SCRIPT: |
        rm -rf nemo_experiments

  # L2: SpeechLM tests
  L2_HF_Transformer_SpeechLM_SFT_2gpu:
    needs: [pre-flight, cicd-test-container-build]
    uses: ./.github/workflows/_test_template.yml
    if: contains(fromJSON(needs.pre-flight.outputs.test_to_run), 'L2_HF_Transformer_SpeechLM_SFT_2gpu') || needs.pre-flight.outputs.all == 'true'
    with:
      RUNNER: self-hosted-azure
      SCRIPT: |-
        RUN_ID=${{ github.run_id }} bash tests/functional_tests/L2_HF_Transformer_SpeechLM_SFT_2gpu.sh
      AFTER_SCRIPT: |
        rm -rf nemo_experiments

  # L2: TTS Fast dev runs 1
  L2_TTS_Fast_dev_runs_1_Tacotron_2:
    needs: [pre-flight, cicd-test-container-build]
    uses: ./.github/workflows/_test_template.yml
    if: contains(fromJSON(needs.pre-flight.outputs.test_to_run), 'L2_TTS_Fast_dev_runs_1_Tacotron_2')
    with:
      RUNNER: self-hosted-azure-gpus-1
      SCRIPT: |-
        RUN_ID=${{ github.run_id }} bash tests/functional_tests/L2_TTS_Fast_dev_runs_1_Tacotron_2.sh

  L2_TTS_Fast_dev_runs_1_WaveGlow:
    needs: [pre-flight, cicd-test-container-build]
    uses: ./.github/workflows/_test_template.yml
    if: contains(fromJSON(needs.pre-flight.outputs.test_to_run), 'L2_TTS_Fast_dev_runs_1_WaveGlow')
    with:
      RUNNER: self-hosted-azure
      SCRIPT: |-
        RUN_ID=${{ github.run_id }} bash tests/functional_tests/L2_TTS_Fast_dev_runs_1_WaveGlow.sh

  L2_TTS_Fast_dev_runs_1_FastPitch:
    needs: [pre-flight, cicd-test-container-build]
    uses: ./.github/workflows/_test_template.yml
    if: contains(fromJSON(needs.pre-flight.outputs.test_to_run), 'L2_TTS_Fast_dev_runs_1_FastPitch')
    with:
      RUNNER: self-hosted-azure
      SCRIPT: |-
        RUN_ID=${{ github.run_id }} bash tests/functional_tests/L2_TTS_Fast_dev_runs_1_FastPitch.sh

  # OPTIONAL_L2_TTS_Fast_dev_runs_1_RADTTS:
  #   needs: [pre-flight, cicd-test-container-build]
  #   runs-on: self-hosted-azure
  #   timeout-minutes: 10
  #   container:
  #     image: nemoci.azurecr.io/nemo_container:${{ github.run_id }}
  #     options:
  #       # --user 0:128
  #       --device=/dev/nvidia0
  #       --gpus all
  #       --shm-size=8g
  #       --env TRANSFORMERS_OFFLINE=0
  #       --env HYDRA_FULL_ERROR=1
  #       --volume /mnt/datadrive/TestData:/home/TestData
  #   steps:
  #       - name: Checkout repository
  #         uses: actions/checkout@v4
  #       - run: |
  #           python examples/tts/radtts.py \
  #           train_dataset=/home/TestData/an4_dataset/an4_train.json \
  #           validation_datasets=/home/TestData/an4_dataset/an4_val.json \
  #           sup_data_path=/home/TestData/an4_dataset/radtts_beta_priors \
  #           trainer.devices="[0]" \
  #           +trainer.limit_train_batches=1 \
  #           +trainer.limit_val_batches=1 \
  #           trainer.max_epochs=1 \
  #           trainer.strategy=auto \
  #           model.pitch_mean=212.35873413085938 \
  #           model.pitch_std=68.52806091308594 \
  #           model.train_ds.dataloader_params.batch_size=4 \
  #           model.train_ds.dataloader_params.num_workers=0 \
  #           model.validation_ds.dataloader_params.batch_size=4 \
  #           model.validation_ds.dataloader_params.num_workers=0 \
  #           export_dir=/home/TestData/radtts_test \
  #           model.optim.lr=0.0001 \
  #           model.modelConfig.decoder_use_partial_padding=True \
  #           ~trainer.check_val_every_n_epoch \
  #           ~model.text_normalizer \
  #           ~model.text_normalizer_call_kwargs
  #       #- uses: "NVIDIA/NeMo/.github/actions/cancel-workflow@main"
  #       #  if: "failure()"

  L2_TTS_Fast_dev_runs_1_Hifigan:
    needs: [pre-flight, cicd-test-container-build]
    uses: ./.github/workflows/_test_template.yml
    if: contains(fromJSON(needs.pre-flight.outputs.test_to_run), 'L2_TTS_Fast_dev_runs_1_Hifigan')
    with:
      RUNNER: self-hosted-azure
      SCRIPT: |-
        RUN_ID=${{ github.run_id }} bash tests/functional_tests/L2_TTS_Fast_dev_runs_1_Hifigan.sh

  # L2: NeRF
  # L2_NeRF_DreamFusion:
  #   needs: [pre-flight, cicd-test-container-build]
  #   runs-on: self-hosted-azure
  #   container:
  #     image: nemoci.azurecr.io/nemo_container:${{ github.run_id }}
  #     options:
  #       # --user 0:128
  #       --device=/dev/nvidia0
  #       --gpus all
  #       --shm-size=8g
  #       --env TRANSFORMERS_OFFLINE=0
  #       --env HYDRA_FULL_ERROR=1
  #       --volume /mnt/datadrive/TestData:/home/TestData
  #   steps:
  #       - name: Checkout repository
  #         uses: actions/checkout@v4
  #       - run: |
  #           python examples/multimodal/text_to_image/nerf/main.py \
  #           trainer.num_nodes=1 \
  #           trainer.devices="[0]" \
  #           trainer.max_steps=1000 \
  #           model.prompt="a DSLR photo of a delicious hamburger" \
  #           exp_manager.exp_dir=examples/multimodal/text_to_image/nerf/dreamfusion_results
  #
  #           rm -rf examples/multimodal/text_to_image/nerf/dreamfusion_results
  #       - uses: "NVIDIA/NeMo/.github/actions/cancel-workflow@main"
  #         if: "failure()"

  Speech_Checkpoints_tests:
    needs: [pre-flight, cicd-test-container-build]
    uses: ./.github/workflows/_test_template.yml
    if: contains(fromJSON(needs.pre-flight.outputs.test_to_run), 'Speech_Checkpoints_tests')
    with:
      RUNNER: self-hosted-azure-gpus-1
      TIMEOUT: 20
      SCRIPT: |-
        RUN_ID=${{ github.run_id }} bash tests/functional_tests/Speech_Checkpoints_tests.sh
      AFTER_SCRIPT: |
        rm -f examples/asr/evaluation_transcripts.json

  L2_Stable_Diffusion_Training:
    needs: [pre-flight, cicd-test-container-build]
    uses: ./.github/workflows/_test_template.yml
    if: contains(fromJSON(needs.pre-flight.outputs.test_to_run), 'L2_Stable_Diffusion_Training')
    with:
      RUNNER: self-hosted-azure-gpus-1
      SCRIPT: |-
        RUN_ID=${{ github.run_id }} bash tests/functional_tests/L2_Stable_Diffusion_Training.sh
      AFTER_SCRIPT: |
        rm -rf examples/multimodal/text_to_image/sd_train_results

  L2_NeMo_2_GPT_Pretraining_no_transformer_engine:
    needs: [pre-flight, cicd-test-container-build]
    uses: ./.github/workflows/_test_template.yml
    if: contains(fromJSON(needs.pre-flight.outputs.test_to_run), 'L2_NeMo_2_GPT_Pretraining_no_transformer_engine')
    with:
      RUNNER: self-hosted-azure
      SCRIPT: |-
        RUN_ID=${{ github.run_id }} bash tests/functional_tests/L2_NeMo_2_GPT_Pretraining_no_transformer_engine.sh
      AFTER_SCRIPT: |
        rm -rf tests/collections/llm/gpt_pretrain_results
        rm -rf tests/collections/llm/gpt_index_mappings

  L2_NeMo_2_llama3_pretraining_recipe:
    needs: [pre-flight, cicd-test-container-build]
    uses: ./.github/workflows/_test_template.yml
    if: contains(fromJSON(needs.pre-flight.outputs.test_to_run), 'L2_NeMo_2_llama3_pretraining_recipe')
    with:
      RUNNER: self-hosted-azure
      SCRIPT: |-
        RUN_ID=${{ github.run_id }} bash tests/functional_tests/L2_NeMo_2_llama3_pretraining_recipe.sh

  L2_NeMo_2_llama3_fault_tolerance_plugin:
    needs: [pre-flight, cicd-test-container-build]
    uses: ./.github/workflows/_test_template.yml
    if: contains(fromJSON(needs.pre-flight.outputs.test_to_run), 'L2_NeMo_2_llama3_fault_tolerance_plugin')
    with:
      RUNNER: self-hosted-azure
      SCRIPT: |-
        RUN_ID=${{ github.run_id }} bash tests/functional_tests/L2_NeMo_2_llama3_fault_tolerance_plugin.sh

  L2_NeMo_2_llama3_straggler_detection:
    needs: [pre-flight, cicd-test-container-build]
    uses: ./.github/workflows/_test_template.yml
    if: contains(fromJSON(needs.pre-flight.outputs.test_to_run), 'L2_NeMo_2_llama3_straggler_detection')
    with:
      RUNNER: self-hosted-azure
      SCRIPT: |-
        RUN_ID=${{ github.run_id }} bash tests/functional_tests/L2_NeMo_2_llama3_straggler_detection.sh

  L2_NeMo_2_GPT_DDP_Param_Parity_check:
    needs: [pre-flight, cicd-test-container-build]
    uses: ./.github/workflows/_test_template.yml
    if: contains(fromJSON(needs.pre-flight.outputs.test_to_run), 'L2_NeMo_2_GPT_DDP_Param_Parity_check')
    with:
      RUNNER: self-hosted-azure
      SCRIPT: |-
        RUN_ID=${{ github.run_id }} bash tests/functional_tests/L2_NeMo_2_GPT_DDP_Param_Parity_check.sh

      AFTER_SCRIPT: |
        rm -rf tests/collections/llm/gpt_pretrain_results
        rm -rf tests/collections/llm/gpt_index_mappings

  L2_NeMo_2_Hyena_DDP_Pretraining_Test:
    needs: [pre-flight, cicd-test-container-build]
    uses: ./.github/workflows/_test_template.yml
    if: contains(fromJSON(needs.pre-flight.outputs.test_to_run), 'L2_NeMo_2_Hyena_DDP_Pretraining_Test')
    with:
      RUNNER: self-hosted-azure # Assume runner has 2 GPUs
      SCRIPT: |-
        RUN_ID=${{ github.run_id }} bash tests/functional_tests/L2_NeMo_2_Hyena_DDP_Pretraining_Test.sh

      AFTER_SCRIPT: |
        rm -rf tests/collections/llm/hyena_pretrain_results/${{ github.run_id }}

  L2_NeMo_2_SSM_Pretraining:
    needs: [pre-flight, cicd-test-container-build]
    uses: ./.github/workflows/_test_template.yml
    if: contains(fromJSON(needs.pre-flight.outputs.test_to_run), 'L2_NeMo_2_SSM_Pretraining')
    with:
      RUNNER: self-hosted-azure-gpus-1
      SCRIPT: |-
        RUN_ID=${{ github.run_id }} bash tests/functional_tests/L2_NeMo_2_SSM_Pretraining.sh

  L2_NeMo_2_SSM_Finetuning:
    needs: [pre-flight, cicd-test-container-build]
    uses: ./.github/workflows/_test_template.yml
    if: contains(fromJSON(needs.pre-flight.outputs.test_to_run), 'L2_NeMo_2_SSM_Finetuning')
    with:
      RUNNER: self-hosted-azure-gpus-1
      SCRIPT: |-
        RUN_ID=${{ github.run_id }} bash tests/functional_tests/L2_NeMo_2_SSM_Finetuning.sh

  L2_NeMo_2_HF_MODEL_IMPORT:
    needs: [pre-flight, cicd-test-container-build]
    uses: ./.github/workflows/_test_template.yml
    if: contains(fromJSON(needs.pre-flight.outputs.test_to_run), 'L2_NeMo_2_HF_MODEL_IMPORT')
    with:
      RUNNER: self-hosted-azure
      SCRIPT: |-
        RUN_ID=${{ github.run_id }} bash tests/functional_tests/L2_NeMo_2_HF_MODEL_IMPORT.sh

      AFTER_SCRIPT: |
        rm -rf ~/.cache/nemo/models

  L2_NeMo_2_jit_callback:
    needs: [pre-flight, cicd-test-container-build]
    uses: ./.github/workflows/_test_template.yml
    if: contains(fromJSON(needs.pre-flight.outputs.test_to_run), 'L2_NeMo_2_jit_callback')
    with:
      RUNNER: self-hosted-azure
      SCRIPT: |-
        RUN_ID=${{ github.run_id }} bash tests/functional_tests/L2_NeMo_2_jit_callback.sh

  L2_NeMo_2_T5_Pretraining:
    needs: [pre-flight, cicd-test-container-build]
    uses: ./.github/workflows/_test_template.yml
    if: contains(fromJSON(needs.pre-flight.outputs.test_to_run), 'L2_NeMo_2_T5_Pretraining')
    with:
      RUNNER: self-hosted-azure
      SCRIPT: |-
        RUN_ID=${{ github.run_id }} bash tests/functional_tests/L2_NeMo_2_T5_Pretraining.sh
      AFTER_SCRIPT: |
        rm -rf tests/collections/llm/t5_pretrain_results/${{ github.run_id }}
        rm -rf tests/collections/llm/t5_index_mappings/${{ github.run_id }}

  L2_NeMo_2_T5_Finetuning:
    needs: [pre-flight, cicd-test-container-build]
    uses: ./.github/workflows/_test_template.yml
    if: contains(fromJSON(needs.pre-flight.outputs.test_to_run), 'L2_NeMo_2_T5_Finetuning')
    with:
      RUNNER: self-hosted-azure
      SCRIPT: |-
        RUN_ID=${{ github.run_id }} bash tests/functional_tests/L2_NeMo_2_T5_Finetuning.sh
      AFTER_SCRIPT: |
        rm -rf tests/collections/llm/t5_finetune_results/${{ github.run_id }}

  L2_NeMo_2_T5_LoRA:
    needs: [pre-flight, cicd-test-container-build]
    uses: ./.github/workflows/_test_template.yml
    if: contains(fromJSON(needs.pre-flight.outputs.test_to_run), 'L2_NeMo_2_T5_LoRA')
    with:
      RUNNER: self-hosted-azure
      SCRIPT: |-
        RUN_ID=${{ github.run_id }} bash tests/functional_tests/L2_NeMo_2_T5_LoRA.sh
      AFTER_SCRIPT: |
        rm -rf tests/collections/llm/t5_peft_results/${{ github.run_id }}

  L2_NeMo_2_NEVA_MOCK_PRETRAIN_TP2:
    needs: [pre-flight, cicd-test-container-build]
    uses: ./.github/workflows/_test_template.yml
    if: contains(fromJSON(needs.pre-flight.outputs.test_to_run), 'L2_NeMo_2_NEVA_MOCK_PRETRAIN_TP2')
    with:
      RUNNER: self-hosted-azure
      SCRIPT: |-
        RUN_ID=${{ github.run_id }} bash tests/functional_tests/L2_NeMo_2_NEVA_MOCK_PRETRAIN_TP2.sh

  L2_NeMo_2_NEVA_MOCK_PRETRAIN_PP2:
    needs: [pre-flight, cicd-test-container-build]
    uses: ./.github/workflows/_test_template.yml
    if: contains(fromJSON(needs.pre-flight.outputs.test_to_run), 'L2_NeMo_2_NEVA_MOCK_PRETRAIN_PP2')
    with:
      RUNNER: self-hosted-azure
      SCRIPT: |-
        RUN_ID=${{ github.run_id }} bash tests/functional_tests/L2_NeMo_2_NEVA_MOCK_PRETRAIN_PP2.sh

  L2_NeMo_2_NEVA_MOCK_PRETRAIN_CP2:
    needs: [pre-flight, cicd-test-container-build]
    uses: ./.github/workflows/_test_template.yml
    if: contains(fromJSON(needs.pre-flight.outputs.test_to_run), 'L2_NeMo_2_NEVA_MOCK_PRETRAIN_CP2')
    with:
      RUNNER: self-hosted-azure
      SCRIPT: |-
        RUN_ID=${{ github.run_id }} bash tests/functional_tests/L2_NeMo_2_NEVA_MOCK_PRETRAIN_CP2.sh

  L2_NeMo_2_NEVA_MOCK_FINETUNE_TP2:
    needs: [pre-flight, cicd-test-container-build]
    uses: ./.github/workflows/_test_template.yml
    if: contains(fromJSON(needs.pre-flight.outputs.test_to_run), 'L2_NeMo_2_NEVA_MOCK_FINETUNE_TP2')
    with:
      RUNNER: self-hosted-azure
      SCRIPT: |-
        RUN_ID=${{ github.run_id }} bash tests/functional_tests/L2_NeMo_2_NEVA_MOCK_FINETUNE_TP2.sh

  L2_NeMo_2_NEVA_MOCK_FINETUNE_PP2:
    needs: [pre-flight, cicd-test-container-build]
    uses: ./.github/workflows/_test_template.yml
    if: contains(fromJSON(needs.pre-flight.outputs.test_to_run), 'L2_NeMo_2_NEVA_MOCK_FINETUNE_PP2')
    with:
      RUNNER: self-hosted-azure
      SCRIPT: |-
        RUN_ID=${{ github.run_id }} bash tests/functional_tests/L2_NeMo_2_NEVA_MOCK_FINETUNE_PP2.sh

  L2_NeMo_2_NEVA_MOCK_FINETUNE_CP2:
    needs: [pre-flight, cicd-test-container-build]
    uses: ./.github/workflows/_test_template.yml
    if: contains(fromJSON(needs.pre-flight.outputs.test_to_run), 'L2_NeMo_2_NEVA_MOCK_FINETUNE_CP2')
    with:
      RUNNER: self-hosted-azure
      SCRIPT: |-
        RUN_ID=${{ github.run_id }} bash tests/functional_tests/L2_NeMo_2_NEVA_MOCK_FINETUNE_CP2.sh

  L2_NeMo_2_NEVA_LOAD_GENERATE:
    needs: [pre-flight, cicd-test-container-build]
    uses: ./.github/workflows/_test_template.yml
    if: contains(fromJSON(needs.pre-flight.outputs.test_to_run), 'L2_NeMo_2_NEVA_LOAD_GENERATE')
    with:
      RUNNER: self-hosted-azure
      SCRIPT: |-
        RUN_ID=${{ github.run_id }} bash tests/functional_tests/L2_NeMo_2_NEVA_LOAD_GENERATE.sh

  L2_NEMO_2_MLLAMA_Inference:
    needs: [pre-flight, cicd-test-container-build]
    uses: ./.github/workflows/_test_template.yml
    if: contains(fromJSON(needs.pre-flight.outputs.test_to_run), 'L2_NEMO_2_MLLAMA_Inference')
    with:
      RUNNER: self-hosted-azure-gpus-1
      SCRIPT: |-
        RUN_ID=${{ github.run_id }} bash tests/functional_tests/L2_NEMO_2_MLLAMA_Inference.sh

  L2_NeMo_2_MLLAMA_MOCK_FINETUNE_TP2:
    needs: [pre-flight, cicd-test-container-build]
    uses: ./.github/workflows/_test_template.yml
    if: contains(fromJSON(needs.pre-flight.outputs.test_to_run), 'L2_NeMo_2_MLLAMA_MOCK_FINETUNE_TP2')
    with:
      RUNNER: self-hosted-azure
      SCRIPT: |-
        RUN_ID=${{ github.run_id }} bash tests/functional_tests/L2_NeMo_2_MLLAMA_MOCK_FINETUNE_TP2.sh

  L2_NeMo_2_Mixtral_Pretraining:
    needs: [pre-flight, cicd-test-container-build]
    uses: ./.github/workflows/_test_template.yml
    if: contains(fromJSON(needs.pre-flight.outputs.test_to_run), 'L2_NeMo_2_Mixtral_Pretraining')
    with:
      RUNNER: self-hosted-azure
      SCRIPT: |-
        RUN_ID=${{ github.run_id }} bash tests/functional_tests/L2_NeMo_2_Mixtral_Pretraining.sh

  L2_NeMo_2_GPT_SFT_TP1PP1_MBS1:
    needs: [pre-flight, cicd-test-container-build]
    uses: ./.github/workflows/_test_template.yml
    if: contains(fromJSON(needs.pre-flight.outputs.test_to_run), 'L2_NeMo_2_GPT_SFT_TP1PP1_MBS1')
    with:
      RUNNER: self-hosted-azure
      SCRIPT: |-
        RUN_ID=${{ github.run_id }} bash tests/functional_tests/L2_NeMo_2_GPT_SFT_TP1PP1_MBS1.sh

  L2_NeMo_2_GPT_SFT_TP1PP1_MBS2:
    needs: [pre-flight, cicd-test-container-build]
    uses: ./.github/workflows/_test_template.yml
    if: contains(fromJSON(needs.pre-flight.outputs.test_to_run), 'L2_NeMo_2_GPT_SFT_TP1PP1_MBS2')
    with:
      RUNNER: self-hosted-azure
      SCRIPT: |-
        RUN_ID=${{ github.run_id }} bash tests/functional_tests/L2_NeMo_2_GPT_SFT_TP1PP1_MBS2.sh

  L2_NeMo_2_GPT_SFT_TP1PP2_MBS2:
    needs: [pre-flight, cicd-test-container-build]
    uses: ./.github/workflows/_test_template.yml
    if: contains(fromJSON(needs.pre-flight.outputs.test_to_run), 'L2_NeMo_2_GPT_SFT_TP1PP2_MBS2')
    with:
      RUNNER: self-hosted-azure
      SCRIPT: |-
        RUN_ID=${{ github.run_id }} bash tests/functional_tests/L2_NeMo_2_GPT_SFT_TP1PP2_MBS2.sh

  L2_NeMo_2_GPT_SFT_TP2PP1_MBS2:
    needs: [pre-flight, cicd-test-container-build]
    uses: ./.github/workflows/_test_template.yml
    if: contains(fromJSON(needs.pre-flight.outputs.test_to_run), 'L2_NeMo_2_GPT_SFT_TP2PP1_MBS2')
    with:
      RUNNER: self-hosted-azure
      SCRIPT: |-
        RUN_ID=${{ github.run_id }} bash tests/functional_tests/L2_NeMo_2_GPT_SFT_TP2PP1_MBS2.sh

  L2_NeMo_2_GPT_SFT_TP1PP1_MBS1_PACKED:
    needs: [pre-flight, cicd-test-container-build]
    uses: ./.github/workflows/_test_template.yml
    if: contains(fromJSON(needs.pre-flight.outputs.test_to_run), 'L2_NeMo_2_GPT_SFT_TP1PP1_MBS1_PACKED')
    with:
      RUNNER: self-hosted-azure
      SCRIPT: |-
        RUN_ID=${{ github.run_id }} bash tests/functional_tests/L2_NeMo_2_GPT_SFT_TP1PP1_MBS1_PACKED.sh

  L2_NeMo_2_GPT_LoRA_TP1PP1_MBS1:
    needs: [pre-flight, cicd-test-container-build]
    uses: ./.github/workflows/_test_template.yml
    if: contains(fromJSON(needs.pre-flight.outputs.test_to_run), 'L2_NeMo_2_GPT_LoRA_TP1PP1_MBS1')
    with:
      RUNNER: self-hosted-azure
      SCRIPT: |-
        RUN_ID=${{ github.run_id }} bash tests/functional_tests/L2_NeMo_2_GPT_LoRA_TP1PP1_MBS1.sh

  L2_NeMo_2_GPT_LoRA_TP1PP1_MBS2:
    needs: [pre-flight, cicd-test-container-build]
    uses: ./.github/workflows/_test_template.yml
    if: contains(fromJSON(needs.pre-flight.outputs.test_to_run), 'L2_NeMo_2_GPT_LoRA_TP1PP1_MBS2')
    with:
      RUNNER: self-hosted-azure
      SCRIPT: |-
        RUN_ID=${{ github.run_id }} bash tests/functional_tests/L2_NeMo_2_GPT_LoRA_TP1PP1_MBS2.sh

  L2_NeMo_2_GPT_LoRA_TP1PP2_MBS2:
    needs: [pre-flight, cicd-test-container-build]
    uses: ./.github/workflows/_test_template.yml
    if: contains(fromJSON(needs.pre-flight.outputs.test_to_run), 'L2_NeMo_2_GPT_LoRA_TP1PP2_MBS2')
    with:
      RUNNER: self-hosted-azure
      SCRIPT: |-
        RUN_ID=${{ github.run_id }} bash tests/functional_tests/L2_NeMo_2_GPT_LoRA_TP1PP2_MBS2.sh

  L2_NeMo_2_GPT_LoRA_TP2PP1_MBS2:
    needs: [pre-flight, cicd-test-container-build]
    uses: ./.github/workflows/_test_template.yml
    if: contains(fromJSON(needs.pre-flight.outputs.test_to_run), 'L2_NeMo_2_GPT_LoRA_TP2PP1_MBS2')
    with:
      RUNNER: self-hosted-azure
      SCRIPT: |-
        RUN_ID=${{ github.run_id }} bash tests/functional_tests/L2_NeMo_2_GPT_LoRA_TP2PP1_MBS2.sh

  L2_NeMo_2_GPT_LoRA_TP1PP1_MBS1_PACKED:
    needs: [pre-flight, cicd-test-container-build]
    uses: ./.github/workflows/_test_template.yml
    if: contains(fromJSON(needs.pre-flight.outputs.test_to_run), 'L2_NeMo_2_GPT_LoRA_TP1PP1_MBS1_PACKED')
    with:
      RUNNER: self-hosted-azure
      SCRIPT: |-
        RUN_ID=${{ github.run_id }} bash tests/functional_tests/L2_NeMo_2_GPT_LoRA_TP1PP1_MBS1_PACKED.sh

  L2_NeMo_2_GPT_DoRA_TP1PP1_MBS1_PACKED:
    needs: [pre-flight, cicd-test-container-build]
    uses: ./.github/workflows/_test_template.yml
    if: contains(fromJSON(needs.pre-flight.outputs.test_to_run), 'L2_NeMo_2_GPT_DoRA_TP1PP1_MBS1_PACKED')
    with:
      RUNNER: self-hosted-azure
      SCRIPT: |-
        RUN_ID=${{ github.run_id }} bash tests/functional_tests/L2_NeMo_2_GPT_DoRA_TP1PP1_MBS1_PACKED.sh

  L2_NeMo_2_GPT_CLoRA_TP1PP1_MBS1_PACKED:
    needs: [pre-flight, cicd-test-container-build]
    uses: ./.github/workflows/_test_template.yml
    if: contains(fromJSON(needs.pre-flight.outputs.test_to_run), 'L2_NeMo_2_GPT_CLoRA_TP1PP1_MBS1_PACKED')
    with:
      RUNNER: self-hosted-azure
      SCRIPT: |-
        RUN_ID=${{ github.run_id }} bash tests/functional_tests/L2_NeMo_2_GPT_CLoRA_TP1PP1_MBS1_PACKED.sh

  L2_NeMo_2_GPT_LoRA_TP1PP1_MBS1_Chat:
    needs: [pre-flight, cicd-test-container-build]
    uses: ./.github/workflows/_test_template.yml
    if: contains(fromJSON(needs.pre-flight.outputs.test_to_run), 'L2_NeMo_2_GPT_LoRA_TP1PP1_MBS1_Chat')
    with:
      RUNNER: self-hosted-azure
      SCRIPT: |-
        RUN_ID=${{ github.run_id }} bash tests/functional_tests/L2_NeMo_2_GPT_LoRA_TP1PP1_MBS1_Chat.sh

  L2_NeMo_2_Mixtral_LoRA_EP2PP1_MBS2_exclude:
    needs: [pre-flight, cicd-test-container-build]
    uses: ./.github/workflows/_test_template.yml
    if: contains(fromJSON(needs.pre-flight.outputs.test_to_run), 'L2_NeMo_2_Mixtral_LoRA_EP2PP1_MBS2_exclude')
    with:
      RUNNER: self-hosted-azure
      SCRIPT: |-
        RUN_ID=${{ github.run_id }} bash tests/functional_tests/L2_NeMo_2_Mixtral_LoRA_EP2PP1_MBS2_exclude.sh

  L2_NeMo_2_Mixtral_LoRA_EP2PP1_MBS2:
    needs: [pre-flight, cicd-test-container-build]
    uses: ./.github/workflows/_test_template.yml
    if: contains(fromJSON(needs.pre-flight.outputs.test_to_run), 'L2_NeMo_2_Mixtral_LoRA_EP2PP1_MBS2')
    with:
      RUNNER: self-hosted-azure
      SCRIPT: |-
        RUN_ID=${{ github.run_id }} bash tests/functional_tests/L2_NeMo_2_Mixtral_LoRA_EP2PP1_MBS2.sh

  L2_NeMo_2_Mixtral_LoRA_TP1PP1_MBS1:
    needs: [pre-flight, cicd-test-container-build]
    uses: ./.github/workflows/_test_template.yml
    if: contains(fromJSON(needs.pre-flight.outputs.test_to_run), 'L2_NeMo_2_Mixtral_LoRA_TP1PP1_MBS1')
    with:
      RUNNER: self-hosted-azure
      SCRIPT: |-
        RUN_ID=${{ github.run_id }} bash tests/functional_tests/L2_NeMo_2_Mixtral_LoRA_TP1PP1_MBS1.sh

  L2_NeMo_2_Mixtral_LoRA_TP2PP1_MBS1:
    needs: [pre-flight, cicd-test-container-build]
    uses: ./.github/workflows/_test_template.yml
    if: contains(fromJSON(needs.pre-flight.outputs.test_to_run), 'L2_NeMo_2_Mixtral_LoRA_TP2PP1_MBS1')
    with:
      RUNNER: self-hosted-azure
      SCRIPT: |-
        RUN_ID=${{ github.run_id }} bash tests/functional_tests/L2_NeMo_2_Mixtral_LoRA_TP2PP1_MBS1.sh

  L2_NeMo_2_Mistral_LoRA_TP1PP1_MBS1:
    needs: [pre-flight, cicd-test-container-build]
    uses: ./.github/workflows/_test_template.yml
    if: contains(fromJSON(needs.pre-flight.outputs.test_to_run), 'L2_NeMo_2_Mistral_LoRA_TP1PP1_MBS1')
    with:
      RUNNER: self-hosted-azure
      SCRIPT: |-
        RUN_ID=${{ github.run_id }} bash tests/functional_tests/L2_NeMo_2_Mistral_LoRA_TP1PP1_MBS1.sh

  L2_NeMo_2_Mistral_LoRA_TP1PP1_MBS1_exclude:
    needs: [pre-flight, cicd-test-container-build]
    uses: ./.github/workflows/_test_template.yml
    if: contains(fromJSON(needs.pre-flight.outputs.test_to_run), 'L2_NeMo_2_Mistral_LoRA_TP1PP1_MBS1_exclude')
    with:
      RUNNER: self-hosted-azure
      SCRIPT: |-
        RUN_ID=${{ github.run_id }} bash tests/functional_tests/L2_NeMo_2_Mistral_LoRA_TP1PP1_MBS1_exclude.sh

  L2_NeMo_2_Mistral_LoRA_TP2PP1_MBS1:
    needs: [pre-flight, cicd-test-container-build]
    uses: ./.github/workflows/_test_template.yml
    if: contains(fromJSON(needs.pre-flight.outputs.test_to_run), 'L2_NeMo_2_Mistral_LoRA_TP2PP1_MBS1')
    with:
      RUNNER: self-hosted-azure
      SCRIPT: |-
        RUN_ID=${{ github.run_id }} bash tests/functional_tests/L2_NeMo_2_Mistral_LoRA_TP2PP1_MBS1.sh

  L2_NEMO_2_LoRA_MERGE:
    needs: [pre-flight, cicd-test-container-build]
    uses: ./.github/workflows/_test_template.yml
    if: contains(fromJSON(needs.pre-flight.outputs.test_to_run), 'L2_NEMO_2_LoRA_MERGE')
    with:
      RUNNER: self-hosted-azure
      SCRIPT: |-
        RUN_ID=${{ github.run_id }} bash tests/functional_tests/L2_NEMO_2_LoRA_MERGE.sh

  L2_NEMO_2_LoRA_Export:
    needs: [pre-flight, cicd-test-container-build]
    uses: ./.github/workflows/_test_template.yml
    if: contains(fromJSON(needs.pre-flight.outputs.test_to_run), 'L2_NEMO_2_LoRA_Export')
    with:
      RUNNER: self-hosted-azure-gpus-1
      SCRIPT: |-
        RUN_ID=${{ github.run_id }} bash tests/functional_tests/L2_NEMO_2_LoRA_Export.sh

  L2_NEMO_2_LoRA_Inference:
    needs: [pre-flight, cicd-test-container-build]
    uses: ./.github/workflows/_test_template.yml
    if: contains(fromJSON(needs.pre-flight.outputs.test_to_run), 'L2_NEMO_2_LoRA_Inference')
    with:
      RUNNER: self-hosted-azure-gpus-1
      SCRIPT: |-
        RUN_ID=${{ github.run_id }} bash tests/functional_tests/L2_NEMO_2_LoRA_Inference.sh

  L2_NeMo_2_NeMo_Mcore_Mixtral_bitexact:
    needs: [pre-flight, cicd-test-container-build]
    uses: ./.github/workflows/_test_template.yml
    if: contains(fromJSON(needs.pre-flight.outputs.test_to_run), 'L2_NeMo_2_NeMo_Mcore_Mixtral_bitexact')
    with:
      RUNNER: self-hosted-azure
      SCRIPT: |-
        RUN_ID=${{ github.run_id }} bash tests/functional_tests/L2_NeMo_2_NeMo_Mcore_Mixtral_bitexact.sh

  L2_NeMo_2_Automodel_PTQ_trtllm:
    needs: [pre-flight, cicd-test-container-build]
    uses: ./.github/workflows/_test_template.yml
    if: contains(fromJSON(needs.pre-flight.outputs.test_to_run), 'L2_NeMo_2_Automodel_PTQ_trtllm')
    with:
      RUNNER: self-hosted-azure
      SCRIPT: |-
        RUN_ID=${{ github.run_id }} bash tests/functional_tests/L2_NeMo_2_Automodel_PTQ_trtllm.sh

  L2_NeMo_2_Automodel_PTQ_hf:
    needs: [pre-flight, cicd-test-container-build]
    uses: ./.github/workflows/_test_template.yml
    if: contains(fromJSON(needs.pre-flight.outputs.test_to_run), 'L2_NeMo_2_Automodel_PTQ_hf')
    with:
      RUNNER: self-hosted-azure
      SCRIPT: |-
        RUN_ID=${{ github.run_id }} bash tests/functional_tests/L2_NeMo_2_Automodel_PTQ_hf.sh

  L2_NeMo_2_PTQ_Llama2_FP8_trtllm:
    needs: [pre-flight, cicd-test-container-build]
    uses: ./.github/workflows/_test_template.yml
    if: contains(fromJSON(needs.pre-flight.outputs.test_to_run), 'L2_NeMo_2_PTQ_Llama2_FP8_trtllm')
    with:
      RUNNER: self-hosted-azure
      SCRIPT: |-
        RUN_ID=${{ github.run_id }} bash tests/functional_tests/L2_NeMo_2_PTQ_Llama2_FP8_trtllm.sh

  L2_NeMo_2_PTQ_Llama2_FP8_nemo:
    needs: [pre-flight, cicd-test-container-build]
    uses: ./.github/workflows/_test_template.yml
    if: contains(fromJSON(needs.pre-flight.outputs.test_to_run), 'L2_NeMo_2_PTQ_Llama2_FP8_nemo')
    with:
      RUNNER: self-hosted-azure
      SCRIPT: |-
        RUN_ID=${{ github.run_id }} bash tests/functional_tests/L2_NeMo_2_PTQ_Llama2_FP8_nemo.sh

  L2_NeMo_2_Distill_Llama3_TP1PP2:
    needs: [pre-flight, cicd-test-container-build]
    uses: ./.github/workflows/_test_template.yml
    if: contains(fromJSON(needs.pre-flight.outputs.test_to_run), 'L2_NeMo_2_Distill_Llama3_TP1PP2') || needs.pre-flight.outputs.all == 'true'
    with:
      RUNNER: self-hosted-azure
      SCRIPT: |-
        RUN_ID=${{ github.run_id }} bash tests/functional_tests/L2_NeMo_2_Distill_Llama3_TP1PP2.sh

  L2_NeMo_2_Prune_Llama_TP1PP2:
    needs: [pre-flight, cicd-test-container-build]
    uses: ./.github/workflows/_test_template.yml
    if: contains(fromJSON(needs.pre-flight.outputs.test_to_run), 'L2_NeMo_2_Prune_Llama_TP1PP2') || needs.pre-flight.outputs.all == 'true'
    with:
      RUNNER: self-hosted-azure
      SCRIPT: |-
        RUN_ID=${{ github.run_id }} bash tests/functional_tests/L2_NeMo_2_Prune_Llama_TP1PP2.sh

  L2_NeMo_2_Export_In_Framework:
    needs: [pre-flight, cicd-test-container-build]
    uses: ./.github/workflows/_test_template.yml
    if: contains(fromJSON(needs.pre-flight.outputs.test_to_run), 'L2_NeMo_2_Export_In_Framework')
    with:
      RUNNER: self-hosted-azure
      SCRIPT: |-
        RUN_ID=${{ github.run_id }} bash tests/functional_tests/L2_NeMo_2_Export_In_Framework.sh

  L2_NeMo_2_LLAVA_NEXT_MOCK_TRAINING:
    needs: [pre-flight, cicd-test-container-build]
    uses: ./.github/workflows/_test_template.yml
    if: contains(fromJSON(needs.pre-flight.outputs.test_to_run), 'L2_NeMo_2_LLAVA_NEXT_MOCK_TRAINING')
    with:
      RUNNER: self-hosted-azure-gpus-1
      SCRIPT: |-
        RUN_ID=${{ github.run_id }} bash tests/functional_tests/L2_NeMo_2_LLAVA_NEXT_MOCK_TRAINING.sh

  L2_NeMo_2_CLIP_PRETRAIN:
    needs: [pre-flight, cicd-test-container-build]
    uses: ./.github/workflows/_test_template.yml
    if: contains(fromJSON(needs.pre-flight.outputs.test_to_run), 'L2_NeMo_2_CLIP_PRETRAIN')
    with:
      RUNNER: self-hosted-azure
      SCRIPT: |-
        RUN_ID=${{ github.run_id }} bash tests/functional_tests/L2_NeMo_2_CLIP_PRETRAIN.sh

  L2_NeMo_2_CLIP_INFER:
    needs: [pre-flight, cicd-test-container-build]
    uses: ./.github/workflows/_test_template.yml
    if: contains(fromJSON(needs.pre-flight.outputs.test_to_run), 'L2_NeMo_2_CLIP_INFER')
    with:
      RUNNER: self-hosted-azure
      SCRIPT: |-
        RUN_ID=${{ github.run_id }} bash tests/functional_tests/L2_NeMo_2_CLIP_INFER.sh

  L2_NeMo_2_VLLM_EXPORT:
    needs: [pre-flight, cicd-test-container-build]
    uses: ./.github/workflows/_test_template.yml
    if: contains(fromJSON(needs.pre-flight.outputs.test_to_run), 'L2_NeMo_2_VLLM_EXPORT')
    with:
      RUNNER: self-hosted-azure
      SCRIPT: |-
        RUN_ID=${{ github.run_id }} bash tests/functional_tests/L2_NeMo_2_VLLM_EXPORT.sh

<<<<<<< HEAD
      AFTER_SCRIPT: |
        rm -rf /tmp/llama_head64
        rm -rf /tmp/nemo2_ckpt
        rm -rf /tmp/vllm_from_nemo2

  L2_ONNX_TRT_LLM_Embedding_Export:
    needs: [ pre-flight, cicd-test-container-build ]
    uses: ./.github/workflows/_test_template.yml
    if: contains(fromJSON(needs.pre-flight.outputs.test_to_run), 'L2_ONNX_TRT_LLM_Embedding_Export')
    with:
      RUNNER: self-hosted-azure
      SCRIPT: |
        python tests/export/test_export_onnx.py --hf_model_path /home/TestData/llm/models/llama-3.2-nv-embedqa-1b-v2 

      AFTER_SCRIPT: |
        rm -rf /tmp/onnx_model /tmp/trt_model

=======
>>>>>>> d53be997
  L2_NeMo_2_EVAL:
    needs: [pre-flight, cicd-test-container-build]
    uses: ./.github/workflows/_test_template.yml
    if: contains(fromJSON(needs.pre-flight.outputs.test_to_run), 'L2_NeMo_2_EVAL')
    with:
      RUNNER: self-hosted-azure-gpus-1
      SCRIPT: |-
        RUN_ID=${{ github.run_id }} bash tests/functional_tests/L2_NeMo_2_EVAL.sh

  L2_NeMo_2_Auto_Configurator_llama_TP1_PP1_MBS124:
    needs: [pre-flight, cicd-test-container-build]
    uses: ./.github/workflows/_test_template.yml
    if: contains(fromJSON(needs.pre-flight.outputs.test_to_run), 'L2_NeMo_2_Auto_Configurator_llama_TP1_PP1_MBS124')
    with:
      RUNNER: self-hosted-azure-gpus-1
      SCRIPT: |-
        RUN_ID=${{ github.run_id }} bash tests/functional_tests/L2_NeMo_2_Auto_Configurator_llama_TP1_PP1_MBS124.sh
      AFTER_SCRIPT: |
        rm -rf examples/llm/auto_configurator/auto_conf_logs_llama

  L2_NeMo_2_Auto_Configurator_bert_TP1_PP1_MBS124:
    needs: [pre-flight, cicd-test-container-build]
    uses: ./.github/workflows/_test_template.yml
    if: contains(fromJSON(needs.pre-flight.outputs.test_to_run), 'L2_NeMo_2_Auto_Configurator_bert_TP1_PP1_MBS124')
    with:
      RUNNER: self-hosted-azure-gpus-1
      SCRIPT: |-
        RUN_ID=${{ github.run_id }} bash tests/functional_tests/L2_NeMo_2_Auto_Configurator_bert_TP1_PP1_MBS124.sh
      AFTER_SCRIPT: |
        rm -rf examples/llm/auto_configurator/auto_conf_logs_bert

  L2_NeMo_2_Auto_Configurator_t5_TP1_PP1_MBS124:
    needs: [pre-flight, cicd-test-container-build]
    uses: ./.github/workflows/_test_template.yml
    if: contains(fromJSON(needs.pre-flight.outputs.test_to_run), 'L2_NeMo_2_Auto_Configurator_t5_TP1_PP1_MBS124')
    with:
      RUNNER: self-hosted-azure-gpus-1
      SCRIPT: |-
        RUN_ID=${{ github.run_id }} bash tests/functional_tests/L2_NeMo_2_Auto_Configurator_t5_TP1_PP1_MBS124.sh
      AFTER_SCRIPT: |
        rm -rf examples/llm/auto_configurator/auto_conf_logs_t5

  L2_SpeechLM_LoRA_TP1PP1_MBS2:
    needs: [pre-flight, cicd-test-container-build]
    uses: ./.github/workflows/_test_template.yml
    if: contains(fromJSON(needs.pre-flight.outputs.test_to_run), 'L2_SpeechLM_LoRA_TP1PP1_MBS2') || needs.pre-flight.outputs.all == 'true'
    with:
      RUNNER: self-hosted-azure
      SCRIPT: |-
        RUN_ID=${{ github.run_id }} bash tests/functional_tests/L2_SpeechLM_LoRA_TP1PP1_MBS2.sh

  L2_NeMo_2_Conversion_Test_Baichuan2:
    needs: [pre-flight, cicd-test-container-build]
    uses: ./.github/workflows/_test_template.yml
    if: contains(fromJSON(needs.pre-flight.outputs.test_to_run), 'L2_NeMo_2_Conversion_Test_Baichuan2') || needs.pre-flight.outputs.all == 'true'
    with:
      RUNNER: self-hosted-azure
      SCRIPT: |-
        RUN_ID=${{ github.run_id }} bash tests/functional_tests/L2_NeMo_2_Conversion_Test.sh \
          HF_ORI_PATH=/home/TestData/llm/models/baichuan2_toy \
          NEMO_MODEL_TYPE=Baichuan2Model \
          NEMO_MODEL_CONFIG=Baichuan2Config7B \
          NEMO_OUTPUT_PATH=/tmp/output_nemo2_ckpt \
          HF_OUTPUT_PATH=/tmp/output_hf_ckpt \
          add-model-name

  L2_NeMo_2_Conversion_Test_ChatGLM:
    needs: [pre-flight, cicd-test-container-build]
    uses: ./.github/workflows/_test_template.yml
    if: contains(fromJSON(needs.pre-flight.outputs.test_to_run), 'L2_NeMo_2_Conversion_Test_ChatGLM') || needs.pre-flight.outputs.all == 'true'
    with:
      RUNNER: self-hosted-azure
      SCRIPT: |-
        RUN_ID=${{ github.run_id }} bash tests/functional_tests/L2_NeMo_2_Conversion_Test.sh \
          HF_ORI_PATH=/home/TestData/llm/models/chatglm_toy \
          NEMO_MODEL_TYPE=ChatGLMModel \
          NEMO_MODEL_CONFIG=ChatGLM3Config6B \
          NEMO_OUTPUT_PATH=/tmp/output_nemo2_ckpt \
          HF_OUTPUT_PATH=/tmp/output_hf_ckpt \
          add-model-name

  L2_NeMo_2_Conversion_Test_DeepSeek:
    needs: [pre-flight, cicd-test-container-build]
    uses: ./.github/workflows/_test_template.yml
    if: contains(fromJSON(needs.pre-flight.outputs.test_to_run), 'L2_NeMo_2_Conversion_Test_DeepSeek') || needs.pre-flight.outputs.all == 'true'
    with:
      RUNNER: self-hosted-azure
      SCRIPT: |-
        RUN_ID=${{ github.run_id }} bash tests/functional_tests/L2_NeMo_2_Conversion_Test.sh \
          HF_ORI_PATH=/home/TestData/llm/models/deekseek-v3_toy \
          NEMO_MODEL_TYPE=DeepSeekModel \
          NEMO_MODEL_CONFIG=DeepSeekV3Config \
          NEMO_OUTPUT_PATH=/tmp/output_nemo2_ckpt \
          HF_OUTPUT_PATH=/tmp/output_hf_ckpt \
          add-model-name

  L2_NeMo_2_Conversion_Test_Gemma:
    needs: [pre-flight, cicd-test-container-build]
    uses: ./.github/workflows/_test_template.yml
    if: contains(fromJSON(needs.pre-flight.outputs.test_to_run), 'L2_NeMo_2_Conversion_Test_Gemma') || needs.pre-flight.outputs.all == 'true'
    with:
      RUNNER: self-hosted-azure
      SCRIPT: |-
        RUN_ID=${{ github.run_id }} bash tests/functional_tests/L2_NeMo_2_Conversion_Test.sh \
          HF_ORI_PATH=/home/TestData/llm/models/gemma_toy \
          NEMO_MODEL_TYPE=GemmaModel \
          NEMO_MODEL_CONFIG=GemmaConfig2B \
          NEMO_OUTPUT_PATH=/tmp/output_nemo2_ckpt \
          HF_OUTPUT_PATH=/tmp/output_hf_ckpt

  L2_NeMo_2_Conversion_Test_Gemma2:
    needs: [pre-flight, cicd-test-container-build]
    uses: ./.github/workflows/_test_template.yml
    if: contains(fromJSON(needs.pre-flight.outputs.test_to_run), 'L2_NeMo_2_Conversion_Test_Gemma2') || needs.pre-flight.outputs.all == 'true'
    with:
      RUNNER: self-hosted-azure
      SCRIPT: |-
        RUN_ID=${{ github.run_id }} bash tests/functional_tests/L2_NeMo_2_Conversion_Test.sh \
          HF_ORI_PATH=/home/TestData/llm/models/gemma2_toy \
          NEMO_MODEL_TYPE=Gemma2Model \
          NEMO_MODEL_CONFIG=Gemma2Config2B \
          NEMO_OUTPUT_PATH=/tmp/output_nemo2_ckpt \
          HF_OUTPUT_PATH=/tmp/output_hf_ckpt

  L2_NeMo_2_Conversion_Test_Mistral:
    needs: [pre-flight, cicd-test-container-build]
    uses: ./.github/workflows/_test_template.yml
    if: contains(fromJSON(needs.pre-flight.outputs.test_to_run), 'L2_NeMo_2_Conversion_Test_Mistral') || needs.pre-flight.outputs.all == 'true'
    with:
      RUNNER: self-hosted-azure
      SCRIPT: |-
        RUN_ID=${{ github.run_id }} bash tests/functional_tests/L2_NeMo_2_Conversion_Test.sh \
          HF_ORI_PATH=/home/TestData/llm/models/mistral_toy \
          NEMO_MODEL_TYPE=MistralModel \
          NEMO_MODEL_CONFIG=MistralConfig7B \
          NEMO_OUTPUT_PATH=/tmp/output_nemo2_ckpt \
          HF_OUTPUT_PATH=/tmp/output_hf_ckpt

  L2_NeMo_2_Conversion_Test_Llama:
    needs: [pre-flight, cicd-test-container-build]
    uses: ./.github/workflows/_test_template.yml
    if: contains(fromJSON(needs.pre-flight.outputs.test_to_run), 'L2_NeMo_2_Conversion_Test_Llama') || needs.pre-flight.outputs.all == 'true'
    with:
      RUNNER: self-hosted-azure
      SCRIPT: |-
        RUN_ID=${{ github.run_id }} bash tests/functional_tests/L2_NeMo_2_Conversion_Test.sh \
          HF_ORI_PATH=/home/TestData/llm/models/llama_31_toy \
          NEMO_MODEL_TYPE=LlamaModel \
          NEMO_MODEL_CONFIG=Llama31Config8B \
          NEMO_OUTPUT_PATH=/tmp/output_nemo2_ckpt \
          HF_OUTPUT_PATH=/tmp/output_hf_ckpt

  L2_NeMo_2_Conversion_Test_Nemotron:
    needs: [pre-flight, cicd-test-container-build]
    uses: ./.github/workflows/_test_template.yml
    if: contains(fromJSON(needs.pre-flight.outputs.test_to_run), 'L2_NeMo_2_Conversion_Test_Nemotron') || needs.pre-flight.outputs.all == 'true'
    with:
      RUNNER: self-hosted-azure
      SCRIPT: |-
        RUN_ID=${{ github.run_id }} bash tests/functional_tests/L2_NeMo_2_Conversion_Test.sh \
          HF_ORI_PATH=/home/TestData/llm/models/nemotron_toy \
          NEMO_MODEL_TYPE=NemotronModel \
          NEMO_MODEL_CONFIG=NemotronConfig \
          NEMO_OUTPUT_PATH=/tmp/output_nemo2_ckpt \
          HF_OUTPUT_PATH=/tmp/output_hf_ckpt

  L2_NeMo_2_Conversion_Test_Phi3Mini:
    needs: [pre-flight, cicd-test-container-build]
    uses: ./.github/workflows/_test_template.yml
    if: contains(fromJSON(needs.pre-flight.outputs.test_to_run), 'L2_NeMo_2_Conversion_Test_Phi3Mini') || needs.pre-flight.outputs.all == 'true'
    with:
      RUNNER: self-hosted-azure
      SCRIPT: |-
        RUN_ID=${{ github.run_id }} bash tests/functional_tests/L2_NeMo_2_Conversion_Test.sh \
          HF_ORI_PATH=/home/TestData/llm/models/phi3mini_toy \
          NEMO_MODEL_TYPE=Phi3Model \
          NEMO_MODEL_CONFIG=Phi3ConfigMini \
          NEMO_OUTPUT_PATH=/tmp/output_nemo2_ckpt \
          HF_OUTPUT_PATH=/tmp/output_hf_ckpt

  L2_NeMo_2_Conversion_Test_Qwen2:
    needs: [pre-flight, cicd-test-container-build]
    uses: ./.github/workflows/_test_template.yml
    if: contains(fromJSON(needs.pre-flight.outputs.test_to_run), 'L2_NeMo_2_Conversion_Test_Qwen2') || needs.pre-flight.outputs.all == 'true'
    with:
      RUNNER: self-hosted-azure
      SCRIPT: |-
        RUN_ID=${{ github.run_id }} bash tests/functional_tests/L2_NeMo_2_Conversion_Test.sh \
          HF_ORI_PATH=/home/TestData/llm/models/qwen2_toy \
          NEMO_MODEL_TYPE=Qwen2Model \
          NEMO_MODEL_CONFIG=Qwen2Config500M \
          NEMO_OUTPUT_PATH=/tmp/output_nemo2_ckpt \
          HF_OUTPUT_PATH=/tmp/output_hf_ckpt

  L2_NeMo_2_Conversion_Test_Starcoder:
    needs: [pre-flight, cicd-test-container-build]
    uses: ./.github/workflows/_test_template.yml
    if: contains(fromJSON(needs.pre-flight.outputs.test_to_run), 'L2_NeMo_2_Conversion_Test_Starcoder') || needs.pre-flight.outputs.all == 'true'
    with:
      RUNNER: self-hosted-azure
      SCRIPT: |-
        RUN_ID=${{ github.run_id }} bash tests/functional_tests/L2_NeMo_2_Conversion_Test.sh \
          HF_ORI_PATH=/home/TestData/llm/models/starcoder_toy \
          NEMO_MODEL_TYPE=StarcoderModel \
          NEMO_MODEL_CONFIG=StarcoderConfig15B \
          NEMO_OUTPUT_PATH=/tmp/output_nemo2_ckpt \
          HF_OUTPUT_PATH=/tmp/output_hf_ckpt

  L2_NeMo_2_Conversion_Test_Starcoder2:
    needs: [pre-flight, cicd-test-container-build]
    uses: ./.github/workflows/_test_template.yml
    if: contains(fromJSON(needs.pre-flight.outputs.test_to_run), 'L2_NeMo_2_Conversion_Test_Starcoder2') || needs.pre-flight.outputs.all == 'true'
    with:
      RUNNER: self-hosted-azure
      SCRIPT: |-
        RUN_ID=${{ github.run_id }} bash tests/functional_tests/L2_NeMo_2_Conversion_Test.sh \
          HF_ORI_PATH=/home/TestData/llm/models/starcoder2_toy \
          NEMO_MODEL_TYPE=Starcoder2Model \
          NEMO_MODEL_CONFIG=Starcoder2Config15B \
          NEMO_OUTPUT_PATH=/tmp/output_nemo2_ckpt \
          HF_OUTPUT_PATH=/tmp/output_hf_ckpt

  Nemo_CICD_Test:
    needs:
      - pre-flight
      - cicd-import-tests

      - L0_Unit_Tests_GPU_ASR
      - L0_Unit_Tests_GPU_Audio
      - L0_Unit_Tests_GPU_Common
      - L0_Unit_Tests_GPU_LLM
      - L0_Unit_Tests_GPU_VLM
      - L0_Unit_Tests_GPU_Multimodal
      - L0_Unit_Tests_GPU_TTS
      - L0_Unit_Tests_GPU_Core
      - L0_Unit_Tests_GPU_Hydra
      - L0_Unit_Tests_GPU_Lightning
      - L0_Unit_Tests_GPU_Others

      - L0_Unit_Tests_CPU_ASR
      - L0_Unit_Tests_CPU_Audio
      - L0_Unit_Tests_CPU_Common
      - L0_Unit_Tests_CPU_LLM
      - L0_Unit_Tests_CPU_VLM
      - L0_Unit_Tests_CPU_Multimodal
      - L0_Unit_Tests_CPU_TTS
      - L0_Unit_Tests_CPU_Core
      - L0_Unit_Tests_CPU_Hydra
      - L0_Unit_Tests_CPU_Lightning
      - L0_Unit_Tests_CPU_Others

      # Nemo2 Conversion Tests
      - L2_NeMo_2_Conversion_Test_Baichuan2
      - L2_NeMo_2_Conversion_Test_ChatGLM
      - L2_NeMo_2_Conversion_Test_DeepSeek
      - L2_NeMo_2_Conversion_Test_Gemma
      - L2_NeMo_2_Conversion_Test_Gemma2
      - L2_NeMo_2_Conversion_Test_Llama
      - L2_NeMo_2_Conversion_Test_Mistral
      - L2_NeMo_2_Conversion_Test_Nemotron
      - L2_NeMo_2_Conversion_Test_Phi3Mini
      - L2_NeMo_2_Conversion_Test_Qwen2
      - L2_NeMo_2_Conversion_Test_Starcoder
      - L2_NeMo_2_Conversion_Test_Starcoder2

      - ASR_dev_run_Speech_to_Text
      - ASR_dev_run_Speech_to_Text_WPE_CitriNet
      - ASR_dev_run_Speech_Pre-training_-_CitriNet
      - Optional_ASR_dev_run_Speech_To_Text_Finetuning
      - Optional_ASR_dev_run_Speech_To_Text_HF_Finetuning
      - ASR_dev_run_Speech_to_Text_WPE_-_Conformer
      - ASR_dev_run-part_two_Speech_to_Text_WPE_-_Squeezeformer
      - L2_Speech_to_Text_EMA
      - L2_Speaker_dev_run_Speaker_Recognition
      - L2_Speaker_dev_run_Speaker_Diarization
      - L2_Speaker_dev_run_EndtoEnd_Speaker_Diarization_Sortformer
      - L2_Speaker_dev_run_EndtoEnd_Diarizer_Inference
      - L2_Speaker_dev_run_Speech_to_Label
      - L2_Speaker_dev_run_Speaker_Diarization_with_ASR_Inference
      - L2_Speaker_dev_run_Clustering_Diarizer_Inference
      - L2_Speaker_dev_run_Neural_Diarizer_Inference
      - L2_Speaker_dev_run_Multispeaker_ASR_Data_Simulation
      - L2_ASR_Multi-dataloader_dev_run_Speech_to_Text_multi-dataloader
      - L2_ASR_Multi-dataloader_dev_run_Speech_to_Label_multi-dataloader
      - L2_ASR_Adapters_Linear_Adapters
      - L2_ASR_Adapters_RelPos_MHA_Adapters
      - L2_Speech_Transcription_Speech_to_Text_Transcribe
      - L2_Segmentation_Tool_Parallel_ctc_segmentation_test_L2_Eng_CitriNet_with_wav
      - L2_Segmentation_Tool_Parallel_ctc_segmentation_test_L2_Ru_QN_with_mp3
      - L2_G2P_Models_G2P_Conformer_training_evaluation_and_inference
      - L2_G2P_Models_HeteronymClassificationModel_training_evaluation_and_inference
      - L2_NMT_Attention_is_All_You_Need_Training_NMT_Training_Post-LN
      - L2_NMT_Attention_is_All_You_Need_Training_NMT_Training_Pre-LN
      - L2_NMT_Attention_is_All_You_Need_Training_NMT_Multi-Validation
      - L2_NMT_Attention_is_All_You_Need_Inference
      - L2_NMT_Attention_is_All_You_Need_Finetuning
      - L2_NMT_Tarred_Dataset_Creation_Auto_Tarred_Dataset_Creation
      - L2_NMT_Tarred_Dataset_Creation_Script_Tarred_Dataset_Creation
      - L2_Megatron_NMT_Training_TP2
      - L2_TTS_Fast_dev_runs_1_Tacotron_2
      - L2_TTS_Fast_dev_runs_1_WaveGlow
      - L2_TTS_Fast_dev_runs_1_FastPitch
        #- OPTIONAL_L2_TTS_Fast_dev_runs_1_RADTTS
      - L2_TTS_Fast_dev_runs_1_Hifigan
      - Speech_Checkpoints_tests
      - L2_Stable_Diffusion_Training
      - L2_NeMo_2_NEVA_MOCK_PRETRAIN_TP2
      - L2_NeMo_2_NEVA_MOCK_PRETRAIN_PP2
      - L2_NeMo_2_NEVA_MOCK_PRETRAIN_CP2
      - L2_NeMo_2_NEVA_MOCK_FINETUNE_TP2
      - L2_NeMo_2_NEVA_MOCK_FINETUNE_PP2
      - L2_NeMo_2_NEVA_MOCK_FINETUNE_CP2
      - L2_NeMo_2_NEVA_LOAD_GENERATE
      - L2_NeMo_2_MLLAMA_MOCK_FINETUNE_TP2
      - L2_NEMO_2_MLLAMA_Inference
      - L2_NeMo_2_GPT_Pretraining_no_transformer_engine
      - L2_NeMo_2_GPT_DDP_Param_Parity_check
      - L2_NeMo_2_HF_MODEL_IMPORT
      - L2_NeMo_2_llama3_pretraining_recipe
      - L2_NeMo_2_llama3_fault_tolerance_plugin
      - L2_NeMo_2_llama3_straggler_detection
      - L2_HF_Transformer_PEFT_notebook
      - L2_HF_Transformer_PEFT
      - L2_HF_Transformer_PEFT_nemorun
      - L2_HF_Transformer_PEFT_2gpu
      - L2_HF_Transformer_PEFT_2gpu_FSDP2
      - L2_HF_Transformer_PEFT_2gpu_FSDP2_liger
      - L2_HF_Transformer_PEFT_2gpu_nemorun
      - L2_HF_Transformer_SFT_notebook
      - L2_HF_Transformer_SFT
      - L2_HF_Transformer_SFT_nemorun
      - L2_HF_Transformer_SFT_2gpu
      - L2_HF_Transformer_SFT_2gpu_FSDP2
      - L2_VLM_HF_Transformer_PEFT
      - L2_VLM_HF_Transformer_PEFT_FSDP2
      - L2_VLM_HF_Transformer_PEFT_4bit
      - L2_VLM_HF_Transformer_SFT_FSDP2
      - L2_HF_Transformer_SFT_2gpu_nemorun
      - L2_HF_Transformer_SFT_TE_Acceleration
      - L2_HF_Transformer_PT
      - L2_HF_Transformer_PT_nemorun
      - L2_HF_Transformer_PT_2gpu
      - L2_HF_Transformer_PT_2gpu_nemorun
      - L2_HF_Transformer_PT_TE_Acceleration
      - L2_HF_Transformer_SpeechLM_SFT_2gpu
      - L2_NeMo_2_SSM_Pretraining
      - L2_NeMo_2_SSM_Finetuning
      - L2_NeMo_2_Hyena_DDP_Pretraining_Test
      - L2_NeMo_2_T5_Pretraining
      - L2_NeMo_2_T5_Finetuning
      - L2_NeMo_2_T5_LoRA
      - L2_NeMo_2_GPT_SFT_TP1PP1_MBS1
      - L2_NeMo_2_GPT_SFT_TP1PP1_MBS2
      - L2_NeMo_2_GPT_SFT_TP1PP2_MBS2
      - L2_NeMo_2_GPT_SFT_TP2PP1_MBS2
      - L2_NeMo_2_GPT_SFT_TP1PP1_MBS1_PACKED
      - L2_NeMo_2_GPT_LoRA_TP1PP1_MBS1
      - L2_NeMo_2_GPT_LoRA_TP1PP1_MBS2
      - L2_NeMo_2_GPT_LoRA_TP1PP2_MBS2
      - L2_NeMo_2_GPT_LoRA_TP2PP1_MBS2
      - L2_NeMo_2_GPT_LoRA_TP1PP1_MBS1_Chat
      - L2_NeMo_2_GPT_LoRA_TP1PP1_MBS1_PACKED
      - L2_NeMo_2_GPT_DoRA_TP1PP1_MBS1_PACKED
      - L2_NeMo_2_GPT_CLoRA_TP1PP1_MBS1_PACKED
      - L2_NeMo_2_Mixtral_LoRA_EP2PP1_MBS2
      - L2_NeMo_2_Mixtral_LoRA_TP1PP1_MBS1
      - L2_NeMo_2_Mixtral_LoRA_TP2PP1_MBS1
      - L2_NeMo_2_Mistral_LoRA_TP1PP1_MBS1
      - L2_NeMo_2_Mistral_LoRA_TP2PP1_MBS1
      - L2_NeMo_2_Mistral_LoRA_TP1PP1_MBS1_exclude
      - L2_NeMo_2_Mixtral_LoRA_EP2PP1_MBS2_exclude
      - L2_NEMO_2_LoRA_MERGE
      - L2_NEMO_2_LoRA_Export
      - L2_NEMO_2_LoRA_Inference
      - L2_NeMo_2_Mixtral_Pretraining
      - L2_NeMo_2_Auto_Configurator_llama_TP1_PP1_MBS124
      - L2_NeMo_2_Auto_Configurator_bert_TP1_PP1_MBS124
      - L2_NeMo_2_Auto_Configurator_t5_TP1_PP1_MBS124
      - L2_Speech_to_Text_AED
      - L2_Speech_Estimate_Duration_Bins
      - L2_Speech_Batch_Size_OOMptimizer
        # - Optional_L2_Speech_Batch_Size_OOMptimizer_Canary
      - L2_Speech_Transcription_Canary_Transcribe_Full_Manifest
      - L2_Speech_Transcription_Canary_Transcribe_With_Prompt
      - L2_Speech_Transcription_Canary_Transcribe_Audio_Dir
      - L2_Longform_Speech_Transcription_Canary_Chunked_Infer_from_Audio_Dir
      - L2_Longform_Speech_Transcription_with_TimeStamps_Canary_Chunked_Infer_from_Audio_Dir
      - L2_Longform_Speech_Transcription_with_TimeStamps_Canary_Chunked_Infer_from_Manifest
      - L2_NeMo_2_NeMo_Mcore_Mixtral_bitexact
      - L2_NeMo_2_Automodel_PTQ_trtllm
      - L2_NeMo_2_Automodel_PTQ_hf
      - L2_NeMo_2_PTQ_Llama2_FP8_trtllm
      - L2_NeMo_2_PTQ_Llama2_FP8_nemo
      - L2_NeMo_2_Distill_Llama3_TP1PP2
      - L2_NeMo_2_Prune_Llama_TP1PP2
      - L2_NeMo_2_Export_In_Framework
      - L2_NeMo_2_jit_callback
      - L2_NeMo_2_LLAVA_NEXT_MOCK_TRAINING
      - L2_NeMo_2_CLIP_PRETRAIN
      - L2_NeMo_2_CLIP_INFER
      - L2_HF_Transformer_SFT_FSDP2_2gpu
      - L2_HF_Transformer_SFT_2gpu_nemorun_fsdp2
      - L2_NeMo_2_VLLM_EXPORT
      - L2_ONNX_TRT_LLM_Embedding_Export
      - L2_NeMo_2_EVAL
      - L2_SpeechLM_LoRA_TP1PP1_MBS2

    if: always() && github.event != 'push'
    runs-on: ubuntu-latest
    permissions: write-all
    steps:
      - name: Evaluate conclusion
        if: ${{ always() }}
        id: pipeline-conclusion
        run: |
          # Slack notifications are send only on test failure (not cancelled):
          FAILED=${{ contains(needs.*.outputs.conclusion, 'failure') && github.event.label.name == 'Run CICD' }}
          echo "FAILED=$FAILED" >> $GITHUB_OUTPUT

          # Mark as successful if no job was cancelled:
          SUCCESS=${{ !contains(needs.*.outputs.conclusion, 'failure') && !contains(needs.*.result, 'cancelled') && !contains(needs.*.result, 'skipped') }}
          echo "SUCCESS=$SUCCESS" >> $GITHUB_OUTPUT

      - name: Checkout for GH CLI
        uses: actions/checkout@v4

      - name: Remove label if not cancelled
        if: ${{ !contains(needs.*.result, 'cancelled') && github.event.label.name == 'Run CICD' && github.event.pull_request.head.repo.full_name == github.repository }}
        env:
          GH_TOKEN: ${{ github.token }}
          PR_NUMBER: ${{ github.event.number }}
        run: gh pr edit "$PR_NUMBER" --remove-label "Run CICD"

        # This should depend on all the tests so we block/unblock based on all tests passing
      - name: Pipeline successful, set exit code to 0
        if: ${{ always() && steps.pipeline-conclusion.outputs.SUCCESS == 'true' }}
        run: exit 0

      - name: Pipeline successful, add PR comment
        if: ${{ always() && steps.pipeline-conclusion.outputs.SUCCESS == 'true' && github.event_name == 'pull_request' && env.SLACK_WEBHOOK != '' }}
        uses: peter-evans/create-or-update-comment@v4
        env:
          SLACK_WEBHOOK: ${{ secrets.SLACK_WEBHOOK }}
          REPOSITORY: ${{ github.repository }}
          RUN_ID: ${{ github.run_id }}
        with:
          issue-number: ${{ github.event.number }}
          body: |
            [🤖]: Hi @${{ github.event.pull_request.user.login }} 👋,

            We wanted to let you know that a [CICD pipeline](https://github.com/${{ env.REPOSITORY }}/actions/runs/${{ env.RUN_ID }}) for this PR just finished successfully

            So it might be time to merge this PR or get some approvals

            I'm just a bot so I'll leave it you what to do next.

            //cc @pablo-garay @ko3n1g

      - name: "Pipeline not successful and not cancelled: Send Slack alert & create step summary"
        if: ${{ always() && steps.pipeline-conclusion.outputs.FAILED == 'true' && env.SLACK_WEBHOOK != '' }}
        env:
          SLACK_WEBHOOK: ${{ secrets.SLACK_WEBHOOK }}
          SLACK_WEBHOOK_ADMIN: <!subteam^${{ secrets.SLACK_WEBHOOK_ADMIN }}>
          GITHUB_TOKEN: ${{ secrets.GITHUB_TOKEN }}
          GITHUB_ACTOR: ${{ github.actor }}
          BRANCH: ${{ github.head_ref || github.ref_name }}
          REPOSITORY: ${{ github.repository }}
          RUN_ID: ${{ github.run_id }}
          PR_NUMBER: ${{ github.event.number }}
          SERVER_URL: ${{ github.server_url }}
        run: |
          set -x

          PR_INFO=$(curl -L \
            -H "Accept: application/vnd.github+json" \
            -H "Authorization: Bearer $GITHUB_TOKEN" \
            -H "X-GitHub-Api-Version: 2022-11-28" \
            https://api.github.com/repos/$REPOSITORY/pulls/$PR_NUMBER
          )
          PR_URL=$(echo -E $PR_INFO | jq '.html_url' | tr -d '"')
          PR_TITLE=$(echo -E $PR_INFO | jq '.title' | tr -d '"')

          PIPELINE_URL=$SERVER_URL/$REPOSITORY/actions/runs/$RUN_ID
          BASE_MESSAGE='
            {
              "blocks": [
                {
                  "type": "section",
                  "text": {
                    "type": "mrkdwn",
                    "text": "🚨 *CI/CD failure at <'$PIPELINE_URL'|NeMo CI>*."
                  }
                }
              ]
            }
          '

          # Since this workflow contains more than 100 jobs, we need to iterate over job pages
          JOBS='[]'
          PAGE=1
          while : ; do
            JOBS_URL="https://api.github.com/repos/$REPOSITORY/actions/runs/$RUN_ID/jobs?page=$PAGE&per_page=100"  
            RESPONSE=$(curl -s -H "Authorization: token $GITHUB_TOKEN" $JOBS_URL | jq '.jobs')
            JOBS=$(echo -e "$JOBS\n$RESPONSE" | jq -cs 'add')
            if [[ $(echo $RESPONSE | jq 'length') -lt 100 ]]; then
              break
            else
              PAGE=$(( PAGE + 1))
            fi
          done

          SUMMARY="[]"
          echo "Failed jobs: " | tee -a $GITHUB_STEP_SUMMARY
          while IFS= read -r JOB; do
            JOB_NAME="$(echo $JOB | jq '.key' | tr -d '"') / main"
            JOB_ID=$(echo $JOBS | jq --arg job_name "$JOB_NAME" '.[] | select(.name == $job_name) | .id')
            JOB_URL="https://github.com/$REPOSITORY/actions/runs/$RUN_ID/job/$JOB_ID"

            echo "* [$JOB_NAME]($JOB_URL)" | tee -a $GITHUB_STEP_SUMMARY

            LOGS=$(echo $JOB | yq '(.value.outputs.log | @base64d)' | tr -d '"')
            LOGS=$([[ $(echo $LOGS | wc -c) -gt 0 ]] && echo -E "\`\`\`\n$LOGS\n\`\`\`" || echo "")
            LOGS=$([[ $(echo $JOB | yq '.value.outputs.potential_infra_failure') == "true" ]] && echo -E "$LOGS\n\ncc: $SLACK_WEBHOOK_ADMIN" || echo -E "$LOGS")
            
            SUMMARY=$(echo "$SUMMARY" | jq \
              --arg pr "<$PR_URL|$PR_TITLE>" \
              --arg job "<$JOB_URL|$JOB_NAME>" \
              --arg logs "$(echo -e "$LOGS")" \
              --arg author "<https://github.com/$GITHUB_ACTOR|$GITHUB_ACTOR>" \
              --arg branch "<https://github.com/$REPOSITORY/tree/$BRANCH|$BRANCH>"\
              '. += [
              {
                "type": "section",
                "text": {
                  "type": "mrkdwn",
                  "text": (
                    "PR: " + $pr
                    + "\nJob: " + $job
                    + "\nAuthor: " + $author
                    + "\nBranch: " + $branch
                    + "\nLogs:" + $logs
                  )
                }
              }
            ]')
          done <<<$(echo '${{ toJSON(needs) }}' | jq -c 'to_entries | .[] | select(.value.outputs.conclusion == "failure")')

          MESSAGE=$(echo $BASE_MESSAGE | jq -c --argjson summary "$SUMMARY" '.blocks += $summary')

          curl -X POST -H "Content-type: application/json" --data "$MESSAGE" $SLACK_WEBHOOK

      - name: Pipeline not successful, set exit code to 1
        if: ${{ always() && steps.pipeline-conclusion.outputs.SUCCESS == 'false' }}
        run: exit 1

  Coverage:
    runs-on: ubuntu-latest
    needs: [Nemo_CICD_Test]
    strategy:
      matrix:
        flag: [unit-test, e2e]
    steps:
      - name: Checkout
        uses: actions/checkout@v4

      - name: Download coverage reports of current branch
        uses: actions/download-artifact@v4
        with:
          pattern: coverage-${{ matrix.flag }}-*

      - name: Get total coverage of current branch
        shell: bash -x -e -u -o pipefail {0}
        if: always()
        run: |
          pip install coverage

          ls -al .
          ls -al coverage-*/
          coverage combine --keep $(ls coverage-*/.coverage)
          coverage report
          rm -rf coverage-*
          ls -al

      - name: Upload coverage reports to Codecov
        uses: codecov/codecov-action@v5
        with:
          token: ${{ secrets.CODECOV_TOKEN }}
          verbose: true
          flags: ${{ matrix.flag }}

      - name: Upload artifacts
        uses: actions/upload-artifact@v4
        with:
          name: coverage-${{ matrix.flag }}-aggregated
          path: |
            .coverage
          include-hidden-files: true<|MERGE_RESOLUTION|>--- conflicted
+++ resolved
@@ -1824,8 +1824,6 @@
       RUNNER: self-hosted-azure
       SCRIPT: |-
         RUN_ID=${{ github.run_id }} bash tests/functional_tests/L2_NeMo_2_VLLM_EXPORT.sh
-
-<<<<<<< HEAD
       AFTER_SCRIPT: |
         rm -rf /tmp/llama_head64
         rm -rf /tmp/nemo2_ckpt
@@ -1843,8 +1841,6 @@
       AFTER_SCRIPT: |
         rm -rf /tmp/onnx_model /tmp/trt_model
 
-=======
->>>>>>> d53be997
   L2_NeMo_2_EVAL:
     needs: [pre-flight, cicd-test-container-build]
     uses: ./.github/workflows/_test_template.yml
