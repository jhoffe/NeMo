--- conflicted
+++ resolved
@@ -125,21 +125,6 @@
     prompt = processor.apply_chat_template(conversation, add_generation_prompt=True)
     hf_tokenizer = processor.tokenizer
 
-<<<<<<< HEAD
-    # Load the image
-    raw_image = load_image(args.image_url)
-    if raw_image is None:
-        return  # Exit if the image can't be loaded
-
-    fabric = trainer.to_fabric()
-
-    # Decide whether to import or load the model based on the input arguments
-    if args.load_from_hf:
-        model = fabric.import_model("hf://llava-hf/llava-1.5-7b-hf", LlavaModel)
-    else:
-        model = LlavaModel(Llava15Config7B(), tokenizer=hf_tokenizer)
-        model = fabric.load_model(args.local_model_path, model)
-=======
     inputs = processor(prompt, raw_image, return_tensors='pt').to(0, torch.float16)
     input_ids = hf_tokenizer(prompt, return_tensors='pt')['input_ids'].cuda()
     input_ids[input_ids == 32000] = -200
@@ -149,7 +134,6 @@
     position_ids = (
         torch.arange(input_ids.size(1), dtype=torch.long, device=input_ids.device).unsqueeze(0).expand_as(input_ids)
     )
->>>>>>> 70c136a5
 
     model = model.module.cuda()
     model.eval()
