--- conflicted
+++ resolved
@@ -23,11 +23,7 @@
 
 megatron_llm_supported = True
 try:
-<<<<<<< HEAD
-    from nemo.deploy.nlp import MegatronLLMDeploy
-=======
     from nemo.deploy.nlp.megatronllm_deployable import MegatronLLMDeploy
->>>>>>> 8fe6533f
 except Exception as e:
     LOGGER.warning(f"Cannot import MegatronLLMDeployable, it will not be available. {type(e).__name__}: {e}")
     megatron_llm_supported = False
