--- conflicted
+++ resolved
@@ -30,11 +30,9 @@
 from nemo.lightning import NeMoLogger
 from nemo.lightning.pytorch.callbacks import ModelCheckpoint
 from nemo.lightning.pytorch.optim.megatron import MegatronOptimizerModule
-<<<<<<< HEAD
-=======
 from nemo.collections.llm.gpt.data.mock import MockDataModule
 from nemo.collections.llm.api import _setup
->>>>>>> 912172ab
+
 
 """
 CUDA_VISIBLE_DEVICES=0,1 torchrun --nproc_per_node=2 /opt/NeMo/tests/collections/llm/gpt/model/test_hyena.py \
@@ -103,11 +101,7 @@
     strategy = nl.MegatronStrategy(
         tensor_model_parallel_size=args.tensor_parallel_size,
         pipeline_model_parallel_size=args.pipeline_model_parallel_size,
-<<<<<<< HEAD
         pipeline_dtype=torch.bfloat16,
-=======
-        pipeline_dtype = torch.bfloat16,
->>>>>>> 912172ab
         ckpt_load_optimizer=False,
         ckpt_save_optimizer=False,
         ckpt_async_save=False,
