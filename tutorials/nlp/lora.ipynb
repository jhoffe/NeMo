--- conflicted
+++ resolved
@@ -18,19 +18,12 @@
    "execution_count": null,
    "outputs": [],
    "source": [
-<<<<<<< HEAD
-    "BRANCH='r1.21.0'\n",
-    "import os\n",
-    "import wget"
-   ]
-=======
     "# Update megatron version to the newest.\n",
     "!cd /workspace && python -m pip install -e git+https://github.com/NVIDIA/Megatron-LM#egg=megatron-core"
    ],
    "metadata": {
     "collapsed": false
    }
->>>>>>> 1fede572
   },
   {
    "cell_type": "code",
@@ -430,12 +423,7 @@
     "from nemo.collections.nlp.parts.nlp_overrides import NLPDDPStrategy\n",
     "import torch\n",
     "import pytorch_lightning as pl\n",
-<<<<<<< HEAD
-    "from nemo.collections.nlp.parts.nlp_overrides import NLPDDPStrategyNotebook\n",
-    "from pytorch_lightning.plugins.environments import TorchElasticEnvironment\n",
-=======
     "from nemo.collections.nlp.parts.megatron_trainer_builder import MegatronTrainerBuilder\n",
->>>>>>> 1fede572
     "\n",
     "# let's modify some trainer configs\n",
     "# check if we have GPU available and uses it\n",
@@ -453,13 +441,7 @@
     "os.environ[\"RANK\"] = '0'\n",
     "os.environ[\"WORLD_SIZE\"] = '1'\n",
     "\n",
-<<<<<<< HEAD
-    "strategy = NLPDDPStrategyNotebook(find_unused_parameters=False, no_ddp_communication_hook=True)\n",
-    "plugins = [TorchElasticEnvironment()]\n",
-    "trainer = pl.Trainer(plugins= plugins, strategy=strategy, **config.trainer)\n",
-=======
     "trainer = MegatronTrainerBuilder(config).create_trainer()\n",
->>>>>>> 1fede572
     "\n",
     "print(\"Trainer config - \\n\")\n",
     "print(OmegaConf.to_yaml(config.trainer))"
@@ -546,36 +528,11 @@
    "metadata": {},
    "outputs": [],
    "source": [
-<<<<<<< HEAD
-    "from omegaconf.omegaconf import open_dict\n",
-    "from nemo.collections.nlp.models.language_modeling.megatron_gpt_peft_models import MegatronGPTLoRAModel\n",
-    "OmegaConf.set_struct(base_model_cfg, True)\n",
-    "OmegaConf.resolve(config)\n",
-    "with open_dict(base_model_cfg):\n",
-    "    base_model_cfg.megatron_amp_O2 = config.model.get('megatron_amp_O2', False)\n",
-    "    base_model_cfg.micro_batch_size = config.model.data.train_ds.micro_batch_size\n",
-    "    base_model_cfg.global_batch_size = config.model.data.train_ds.global_batch_size\n",
-    "    base_model_cfg.sequence_parallel = config.model.get(\"sequence_parallel\", False)\n",
-    "    base_model_cfg.data = config.model.data\n",
-    "    base_model_cfg.optim = config.model.optim\n",
-    "    base_model_cfg.precision = config.trainer.precision\n",
-    "    base_model_cfg.answer_only_loss = config.model.answer_only_loss\n",
-    "    base_model_cfg.restore_from_path = config.model.restore_from_path\n",
-    "    base_model_cfg.activations_checkpoint_granularity=config.model.get(\"activations_checkpoint_granularity\", None)\n",
-    "    base_model_cfg.activations_checkpoint_layers_per_pipeline=config.model.get(\"activations_checkpoint_layers_per_pipeline\", None)\n",
-    "    base_model_cfg.activations_checkpoint_num_layers=config.model.get(\"activations_checkpoint_num_layers\", None)\n",
-    "    base_model_cfg.activations_checkpoint_method=config.model.get(\"activations_checkpoint_method\", None)\n",
-    "    base_model_cfg.resume_from_checkpoint = config.model.resume_from_checkpoint\n",
-    "    base_model_cfg.save_nemo_on_validation_end = config.model.save_nemo_on_validation_end\n",
-    "    base_model_cfg.peft = config.model.peft\n",
-    "    base_model_cfg.target = f\"{MegatronGPTLoRAModel.__module__}.{MegatronGPTLoRAModel.__name__}\""
-=======
     "from nemo.collections.nlp.parts.peft_config import LoraPEFTConfig\n",
     "\n",
     "model = MegatronGPTSFTModel.restore_from(config.model.restore_from_path, model_cfg, trainer=trainer)\n",
     "model.add_adapter(LoraPEFTConfig(model_cfg))\n",
     "# print(\"Parameter count manually:\\n\", model.summarize())"
->>>>>>> 1fede572
    ]
   },
   {
@@ -728,15 +685,7 @@
    "metadata": {},
    "outputs": [],
    "source": [
-<<<<<<< HEAD
-    "strategy_eval = NLPDDPStrategyNotebook(find_unused_parameters=False, no_ddp_communication_hook=True)\n",
-    "plugins_eval = [TorchElasticEnvironment()]\n",
-    "# notice the plugins, strategy and config.trainer args are the same as is training portion of this tutorial\n",
-    "# we just create a new object with no overlap from the training section of this tutorial\n",
-    "trainer_eval = pl.Trainer(plugins= plugins_eval, strategy=strategy_eval, **config_eval.trainer) "
-=======
     "trainer_eval = MegatronTrainerBuilder(config_eval).create_trainer()"
->>>>>>> 1fede572
    ]
   },
   {
@@ -774,25 +723,6 @@
    "execution_count": null,
    "outputs": [],
    "source": [
-<<<<<<< HEAD
-    "with open_dict(peft_model_cfg):\n",
-    "    # update the model config of the trained model with params we want to set at inference time.\n",
-    "    peft_model_cfg.global_batch_size = config_eval.model.global_batch_size\n",
-    "    peft_model_cfg.micro_batch_size = config_eval.model.micro_batch_size\n",
-    "    peft_model_cfg.precision = config_eval.trainer.precision\n",
-    "    peft_model_cfg.data.test_ds = config_eval.model.data.test_ds\n",
-    "    peft_model_cfg.activations_checkpoint_granularity = None\n",
-    "    peft_model_cfg.activations_checkpoint_method = None\n",
-    "\n",
-    "with open_dict(config_eval):\n",
-    "    # update the config with the trained model config\n",
-    "    # required for hydra interpolation to work inside cfg.inference\n",
-    "    config_eval.inference.add_BOS = peft_model_cfg.data.test_ds.add_bos\n",
-    "    config_eval.inference.tokens_to_generate = peft_model_cfg.data.test_ds.tokens_to_generate\n",
-    "\n",
-    "print(peft_model_cfg.data.test_ds)"
-   ]
-=======
     "from apex.transformer.pipeline_parallel.utils import _reconfigure_microbatch_calculator\n",
     "_reconfigure_microbatch_calculator(\n",
     "    rank=0,\n",
@@ -805,7 +735,6 @@
    "metadata": {
     "collapsed": false
    }
->>>>>>> 1fede572
   },
   {
    "attachments": {},
@@ -823,32 +752,9 @@
    "metadata": {},
    "outputs": [],
    "source": [
-<<<<<<< HEAD
-    "from apex.transformer.pipeline_parallel.utils import _reconfigure_microbatch_calculator\n",
-    "# Reset the microbatch calculator with eval batch sizes, required while doing both training\n",
-    "# and inference\n",
-    "_reconfigure_microbatch_calculator(\n",
-    "       rank=0,\n",
-    "       rampup_batch_size=None,\n",
-    "       global_batch_size=config_eval.model.global_batch_size,\n",
-    "       micro_batch_size=config_eval.model.micro_batch_size,\n",
-    "       data_parallel_size=1,\n",
-   ")\n",
-    "save_restore_connector = PEFTSaveRestoreConnector(\n",
-    "    peft_model_nemo_path=config_eval.model.peft.restore_from_path, peft_model_ckpt_path=None,\n",
-    ")\n",
-    "from nemo.collections.nlp.models.nlp_model import NLPModel\n",
-    "model_eval = MegatronGPTPEFTModel.restore_from(\n",
-    "    restore_path=config_eval.model.restore_from_path,\n",
-    "    trainer=trainer,\n",
-    "    override_config_path=peft_model_cfg,\n",
-    "    save_restore_connector=save_restore_connector,\n",
-    ")\n",
-=======
     "model_eval = MegatronGPTSFTModel.restore_from(config_eval.model.restore_from_path, eval_model_cfg, trainer=trainer_eval)\n",
     "model_eval.load_adapters(config_eval.model.peft.restore_from_path, LoraPEFTConfig(eval_model_cfg))\n",
     "model_eval.freeze()\n",
->>>>>>> 1fede572
     "\n",
     "print(\"Parameter count manually:\\n\", model_eval.summarize())"
    ]
